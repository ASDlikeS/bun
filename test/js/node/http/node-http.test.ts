--- conflicted
+++ resolved
@@ -2405,8 +2405,6 @@
     server.closeAllConnections();
   }
 }, 12_000);
-<<<<<<< HEAD
-=======
 
 it("must set headersSent to true after headers are sent #3458", async () => {
   const server = createServer().listen(0);
@@ -2424,7 +2422,6 @@
   }
 });
 
->>>>>>> 52ef8b17
 it("must set headersSent to true after headers are sent when using chunk encoded", async () => {
   const server = createServer().listen(0);
   try {
@@ -2444,7 +2441,6 @@
     server.close();
   }
 });
-<<<<<<< HEAD
 it("response body streaming is immediate (#13696)", async () => {
   const totalChunks = 10;
   const spacing = 50;
@@ -2493,7 +2489,6 @@
     server.close();
   }
 });
-=======
 
 it("should work when sending https.request with agent:false", async () => {
   const { promise, resolve, reject } = Promise.withResolvers();
@@ -2502,5 +2497,4 @@
   client.on("close", resolve);
   client.end();
   await promise;
-});
->>>>>>> 52ef8b17
+});