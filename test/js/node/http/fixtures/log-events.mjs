--- conflicted
+++ resolved
@@ -1,6 +1,5 @@
 import * as http from "node:http";
 
-<<<<<<< HEAD
 const options = {
   hostname: "www.example.com",
   port: 80,
@@ -13,18 +12,20 @@
   patchEmitter(res, "res");
   console.log(`"STATUS: ${res.statusCode}"`);
   res.setEncoding("utf8");
-=======
-let server = http.createServer((req, res) => {
-  res.end("Hello, World!");
->>>>>>> 99a3b01b
 });
-server.listen(0, "localhost", 0, () => {
-  const options = {
-    hostname: "localhost",
-    port: server.address().port,
-    path: "/",
-    method: "GET",
-    headers: {},
+patchEmitter(req, "req");
+
+req.end();
+
+function patchEmitter(emitter, prefix) {
+  var oldEmit = emitter.emit;
+
+  emitter.emit = function () {
+    if (typeof arguments[0] !== "symbol") {
+      console.log([prefix, arguments[0]]);
+    }
+
+    oldEmit.apply(emitter, arguments);
   };
 
   const req = http.request(options, res => {
@@ -40,16 +41,6 @@
     }, 1);
   });
 
-<<<<<<< HEAD
-  emitter.emit = function () {
-    if (typeof arguments[0] !== "symbol") {
-      console.log([prefix, arguments[0]]);
-    }
-
-    oldEmit.apply(emitter, arguments);
-  };
-}
-=======
   function patchEmitter(emitter, prefix) {
     var oldEmit = emitter.emit;
 
@@ -58,5 +49,4 @@
       oldEmit.apply(emitter, arguments);
     };
   }
-});
->>>>>>> 99a3b01b
+}