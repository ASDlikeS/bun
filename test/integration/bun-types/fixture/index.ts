--- conflicted
+++ resolved
@@ -1,12 +1,6 @@
-<<<<<<< HEAD
 import fact from "./file.json";
 console.log(fact);
 
-import svgpath from "cool.svg";
-svgpath satisfies `${string}.svg`;
-
-=======
->>>>>>> 5d1ca1f3
 import * as test from "bun:test";
 test.describe;
 test.it;
