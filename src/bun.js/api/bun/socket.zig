--- conflicted
+++ resolved
@@ -1632,20 +1632,12 @@
 
             const callback = handlers.onConnectError;
             const globalObject = handlers.globalObject;
-            const errno_ = bun.C.SystemErrno.ECONNREFUSED;
+            const errno_ = bun.sys.SystemErrno.ECONNREFUSED;
             const err = JSC.SystemError{
                 .errno = -@as(c_int, @intFromEnum(errno_)),
                 .message = bun.String.static("Failed to connect"),
                 .syscall = bun.String.static("connect"),
-<<<<<<< HEAD
                 .code = bun.String.static(@tagName(errno_)),
-=======
-                // For some reason errno is 0 which causes this to be success.
-                // Unix socket emits ENOENT
-                .code = if (errno == @intFromEnum(bun.sys.SystemErrno.ENOENT)) bun.String.static("ENOENT") else bun.String.static("ECONNREFUSED"),
-                // .code = bun.String.static(@tagName(bun.sys.getErrno(errno))),
-                // .code = bun.String.static(@tagName(@as(bun.sys.E, @enumFromInt(errno)))),
->>>>>>> 3349c995
             };
             vm.eventLoop().enter();
             defer {
