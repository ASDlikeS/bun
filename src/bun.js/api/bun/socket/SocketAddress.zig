//! An IP socket address meant to be used by both native and JS code.
//!
//! JS getters are named `getFoo`, while native getters are named `foo`.
//!
//! TODO: add a inspect method (under `Symbol.for("nodejs.util.inspect.custom")`).
//! Requires updating bindgen.
const SocketAddress = @This();
const validators = @import("./../../../node/util/validators.zig");
pub const js = JSC.Codegen.JSSocketAddress;
pub const toJS = js.toJS;
pub const fromJS = js.fromJS;
pub const fromJSDirect = js.fromJSDirect;

pub const new = bun.TrivialNew(SocketAddress);

// NOTE: not std.net.Address b/c .un is huge and we don't use it.
// NOTE: not C.sockaddr_storage b/c it's _huge_. we need >= 28 bytes for sockaddr_in6,
// but sockaddr_storage is 128 bytes.
/// @internal
_addr: sockaddr,
/// Cached address in presentation format. Prevents repeated conversion between
/// strings and bytes.
///
/// - `.Dead` is used as an alternative to `null`
/// - `.Empty` is used for default ipv4 and ipv6 addresses (`127.0.0.1` and `::`, respectively).
///
/// @internal
_presentation: bun.String = .dead,

pub const Options = struct {
    family: AF = AF.INET,
    /// When `null`, default is determined by address family.
    /// - `127.0.0.1` for IPv4
    /// - `::1` for IPv6
    address: ?bun.String = null,
    port: u16 = 0,
    /// IPv6 flow label. JS getters for v4 addresses always return `0`.
    flowlabel: ?u32 = null,

    /// NOTE: assumes options object has been normalized and validated by JS code.
    pub fn fromJS(global: *JSC.JSGlobalObject, obj: JSValue) bun.JSError!Options {
        if (!obj.isObject()) return global.throwInvalidArgumentTypeValue("options", "object", obj);

        const address_str: ?bun.String = if (try obj.get(global, "address")) |a| addr: {
            if (!a.isString()) return global.throwInvalidArgumentTypeValue("options.address", "string", a);
            break :addr try bun.String.fromJS(a, global);
        } else null;

        const _family: AF = if (try obj.get(global, "family")) |fam| blk: {
            // "ipv4" or "ipv6", ignoring case
            break :blk try .fromJS(global, fam);
        } else AF.INET;

        // required. Validated by `validatePort`.
        const _port: u16 = if (try obj.get(global, "port")) |p| blk: {
            if (!p.isFinite()) return throwBadPort(global, p);
            const port32 = p.toInt32();
            if (port32 < 0 or port32 > std.math.maxInt(u16)) {
                return throwBadPort(global, p);
            }
            break :blk @intCast(port32);
        } else 0;

        const _flowlabel = if (try obj.get(global, "flowlabel")) |fl| blk: {
            if (!fl.isNumber()) return global.throwInvalidArgumentTypeValue("options.flowlabel", "number", fl);
            if (!fl.isUInt32AsAnyInt()) return global.throwRangeError(fl.asNumber(), .{
                .field_name = "options.flowlabel",
                .min = 0,
                .max = std.math.maxInt(u32),
            });
            break :blk fl.toU32();
        } else null;

        return .{
            .family = _family,
            .address = address_str,
            .port = _port,
            .flowlabel = _flowlabel,
        };
    }

    inline fn throwBadPort(global: *JSC.JSGlobalObject, port_: JSC.JSValue) bun.JSError {
        const ty = global.determineSpecificType(port_) catch {
            return global.ERR(.SOCKET_BAD_PORT, "The \"options.port\" argument must be a valid IP port number.", .{}).throw();
        };
        return global.ERR(.SOCKET_BAD_PORT, "The \"options.port\" argument must be a valid IP port number. Got {s}.", .{ty}).throw();
    }
};

// =============================================================================
// ============================== STATIC METHODS ===============================
// =============================================================================

/// ### `SocketAddress.parse(input: string): SocketAddress | undefined`
/// Parse an address string (with an optional `:port`) into a `SocketAddress`.
/// Returns `undefined` if the input is invalid.
pub fn parse(global: *JSC.JSGlobalObject, callframe: *JSC.CallFrame) bun.JSError!JSC.JSValue {
    const input = blk: {
        const input_arg = callframe.argument(0);
        if (!input_arg.isString()) return global.throwInvalidArgumentTypeValue("input", "string", input_arg);
        break :blk try bun.String.fromJS(input_arg, global);
    };
    defer input.deref();

    const prefix = "http://";
    const url_str = switch (input.is8Bit()) {
        inline else => |is_8_bit| with_prefix: {
            const enc: bun.String.WTFEncoding = if (is_8_bit) .latin1 else .utf16;
            const from_chars = if (is_8_bit) input.latin1() else input.utf16();
            const str, const to_chars = bun.String.createUninitialized(enc, from_chars.len + prefix.len);
            @memcpy(to_chars[0..prefix.len], bun.strings.literal(enc.Byte(), prefix));
            @memcpy(to_chars[prefix.len..], from_chars);
            break :with_prefix str;
        },
    };
    defer url_str.deref();

    const url = JSC.URL.fromString(url_str) orelse return JSValue.jsUndefined();
    defer url.deinit();
    const host = url.host();
    const port_: u16 = blk: {
        const port32 = url.port();
        break :blk if (port32 > std.math.maxInt(u16)) 0 else @intCast(port32);
    };
    bun.assert(host.tag != .Dead);
    bun.debugAssert(host.length() >= 2);

    // NOTE: parsed host cannot be used as presentation string. e.g.
    // - "[::1]" -> "::1"
    // - "0x.0x.0" -> "0.0.0.0"
    const paddr = host.latin1(); // presentation address
    const addr = if (paddr[0] == '[' and paddr[paddr.len - 1] == ']') v6: {
        const v6 = net.Ip6Address.parse(paddr[1 .. paddr.len - 1], port_) catch return JSValue.jsUndefined();
        break :v6 SocketAddress{ ._addr = .{ .sin6 = v6.sa } };
    } else v4: {
        const v4 = net.Ip4Address.parse(paddr, port_) catch return JSValue.jsUndefined();
        break :v4 SocketAddress{ ._addr = .{ .sin = v4.sa } };
    };

    return SocketAddress.new(addr).toJS(global);
}

/// ### `SocketAddress.isSocketAddress(value: unknown): value is SocketAddress`
/// Returns `true` if `value` is a `SocketAddress`. Subclasses and similarly-shaped
/// objects are not considered `SocketAddress`s.
pub fn isSocketAddress(_: *JSC.JSGlobalObject, callframe: *JSC.CallFrame) bun.JSError!JSValue {
    const value = callframe.argument(0);
    return JSValue.jsBoolean(value.isCell() and SocketAddress.fromJSDirect(value) != null);
}

// =============================================================================
// =============================== CONSTRUCTORS ================================
// =============================================================================

/// `new SocketAddress([options])`
///
/// ## Safety
/// Constructor assumes that options object has already been sanitized and validated
/// by JS wrapper.
///
/// ## References
/// - [Node docs](https://nodejs.org/api/net.html#new-netsocketaddressoptions)
pub fn constructor(global: *JSC.JSGlobalObject, frame: *JSC.CallFrame) bun.JSError!*SocketAddress {
    const options_obj = frame.argument(0);
    if (options_obj.isUndefined()) return SocketAddress.new(.{
        ._addr = sockaddr.@"127.0.0.1",
        ._presentation = .empty,
        // ._presentation = WellKnownAddress.@"127.0.0.1"(),
        // ._presentation = bun.String.fromJS(global.commonStrings().@"127.0.0.1"()) catch unreachable,
    });
    options_obj.ensureStillAlive();

    const options = try Options.fromJS(global, options_obj);

    // fast path for { family: 'ipv6' }
    if (options.family == AF.INET6 and options.address == null and options.flowlabel == null and options.port == 0) {
        return SocketAddress.new(.{
            ._addr = sockaddr.@"::",
            ._presentation = .empty,
            // ._presentation = WellKnownAddress.@"::"(),
        });
    }

    return SocketAddress.create(global, options);
}

pub fn createFromAddrFamily(global: *JSC.JSGlobalObject, address_js: JSValue, family_js: JSValue) bun.JSError!*SocketAddress {
    if (!address_js.isString()) return global.throwInvalidArgumentTypeValue("options.address", "string", address_js);
    const address_: bun.String = try .fromJS(address_js, global);
    const family_: AF = try .fromJS(global, family_js);
    return .create(global, .{
        .address = address_,
        .family = family_,
    });
}

/// Semi-structured JS api for creating a `SocketAddress`. If you have raw
/// socket address data, prefer `SocketAddress.new`.
///
/// ## Safety
/// - `options.address` gets moved, much like `adoptRef`. Do not `deref` it
///   after passing it in.
pub fn create(global: *JSC.JSGlobalObject, options: Options) bun.JSError!*SocketAddress {
    var presentation: bun.String = .empty;

    // We need a zero-terminated cstring for `ares_inet_pton`, which forces us to
    // copy the string.
    var stackfb = std.heap.stackFallback(64, bun.default_allocator);
    const alloc = stackfb.get();

    // NOTE: `zig translate-c` creates semantically invalid code for `C.ntohs`.
    // Switch back to `htons(options.port)` when this issue gets resolved:
    // https://github.com/ziglang/zig/issues/22804
    const addr: sockaddr = switch (options.family) {
        AF.INET => v4: {
            var sin: inet.sockaddr_in = .{
                .family = options.family.int(),
                .port = std.mem.nativeToBig(u16, options.port),
                .addr = undefined,
            };
            if (options.address) |address_str| {
                presentation = address_str;
                const slice = address_str.toOwnedSliceZ(alloc) catch bun.outOfMemory();
                defer alloc.free(slice);
                try pton(global, inet.AF_INET, slice, &sin.addr);
            } else {
                sin.addr = sockaddr.@"127.0.0.1".sin.addr;
            }
            break :v4 .{ .sin = sin };
        },
        AF.INET6 => v6: {
            var sin6: inet.sockaddr_in6 = .{
                .family = options.family.int(),
                .port = std.mem.nativeToBig(u16, options.port),
                .flowinfo = options.flowlabel orelse 0,
                .addr = undefined,
                .scope_id = 0,
            };
            if (options.address) |address_str| {
                presentation = address_str;
                const slice = address_str.toOwnedSliceZ(alloc) catch bun.outOfMemory();
                defer alloc.free(slice);
                try pton(global, inet.AF_INET6, slice, &sin6.addr);
            } else {
                sin6.addr = inet.IN6ADDR_ANY_INIT;
            }
            break :v6 .{ .sin6 = sin6 };
        },
    };

    return .new(.{
        ._addr = addr,
        ._presentation = presentation,
    });
}

pub const AddressError = error{
    /// Too long or short to be an IPv4 or IPv6 address.
    InvalidLength,
};

/// Create a new IP socket address. `addr` is assumed to be a valid ipv4 or ipv6
/// address. Port is in host byte order.
///
/// ## Errors
/// - If `addr` is not 4 or 16 bytes long.
pub fn init(addr: []const u8, port_: u16) AddressError!SocketAddress {
    return switch (addr.len) {
        4 => initIPv4(addr[0..4].*, port_),
        16 => initIPv6(addr[0..16].*, port_, 0, 0),
        else => AddressError.InvalidLength,
    };
}

/// Create an IPv4 socket address. `addr` is assumed to be valid. Port is in host byte order.
pub fn initIPv4(addr: [4]u8, port_: u16) SocketAddress {
    // TODO: make sure casting doesn't swap byte order on us.
    return .{ ._addr = sockaddr.v4(std.mem.nativeToBig(u16, port_), @bitCast(addr)) };
}

/// Create an IPv6 socket address. `addr` is assumed to be valid. Port is in
/// host byte order.
///
/// Use `0` for `flowinfo` and `scope_id` if you don't know or care about their
/// values.
pub fn initIPv6(addr: [16]u8, port_: u16, flowinfo: u32, scope_id: u32) SocketAddress {
    return .{ ._addr = sockaddr.v6(
        std.mem.nativeToBig(u16, port_),
        addr,
        flowinfo,
        scope_id,
    ) };
}

// =============================================================================
// ================================ DESTRUCTORS ================================
// =============================================================================

fn deinit(this: *SocketAddress) void {
    // .deref() on dead strings is a no-op.
    this._presentation.deref();
    bun.destroy(this);
}

pub fn finalize(this: *SocketAddress) void {
    JSC.markBinding(@src());
    this.deinit();
}

// =============================================================================

/// Turn this address into a DTO. `this` is consumed and undefined after this call.
///
/// This is similar to `.toJS`, but differs in the following ways:
/// - `this` is consumed
/// - result object is not an instance of `SocketAddress`, so
///   `SocketAddress.isSocketAddress(dto) === false`
/// - address, port, etc. are put directly onto the object instead of being
///   accessed via getters on the prototype.
///
/// This method is slightly faster if you are creating a lot of socket addresses
/// that will not be around for very long. `createDTO` is even faster, but
/// requires callers to already have a presentation-formatted address.
pub fn intoDTO(this: *SocketAddress, global: *JSC.JSGlobalObject) JSC.JSValue {
    var addr_str = this.address();
    defer this._presentation = .dead;
    defer this.* = undefined; // removed in release builds, so setting _presentation to dead is still needed.
    return JSSocketAddressDTO__create(global, addr_str.transferToJS(global), this.port(), this.family() == AF.INET6);
}

/// Directly create a socket address DTO. This is a POJO with address, port, and family properties.
/// Used for hot paths that provide existing, pre-formatted/validated address
/// data to JS.
///
/// - The address string is assumed to be ASCII and a valid IP address (either v4 or v6).
/// - Port is a valid `in_port_t` (between 0 and 2^16) in host byte order.
pub fn createDTO(globalObject: *JSC.JSGlobalObject, addr_: []const u8, port_: i32, is_ipv6: bool) JSC.JSValue {
    if (comptime bun.Environment.isDebug) {
        bun.assertWithLocation(port_ >= 0 and port_ <= std.math.maxInt(i32), @src());
        bun.assertWithLocation(addr_.len > 0, @src());
    }

    return JSSocketAddressDTO__create(
        globalObject,
        bun.String.createUTF8ForJS(globalObject, addr_),
        port_,
        is_ipv6,
    );
}

extern "c" fn JSSocketAddressDTO__create(globalObject: *JSC.JSGlobalObject, address_: JSC.JSValue, port_: c_int, is_ipv6: bool) JSC.JSValue;

// =============================================================================

pub fn getAddress(this: *SocketAddress, global: *JSC.JSGlobalObject) JSC.JSValue {
    // toJS increments ref count
    const addr_ = this.address();
    return switch (addr_.tag) {
        .Dead => unreachable,
        .Empty => switch (this.family()) {
            AF.INET => global.commonStrings().@"127.0.0.1"(),
            AF.INET6 => global.commonStrings().@"::"(),
        },
        else => addr_.toJS(global),
    };
}

/// Get the address in presentation format. Does not include the port.
///
/// Returns an `.Empty` string for default ipv4 and ipv6 addresses (`127.0.0.1`
/// and `::`, respectively).
///
/// ### TODO
/// - replace `addressToString` in `dns.zig` w this
/// - use this impl in server.zig
pub fn address(this: *SocketAddress) bun.String {
    if (this._presentation.tag != .Dead) return this._presentation;
    var buf: [inet.INET6_ADDRSTRLEN]u8 = undefined;
<<<<<<< HEAD
    const formatted = this._addr.fmt(&buf);
    const presentation = bun.JSC.WebCore.Encoder.toBunStringComptime(formatted, .latin1);
=======
    const addr_src: *const anyopaque = if (this.family() == AF.INET)
        @ptrCast(&this.asV4().addr)
    else
        @ptrCast(&this.asV6().addr);

    const formatted = std.mem.span(ares.ares_inet_ntop(this.family().int(), addr_src, &buf, buf.len) orelse {
        std.debug.panic("Invariant violation: SocketAddress created with invalid IPv6 address ({any})", .{this._addr});
    });
    if (comptime bun.Environment.isDebug) {
        bun.assertWithLocation(bun.strings.isAllASCII(formatted), @src());
    }
    const presentation = bun.webcore.encoding.toBunStringComptime(formatted, .latin1);
>>>>>>> 3349c995
    bun.debugAssert(presentation.tag != .Dead);
    this._presentation = presentation;
    return presentation;
}

/// `sockaddr.family`
///
/// Returns a string representation of this address' family. Use `getAddrFamily`
/// for the numeric value.
///
/// NOTE: node's `net.SocketAddress` wants `"ipv4"` and `"ipv6"` while Bun's APIs
/// use `"IPv4"` and `"IPv6"`. This is annoying.
pub fn getFamily(this: *SocketAddress, global: *JSC.JSGlobalObject) JSValue {
    // NOTE: cannot use global.commonStrings().IPv[4,6]() b/c this needs to be
    // lower case.
    return switch (this.family()) {
        AF.INET => bun.String.static("ipv4").toJS(global),
        AF.INET6 => bun.String.static("ipv6").toJS(global),
    };
}

/// `sockaddr.addrfamily`
pub fn getAddrFamily(this: *SocketAddress, _: *JSC.JSGlobalObject) JSValue {
    return JSValue.jsNumber(this.family().int());
}

/// NOTE: zig std uses posix values only, while this returns whatever the
/// system uses. Do not compare to `std.posix.AF`.
pub fn family(this: *const SocketAddress) AF {
    // NOTE: sockaddr_in and sockaddr_in6 have the same layout for family.
    return @enumFromInt(this._addr.sin.family);
}

pub fn getPort(this: *SocketAddress, _: *JSC.JSGlobalObject) JSValue {
    return JSValue.jsNumber(this.port());
}

/// Get the port number in host byte order.
pub fn port(this: *const SocketAddress) u16 {
    // NOTE: sockaddr_in and sockaddr_in6 have the same layout for port.
    // NOTE: `zig translate-c` creates semantically invalid code for `C.ntohs`.
    // Switch back to `ntohs` when this issue gets resolved: https://github.com/ziglang/zig/issues/22804
    return std.mem.bigToNative(u16, this._addr.sin.port);
}

pub fn getFlowLabel(this: *SocketAddress, _: *JSC.JSGlobalObject) JSValue {
    return JSValue.jsNumber(this.flowLabel() orelse 0);
}

/// Returns `null` for non-IPv6 addresses.
///
/// ## References
/// - [RFC 6437](https://tools.ietf.org/html/rfc6437)
pub fn flowLabel(this: *const SocketAddress) ?u32 {
    if (this.family() == AF.INET6) {
        const in6: inet.sockaddr_in6 = @bitCast(this._addr);
        return in6.flowinfo;
    } else {
        return null;
    }
}

pub fn socklen(this: *const SocketAddress) inet.socklen_t {
    switch (this._addr.family) {
        AF.INET => return @sizeOf(inet.sockaddr_in),
        AF.INET6 => return @sizeOf(inet.sockaddr_in6),
    }
}

pub fn estimatedSize(this: *SocketAddress) usize {
    return @sizeOf(SocketAddress) + this._presentation.estimatedSize();
}

pub fn toJSON(this: *SocketAddress, global: *JSC.JSGlobalObject, _: *JSC.CallFrame) bun.JSError!JSC.JSValue {
    return JSC.JSObject.create(.{
        .address = this.getAddress(global),
        .family = this.getFamily(global),
        .port = this.port(),
        .flowlabel = this.flowLabel() orelse 0,
    }, global).toJS();
}

fn pton(global: *JSC.JSGlobalObject, comptime af: c_int, addr: [:0]const u8, dst: *anyopaque) bun.JSError!void {
    return switch (ares.ares_inet_pton(af, addr.ptr, dst)) {
        0 => global.throwSysError(.{ .code = .ERR_INVALID_IP_ADDRESS }, "Invalid socket address", .{}),

        // TODO: figure out proper wayto convert a c errno into a js exception
        -1 => global.throwSysError(
            .{ .code = .ERR_INVALID_IP_ADDRESS, .errno = std.c._errno().* },
            "Invalid socket address",
            .{},
        ),
        1 => {},
        else => unreachable,
    };
}

inline fn asV4(this: *const SocketAddress) *const inet.sockaddr_in {
    bun.debugAssert(this.family() == AF.INET);
    return &this._addr.sin;
}

inline fn asV6(this: *const SocketAddress) *const inet.sockaddr_in6 {
    bun.debugAssert(this.family() == AF.INET6);
    return &this._addr.sin6;
}

// =============================================================================

// WTF::StringImpl and  WTF::StaticStringImpl have the same shape
// (StringImplShape) so this is fine. We should probably add StaticStringImpl
// bindings though.
const StaticStringImpl = bun.WTF.StringImpl;
extern "c" const IPv4: StaticStringImpl;
extern "c" const IPv6: StaticStringImpl;
const ipv4: bun.String = .{ .tag = .WTFStringImpl, .value = .{ .WTFStringImpl = IPv4 } };
const ipv6: bun.String = .{ .tag = .WTFStringImpl, .value = .{ .WTFStringImpl = IPv6 } };

// FIXME: c-headers-for-zig casts AF_* and PF_* to `c_int` when it should be `comptime_int`
pub const AF = enum(inet.sa_family_t) {
    INET = @intCast(inet.AF_INET),
    INET6 = @intCast(inet.AF_INET6),

    pub inline fn int(this: AF) inet.sa_family_t {
        return @intFromEnum(this);
    }

    pub fn fromJS(global: *JSC.JSGlobalObject, value: JSValue) !AF {
        if (value.isString()) {
            const fam_str = try bun.String.fromJS(value, global);
            defer fam_str.deref();
            if (fam_str.length() != 4) return global.throwInvalidArgumentPropertyValue("options.family", "'ipv4' or 'ipv6'", value);

            if (fam_str.is8Bit()) {
                const slice = fam_str.latin1();
                if (std.ascii.eqlIgnoreCase(slice[0..4], "ipv4")) return AF.INET;
                if (std.ascii.eqlIgnoreCase(slice[0..4], "ipv6")) return AF.INET6;
                return global.throwInvalidArgumentPropertyValue("options.family", "'ipv4' or 'ipv6'", value);
            } else {
                // not full ignore-case since that would require converting
                // utf16 -> latin1 and the allocation isn't worth it.
                if (fam_str.eqlComptime("ipv4") or fam_str.eqlComptime("IPv4")) return AF.INET;
                if (fam_str.eqlComptime("ipv6") or fam_str.eqlComptime("IPv6")) return AF.INET6;
                return global.throwInvalidArgumentPropertyValue("options.family", "'ipv4' or 'ipv6'", value);
            }
        } else if (value.isUInt32AsAnyInt()) {
            return switch (value.toU32()) {
                AF.INET.int() => AF.INET,
                AF.INET6.int() => AF.INET6,
                else => return global.throwInvalidArgumentPropertyValue("options.family", "AF_INET or AF_INET6", value),
            };
        } else {
            return global.throwInvalidArgumentPropertyValue("options.family", "a string or number", value);
        }
    }

    pub fn upper(this: AF) [:0]const u8 {
        return switch (this) {
            .INET => "IPv4",
            .INET6 => "IPv6",
        };
    }
};

/// ## Notes
/// - Linux broke compat between `sockaddr_in` and `sockaddr_in6` in v2.4.
///   They're no longer the same size.
/// - This replaces `sockaddr_storage` because it's huge. This is 28 bytes,
///   while `sockaddr_storage` is 128 bytes.
pub const sockaddr = extern union {
    sin: inet.sockaddr_in,
    sin6: inet.sockaddr_in6,

    pub fn v4(port_: inet.in_port_t, addr: u32) sockaddr {
        return .{ .sin = .{
            .family = AF.INET.int(),
            .port = port_,
            .addr = addr,
        } };
    }

    pub fn v6(
        port_: inet.in_port_t,
        addr: [16]u8,
        /// set to 0 if you don't care
        flowinfo: u32,
        /// set to 0 if you don't care
        scope_id: u32,
    ) sockaddr {
        return .{ .sin6 = .{
            .family = AF.INET6.int(),
            .port = port_,
            .flowinfo = flowinfo,
            .scope_id = scope_id,
            .addr = addr,
        } };
    }

    pub fn as_v4(self: *const sockaddr) ?u32 {
        if (self.sin.family == std.posix.AF.INET) return self.sin.addr;
        if (self.sin.family == std.posix.AF.INET6) {
            if (!std.mem.allEqual(u8, self.sin6.addr[0..10], 0)) return null;
            if (self.sin6.addr[10] != 255) return null;
            if (self.sin6.addr[11] != 255) return null;
            return @bitCast(self.sin6.addr[12..16].*);
        }
        return null;
    }

    pub fn family(self: *const sockaddr) AF {
        return switch (self.sin.family) {
            std.posix.AF.INET => .INET,
            std.posix.AF.INET6 => .INET6,
            else => unreachable,
        };
    }

    pub fn fmt(self: *const sockaddr, buf: *[inet.INET6_ADDRSTRLEN]u8) [:0]const u8 {
        const addr_src: *const anyopaque = if (self.family() == AF.INET) @ptrCast(&self.sin.addr) else @ptrCast(&self.sin6.addr);
        const formatted = std.mem.sliceTo(ares.ares_inet_ntop(self.family().int(), addr_src, buf, buf.len) orelse {
            std.debug.panic("Invariant violation: SocketAddress created with invalid IPv6 address ({any})", .{self});
        }, 0);
        if (comptime bun.Environment.isDebug) bun.assertWithLocation(bun.strings.isAllASCII(formatted), @src());
        return formatted;
    }

    // I'd be money endianess is going to screw us here.
    pub const @"127.0.0.1": sockaddr = sockaddr.v4(0, @bitCast([_]u8{ 127, 0, 0, 1 }));
    // TODO: check that `::` is all zeroes on all platforms. Should correspond
    // to `IN6ADDR_ANY_INIT`.
    pub const @"::": sockaddr = sockaddr.v6(0, inet.IN6ADDR_ANY_INIT, 0, 0);

    pub const in = inet.sockaddr_in;
    pub const in6 = inet.sockaddr_in6;
};

const WellKnownAddress = struct {
    extern "c" const INET_LOOPBACK: StaticStringImpl;
    extern "c" const INET6_ANY: StaticStringImpl;
    inline fn @"127.0.0.1"() bun.String {
        return .{
            .tag = .WTFStringImpl,
            .value = .{ .WTFStringImpl = INET_LOOPBACK },
        };
    }
    inline fn @"::"() bun.String {
        return .{
            .tag = .WTFStringImpl,
            .value = .{ .WTFStringImpl = INET6_ANY },
        };
    }
};

// =============================================================================

// The same types are defined in a bunch of different places. We should probably unify them.
comptime {
    // Windows doesn't have c.socklen_t. because of course it doesn't.
    const other_socklens = if (@hasDecl(bun.c, "socklen_t"))
        .{ std.posix.socklen_t, bun.c.socklen_t }
    else
        .{std.posix.socklen_t};
    for (other_socklens) |other_socklen| {
        if (@sizeOf(inet.socklen_t) != @sizeOf(other_socklen)) @compileError("socklen_t size mismatch");
        if (@alignOf(inet.socklen_t) != @alignOf(other_socklen)) @compileError("socklen_t alignment mismatch");
    }
    std.debug.assert(AF.INET.int() == ares.AF.INET);
    std.debug.assert(AF.INET6.int() == ares.AF.INET6);
}

const std = @import("std");
const bun = @import("bun");
const ares = bun.c_ares;
const net = std.net;
const Environment = bun.Environment;
const string = bun.string;
const Output = bun.Output;

const JSC = bun.JSC;
const ZigString = JSC.ZigString;
const CallFrame = JSC.CallFrame;
const JSValue = JSC.JSValue;

const isDebug = bun.Environment.isDebug;
const allow_assert = bun.Environment.allow_assert;

pub const inet = if (bun.Environment.isWindows)
win: {
    const ws2 = std.os.windows.ws2_32;
    break :win struct {
        pub const IN4ADDR_LOOPBACK: u32 = ws2.IN4ADDR_LOOPBACK;
        pub const INET6_ADDRSTRLEN = ws2.INET6_ADDRSTRLEN;
        pub const IN6ADDR_ANY_INIT: [16]u8 = .{0} ** 16;
        pub const AF_INET = ws2.AF.INET;
        pub const AF_INET6 = ws2.AF.INET6;
        pub const sa_family_t = ws2.ADDRESS_FAMILY;
        pub const in_port_t = std.os.windows.USHORT;
        pub const socklen_t = ares.socklen_t;
        pub const sockaddr_in = std.posix.sockaddr.in;
        pub const sockaddr_in6 = std.posix.sockaddr.in6;
    };
} else posix: {
    const C = bun.c;
    break :posix struct {
        pub const IN4ADDR_LOOPBACK = C.IN4ADDR_LOOPBACK;
        pub const INET6_ADDRSTRLEN = C.INET6_ADDRSTRLEN;
        // Make sure this is in line with IN6ADDR_ANY_INIT in `netinet/in.h` on all platforms.
        pub const IN6ADDR_ANY_INIT: [16]u8 = .{0} ** 16;
        pub const AF_INET = C.AF_INET;
        pub const AF_INET6 = C.AF_INET6;
        pub const sa_family_t = C.sa_family_t;
        pub const in_port_t = C.in_port_t;
        pub const socklen_t = ares.socklen_t;
        pub const sockaddr_in = std.posix.sockaddr.in;
        pub const sockaddr_in6 = std.posix.sockaddr.in6;
    };
};<|MERGE_RESOLUTION|>--- conflicted
+++ resolved
@@ -376,23 +376,8 @@
 pub fn address(this: *SocketAddress) bun.String {
     if (this._presentation.tag != .Dead) return this._presentation;
     var buf: [inet.INET6_ADDRSTRLEN]u8 = undefined;
-<<<<<<< HEAD
     const formatted = this._addr.fmt(&buf);
-    const presentation = bun.JSC.WebCore.Encoder.toBunStringComptime(formatted, .latin1);
-=======
-    const addr_src: *const anyopaque = if (this.family() == AF.INET)
-        @ptrCast(&this.asV4().addr)
-    else
-        @ptrCast(&this.asV6().addr);
-
-    const formatted = std.mem.span(ares.ares_inet_ntop(this.family().int(), addr_src, &buf, buf.len) orelse {
-        std.debug.panic("Invariant violation: SocketAddress created with invalid IPv6 address ({any})", .{this._addr});
-    });
-    if (comptime bun.Environment.isDebug) {
-        bun.assertWithLocation(bun.strings.isAllASCII(formatted), @src());
-    }
-    const presentation = bun.webcore.encoding.toBunStringComptime(formatted, .latin1);
->>>>>>> 3349c995
+    const presentation = JSC.WebCore.encoding.toBunStringComptime(formatted, .latin1);
     bun.debugAssert(presentation.tag != .Dead);
     this._presentation = presentation;
     return presentation;
