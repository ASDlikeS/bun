const Bun = @This();
const default_allocator = bun.default_allocator;
const bun = @import("root").bun;
const Environment = bun.Environment;
const AnyBlob = bun.JSC.WebCore.AnyBlob;
const Global = bun.Global;
const strings = bun.strings;
const string = bun.string;
const Output = bun.Output;
const MutableString = bun.MutableString;
const std = @import("std");
const Allocator = std.mem.Allocator;
const IdentityContext = @import("../../identity_context.zig").IdentityContext;
const Fs = @import("../../fs.zig");
const Resolver = @import("../../resolver/resolver.zig");
const ast = @import("../../import_record.zig");
const Sys = @import("../../sys.zig");

const MacroEntryPoint = bun.transpiler.MacroEntryPoint;
const logger = bun.logger;
const Api = @import("../../api/schema.zig").Api;
const options = @import("../../options.zig");
const Transpiler = bun.Transpiler;
const ServerEntryPoint = bun.transpiler.ServerEntryPoint;
const js_printer = bun.js_printer;
const js_parser = bun.js_parser;
const js_ast = bun.JSAst;
const NodeFallbackModules = @import("../../node_fallbacks.zig");
const ImportKind = ast.ImportKind;
const Analytics = @import("../../analytics/analytics_thread.zig");
const ZigString = bun.JSC.ZigString;
const Runtime = @import("../../runtime.zig");
const ImportRecord = ast.ImportRecord;
const DotEnv = @import("../../env_loader.zig");
const ParseResult = bun.transpiler.ParseResult;
const PackageJSON = @import("../../resolver/package_json.zig").PackageJSON;
const MacroRemap = @import("../../resolver/package_json.zig").MacroMap;
const WebCore = bun.JSC.WebCore;
const Request = WebCore.Request;
const Response = WebCore.Response;
const Headers = WebCore.Headers;
const Fetch = WebCore.Fetch;
const HTTP = bun.http;
const FetchEvent = WebCore.FetchEvent;
const js = bun.JSC.C;
const JSC = bun.JSC;
const MarkedArrayBuffer = @import("../base.zig").MarkedArrayBuffer;
const getAllocator = @import("../base.zig").getAllocator;
const JSValue = bun.JSC.JSValue;

const JSGlobalObject = bun.JSC.JSGlobalObject;
const ExceptionValueRef = bun.JSC.ExceptionValueRef;
const JSPrivateDataPtr = bun.JSC.JSPrivateDataPtr;
const ConsoleObject = bun.JSC.ConsoleObject;
const Node = bun.JSC.Node;
const ZigException = bun.JSC.ZigException;
const ZigStackTrace = bun.JSC.ZigStackTrace;
const ErrorableResolvedSource = bun.JSC.ErrorableResolvedSource;
const ResolvedSource = bun.JSC.ResolvedSource;
const JSPromise = bun.JSC.JSPromise;
const JSInternalPromise = bun.JSC.JSInternalPromise;
const JSModuleLoader = bun.JSC.JSModuleLoader;
const JSPromiseRejectionOperation = bun.JSC.JSPromiseRejectionOperation;
const ErrorableZigString = bun.JSC.ErrorableZigString;
const ZigGlobalObject = bun.JSC.ZigGlobalObject;
const VM = bun.JSC.VM;
const JSFunction = bun.JSC.JSFunction;
const Config = @import("../config.zig");
const URL = @import("../../url.zig").URL;
const VirtualMachine = JSC.VirtualMachine;
const IOTask = JSC.IOTask;
const uws = bun.uws;
const Fallback = Runtime.Fallback;
const MimeType = HTTP.MimeType;
const Blob = JSC.WebCore.Blob;
const BoringSSL = bun.BoringSSL;
const Arena = @import("../../allocators/mimalloc_arena.zig").Arena;
const SendfileContext = struct {
    fd: bun.FileDescriptor,
    socket_fd: bun.FileDescriptor = bun.invalid_fd,
    remain: Blob.SizeType = 0,
    offset: Blob.SizeType = 0,
    has_listener: bool = false,
    has_set_on_writable: bool = false,
    auto_close: bool = false,
};
const linux = std.os.linux;
const Async = bun.Async;
const httplog = Output.scoped(.Server, false);
const ctxLog = Output.scoped(.RequestContext, false);
const S3 = bun.S3;
const BlobFileContentResult = struct {
    data: [:0]const u8,

    fn init(comptime fieldname: []const u8, js_obj: JSC.JSValue, global: *JSC.JSGlobalObject) bun.JSError!?BlobFileContentResult {
        {
            const body = try JSC.WebCore.Body.Value.fromJS(global, js_obj);
            if (body == .Blob and body.Blob.store != null and body.Blob.store.?.data == .file) {
                var fs: JSC.Node.NodeFS = .{};
                const read = fs.readFileWithOptions(.{ .path = body.Blob.store.?.data.file.pathlike }, .sync, .null_terminated);
                switch (read) {
                    .err => {
                        return global.throwValue(read.err.toJSC(global));
                    },
                    else => {
                        const str = read.result.null_terminated;
                        if (str.len > 0) {
                            return .{ .data = str };
                        }
                        return global.throwInvalidArguments(std.fmt.comptimePrint("Invalid {s} file", .{fieldname}), .{});
                    },
                }
            }
        }

        return null;
    }
};

fn getContentType(headers: ?*JSC.FetchHeaders, blob: *const JSC.WebCore.AnyBlob, allocator: std.mem.Allocator) struct { MimeType, bool, bool } {
    var needs_content_type = true;
    var content_type_needs_free = false;

    const content_type: MimeType = brk: {
        if (headers) |headers_| {
            if (headers_.fastGet(.ContentType)) |content| {
                needs_content_type = false;

                var content_slice = content.toSlice(allocator);
                defer content_slice.deinit();

                const content_type_allocator = if (content_slice.allocator.isNull()) null else allocator;
                break :brk MimeType.init(content_slice.slice(), content_type_allocator, &content_type_needs_free);
            }
        }

        break :brk if (blob.contentType().len > 0)
            MimeType.byName(blob.contentType())
        else if (MimeType.sniff(blob.slice())) |content|
            content
        else if (blob.wasString())
            MimeType.text
            // TODO: should we get the mime type off of the Blob.Store if it exists?
            // A little wary of doing this right now due to causing some breaking change
        else
            MimeType.other;
    };

    return .{ content_type, needs_content_type, content_type_needs_free };
}

fn writeHeaders(
    headers: *JSC.FetchHeaders,
    comptime ssl: bool,
    resp_ptr: ?*uws.NewApp(ssl).Response,
) void {
    ctxLog("writeHeaders", .{});
    headers.fastRemove(.ContentLength);
    headers.fastRemove(.TransferEncoding);
    if (!ssl) headers.fastRemove(.StrictTransportSecurity);
    if (resp_ptr) |resp| {
        headers.toUWSResponse(ssl, resp);
    }
}

pub fn writeStatus(comptime ssl: bool, resp_ptr: ?*uws.NewApp(ssl).Response, status: u16) void {
    if (resp_ptr) |resp| {
        if (HTTPStatusText.get(status)) |text| {
            resp.writeStatus(text);
        } else {
            var status_text_buf: [48]u8 = undefined;
            resp.writeStatus(std.fmt.bufPrint(&status_text_buf, "{d} HM", .{status}) catch unreachable);
        }
    }
}

const StaticRoute = @import("./server/StaticRoute.zig");
const HTMLBundle = JSC.API.HTMLBundle;
const HTMLBundleRoute = HTMLBundle.HTMLBundleRoute;
pub const AnyStaticRoute = union(enum) {
    StaticRoute: *StaticRoute,
    HTMLBundleRoute: *HTMLBundleRoute,

    pub fn memoryCost(this: AnyStaticRoute) usize {
        return switch (this) {
            .StaticRoute => |static_route| static_route.memoryCost(),
            .HTMLBundleRoute => |html_bundle_route| html_bundle_route.memoryCost(),
        };
    }

    pub fn setServer(this: AnyStaticRoute, server: ?AnyServer) void {
        switch (this) {
            .StaticRoute => |static_route| static_route.server = server,
            .HTMLBundleRoute => |html_bundle_route| html_bundle_route.server = server,
        }
    }

    pub fn deref(this: AnyStaticRoute) void {
        switch (this) {
            .StaticRoute => |static_route| static_route.deref(),
            .HTMLBundleRoute => |html_bundle_route| html_bundle_route.deref(),
        }
    }

    pub fn ref(this: AnyStaticRoute) void {
        switch (this) {
            .StaticRoute => |static_route| static_route.ref(),
            .HTMLBundleRoute => |html_bundle_route| html_bundle_route.ref(),
        }
    }

    pub fn fromJS(globalThis: *JSC.JSGlobalObject, argument: JSC.JSValue, dedupe_html_bundle_map: *std.AutoHashMap(*HTMLBundle, *HTMLBundleRoute)) bun.JSError!AnyStaticRoute {
        if (argument.as(HTMLBundle)) |html_bundle| {
            const entry = try dedupe_html_bundle_map.getOrPut(html_bundle);
            if (!entry.found_existing) {
                entry.value_ptr.* = HTMLBundleRoute.init(html_bundle);
            } else {
                entry.value_ptr.*.ref();
            }

            return .{ .HTMLBundleRoute = entry.value_ptr.* };
        }

        return .{ .StaticRoute = try StaticRoute.fromJS(globalThis, argument) };
    }
};

pub const ServerConfig = struct {
    address: union(enum) {
        tcp: struct {
            port: u16 = 0,
            hostname: ?[*:0]const u8 = null,
        },
        unix: [:0]const u8,

        pub fn deinit(this: *@This(), allocator: std.mem.Allocator) void {
            switch (this.*) {
                .tcp => |tcp| {
                    if (tcp.hostname) |host| {
                        allocator.free(bun.sliceTo(host, 0));
                    }
                },
                .unix => |addr| {
                    allocator.free(addr);
                },
            }
            this.* = .{ .tcp = .{} };
        }
    } = .{
        .tcp = .{},
    },
    idleTimeout: u8 = 10, //TODO: should we match websocket default idleTimeout of 120?
    has_idleTimeout: bool = false,
    // TODO: use webkit URL parser instead of bun's
    base_url: URL = URL{},
    base_uri: string = "",

    ssl_config: ?SSLConfig = null,
    sni: ?bun.BabyList(SSLConfig) = null,
    max_request_body_size: usize = 1024 * 1024 * 128,
    development: bool = false,

    onError: JSC.JSValue = JSC.JSValue.zero,
    onRequest: JSC.JSValue = JSC.JSValue.zero,
    onNodeHTTPRequest: JSC.JSValue = JSC.JSValue.zero,

    websocket: ?WebSocketServer = null,

    inspector: bool = false,
    reuse_port: bool = false,
    id: []const u8 = "",
    allow_hot: bool = true,
    ipv6_only: bool = false,

    is_node_http: bool = false,

    static_routes: std.ArrayList(StaticRouteEntry) = std.ArrayList(StaticRouteEntry).init(bun.default_allocator),

    bake: ?bun.bake.UserOptions = null,

    pub fn memoryCost(this: *const ServerConfig) usize {
        // ignore @sizeOf(ServerConfig), assume already included.
        var cost: usize = 0;
        for (this.static_routes.items) |*entry| {
            cost += entry.memoryCost();
        }
        cost += this.id.len;
        cost += this.base_url.href.len;
        return cost;
    }
    pub const StaticRouteEntry = struct {
        path: []const u8,
        route: AnyStaticRoute,

        pub fn memoryCost(this: *const StaticRouteEntry) usize {
            return this.path.len + this.route.memoryCost();
        }

        /// Clone the path buffer and increment the ref count
        /// This doesn't actually clone the route, it just increments the ref count
        pub fn clone(this: StaticRouteEntry) !StaticRouteEntry {
            this.route.ref();

            return .{
                .path = try bun.default_allocator.dupe(u8, this.path),
                .route = this.route,
            };
        }

        pub fn deinit(this: *StaticRouteEntry) void {
            bun.default_allocator.free(this.path);
            this.route.deref();
        }

        pub fn isLessThan(_: void, this: StaticRouteEntry, other: StaticRouteEntry) bool {
            return strings.cmpStringsDesc({}, this.path, other.path);
        }
    };

    pub fn cloneForReloadingStaticRoutes(this: *ServerConfig) !ServerConfig {
        var that = this.*;
        this.ssl_config = null;
        this.sni = null;
        this.address = .{ .tcp = .{} };
        this.websocket = null;
        this.bake = null;

        var static_routes_dedupe_list = bun.StringHashMap(void).init(bun.default_allocator);
        try static_routes_dedupe_list.ensureTotalCapacity(@truncate(this.static_routes.items.len));
        defer static_routes_dedupe_list.deinit();

        // Iterate through the list of static routes backwards
        // Later ones added override earlier ones
        var static_routes = this.static_routes;
        this.static_routes = std.ArrayList(StaticRouteEntry).init(bun.default_allocator);
        if (static_routes.items.len > 0) {
            var index = static_routes.items.len - 1;
            while (true) {
                const route = &static_routes.items[index];
                const entry = static_routes_dedupe_list.getOrPut(route.path) catch unreachable;
                if (entry.found_existing) {
                    var item = static_routes.orderedRemove(index);
                    item.deinit();
                }
                if (index == 0) break;
                index -= 1;
            }
        }

        // sort the cloned static routes by name for determinism
        std.mem.sort(StaticRouteEntry, static_routes.items, {}, StaticRouteEntry.isLessThan);

        that.static_routes = static_routes;
        return that;
    }

    pub fn appendStaticRoute(this: *ServerConfig, path: []const u8, route: AnyStaticRoute) !void {
        try this.static_routes.append(StaticRouteEntry{
            .path = try bun.default_allocator.dupe(u8, path),
            .route = route,
        });
    }

    fn applyStaticRoute(server: AnyServer, comptime ssl: bool, app: *uws.NewApp(ssl), comptime T: type, entry: T, path: []const u8) void {
        entry.server = server;
        const handler_wrap = struct {
            pub fn handler(route: T, req: *uws.Request, resp: *uws.NewApp(ssl).Response) void {
                route.onRequest(req, switch (comptime ssl) {
                    true => .{ .SSL = resp },
                    false => .{ .TCP = resp },
                });
            }

            pub fn HEAD(route: T, req: *uws.Request, resp: *uws.NewApp(ssl).Response) void {
                route.onHEADRequest(req, switch (comptime ssl) {
                    true => .{ .SSL = resp },
                    false => .{ .TCP = resp },
                });
            }
        };
        app.head(path, T, entry, handler_wrap.HEAD);
        app.any(path, T, entry, handler_wrap.handler);
    }

    pub fn applyStaticRoutes(this: *ServerConfig, comptime ssl: bool, server: AnyServer, app: *uws.NewApp(ssl)) void {
        for (this.static_routes.items) |*entry| {
            switch (entry.route) {
                .StaticRoute => |static_route| {
                    applyStaticRoute(server, ssl, app, *StaticRoute, static_route, entry.path);
                },
                .HTMLBundleRoute => |html_bundle_route| {
                    applyStaticRoute(server, ssl, app, *HTMLBundleRoute, html_bundle_route, entry.path);
                },
            }
        }
    }

    pub fn deinit(this: *ServerConfig) void {
        this.address.deinit(bun.default_allocator);

        if (this.base_url.href.len > 0) {
            bun.default_allocator.free(this.base_url.href);
            this.base_url = URL{};
        }
        if (this.ssl_config) |*ssl_config| {
            ssl_config.deinit();
            this.ssl_config = null;
        }
        if (this.sni) |sni| {
            for (sni.slice()) |*ssl_config| {
                ssl_config.deinit();
            }
            this.sni.?.deinitWithAllocator(bun.default_allocator);
            this.sni = null;
        }

        for (this.static_routes.items) |*entry| {
            entry.deinit();
        }
        this.static_routes.clearAndFree();

        if (this.bake) |*bake| {
            bake.deinit();
        }
    }

    pub fn computeID(this: *const ServerConfig, allocator: std.mem.Allocator) []const u8 {
        var arraylist = std.ArrayList(u8).init(allocator);
        var writer = arraylist.writer();

        writer.writeAll("[http]-") catch {};
        switch (this.address) {
            .tcp => {
                if (this.address.tcp.hostname) |host| {
                    writer.print("tcp:{s}:{d}", .{
                        bun.sliceTo(host, 0),
                        this.address.tcp.port,
                    }) catch {};
                } else {
                    writer.print("tcp:localhost:{d}", .{
                        this.address.tcp.port,
                    }) catch {};
                }
            },
            .unix => {
                writer.print("unix:{s}", .{
                    bun.sliceTo(this.address.unix, 0),
                }) catch {};
            },
        }

        return arraylist.items;
    }

    pub fn getUsocketsOptions(this: *const ServerConfig) i32 {
        // Unlike Node.js, we set exclusive port in case reuse port is not set
        var out: i32 = if (this.reuse_port)
            uws.LIBUS_LISTEN_REUSE_PORT | uws.LIBUS_LISTEN_REUSE_ADDR
        else
            uws.LIBUS_LISTEN_EXCLUSIVE_PORT;

        if (this.ipv6_only) {
            out |= uws.LIBUS_SOCKET_IPV6_ONLY;
        }

        return out;
    }

    pub const SSLConfig = struct {
        requires_custom_request_ctx: bool = false,
        server_name: [*c]const u8 = null,

        key_file_name: [*c]const u8 = null,
        cert_file_name: [*c]const u8 = null,

        ca_file_name: [*c]const u8 = null,
        dh_params_file_name: [*c]const u8 = null,

        passphrase: [*c]const u8 = null,
        low_memory_mode: bool = false,

        key: ?[][*c]const u8 = null,
        key_count: u32 = 0,

        cert: ?[][*c]const u8 = null,
        cert_count: u32 = 0,

        ca: ?[][*c]const u8 = null,
        ca_count: u32 = 0,

        secure_options: u32 = 0,
        request_cert: i32 = 0,
        reject_unauthorized: i32 = 0,
        ssl_ciphers: ?[*:0]const u8 = null,
        protos: ?[*:0]const u8 = null,
        protos_len: usize = 0,
        client_renegotiation_limit: u32 = 0,
        client_renegotiation_window: u32 = 0,

        const log = Output.scoped(.SSLConfig, false);

        pub fn asUSockets(this: SSLConfig) uws.us_bun_socket_context_options_t {
            var ctx_opts: uws.us_bun_socket_context_options_t = .{};

            if (this.key_file_name != null)
                ctx_opts.key_file_name = this.key_file_name;
            if (this.cert_file_name != null)
                ctx_opts.cert_file_name = this.cert_file_name;
            if (this.ca_file_name != null)
                ctx_opts.ca_file_name = this.ca_file_name;
            if (this.dh_params_file_name != null)
                ctx_opts.dh_params_file_name = this.dh_params_file_name;
            if (this.passphrase != null)
                ctx_opts.passphrase = this.passphrase;
            ctx_opts.ssl_prefer_low_memory_usage = @intFromBool(this.low_memory_mode);

            if (this.key) |key| {
                ctx_opts.key = key.ptr;
                ctx_opts.key_count = this.key_count;
            }
            if (this.cert) |cert| {
                ctx_opts.cert = cert.ptr;
                ctx_opts.cert_count = this.cert_count;
            }
            if (this.ca) |ca| {
                ctx_opts.ca = ca.ptr;
                ctx_opts.ca_count = this.ca_count;
            }

            if (this.ssl_ciphers != null) {
                ctx_opts.ssl_ciphers = this.ssl_ciphers;
            }
            ctx_opts.request_cert = this.request_cert;
            ctx_opts.reject_unauthorized = this.reject_unauthorized;

            return ctx_opts;
        }

        pub fn isSame(thisConfig: *const SSLConfig, otherConfig: *const SSLConfig) bool {
            { //strings
                const fields = .{
                    "server_name",
                    "key_file_name",
                    "cert_file_name",
                    "ca_file_name",
                    "dh_params_file_name",
                    "passphrase",
                    "ssl_ciphers",
                    "protos",
                };

                inline for (fields) |field| {
                    const lhs = @field(thisConfig, field);
                    const rhs = @field(otherConfig, field);
                    if (lhs != null and rhs != null) {
                        if (!stringsEqual(lhs, rhs))
                            return false;
                    } else if (lhs != null or rhs != null) {
                        return false;
                    }
                }
            }

            {
                //numbers
                const fields = .{ "secure_options", "request_cert", "reject_unauthorized", "low_memory_mode" };

                inline for (fields) |field| {
                    const lhs = @field(thisConfig, field);
                    const rhs = @field(otherConfig, field);
                    if (lhs != rhs)
                        return false;
                }
            }

            {
                // complex fields
                const fields = .{ "key", "ca", "cert" };
                inline for (fields) |field| {
                    const lhs_count = @field(thisConfig, field ++ "_count");
                    const rhs_count = @field(otherConfig, field ++ "_count");
                    if (lhs_count != rhs_count)
                        return false;
                    if (lhs_count > 0) {
                        const lhs = @field(thisConfig, field);
                        const rhs = @field(otherConfig, field);
                        for (0..lhs_count) |i| {
                            if (!stringsEqual(lhs.?[i], rhs.?[i]))
                                return false;
                        }
                    }
                }
            }

            return true;
        }

        fn stringsEqual(a: [*c]const u8, b: [*c]const u8) bool {
            const lhs = bun.asByteSlice(a);
            const rhs = bun.asByteSlice(b);
            return strings.eqlLong(lhs, rhs, true);
        }

        pub fn deinit(this: *SSLConfig) void {
            const fields = .{
                "server_name",
                "key_file_name",
                "cert_file_name",
                "ca_file_name",
                "dh_params_file_name",
                "passphrase",
                "ssl_ciphers",
                "protos",
            };

            inline for (fields) |field| {
                if (@field(this, field)) |slice_ptr| {
                    const slice = std.mem.span(slice_ptr);
                    if (slice.len > 0) {
                        bun.default_allocator.free(slice);
                    }
                    @field(this, field) = "";
                }
            }

            if (this.cert) |cert| {
                for (0..this.cert_count) |i| {
                    const slice = std.mem.span(cert[i]);
                    if (slice.len > 0) {
                        bun.default_allocator.free(slice);
                    }
                }

                bun.default_allocator.free(cert);
                this.cert = null;
            }

            if (this.key) |key| {
                for (0..this.key_count) |i| {
                    const slice = std.mem.span(key[i]);
                    if (slice.len > 0) {
                        bun.default_allocator.free(slice);
                    }
                }

                bun.default_allocator.free(key);
                this.key = null;
            }

            if (this.ca) |ca| {
                for (0..this.ca_count) |i| {
                    const slice = std.mem.span(ca[i]);
                    if (slice.len > 0) {
                        bun.default_allocator.free(slice);
                    }
                }

                bun.default_allocator.free(ca);
                this.ca = null;
            }
        }

        pub const zero = SSLConfig{};

        pub fn fromJS(vm: *JSC.VirtualMachine, global: *JSC.JSGlobalObject, obj: JSC.JSValue) bun.JSError!?SSLConfig {
            var result = zero;
            errdefer result.deinit();

            var arena: bun.ArenaAllocator = bun.ArenaAllocator.init(bun.default_allocator);
            defer arena.deinit();

            if (!obj.isObject()) {
                return global.throwInvalidArguments("tls option expects an object", .{});
            }

            var any = false;

            result.reject_unauthorized = @intFromBool(vm.getTLSRejectUnauthorized());

            // Required
            if (try obj.getTruthy(global, "keyFile")) |key_file_name| {
                var sliced = try key_file_name.toSlice(global, bun.default_allocator);
                defer sliced.deinit();
                if (sliced.len > 0) {
                    result.key_file_name = bun.default_allocator.dupeZ(u8, sliced.slice()) catch unreachable;
                    if (std.posix.system.access(result.key_file_name, std.posix.F_OK) != 0) {
                        return global.throwInvalidArguments("Unable to access keyFile path", .{});
                    }
                    any = true;
                    result.requires_custom_request_ctx = true;
                }
            }

            if (try obj.getTruthy(global, "key")) |js_obj| {
                if (js_obj.jsType().isArray()) {
                    const count = js_obj.getLength(global);
                    if (count > 0) {
                        const native_array = bun.default_allocator.alloc([*c]const u8, count) catch unreachable;

                        var valid_count: u32 = 0;
                        for (0..count) |i| {
                            const item = js_obj.getIndex(global, @intCast(i));
                            if (JSC.Node.StringOrBuffer.fromJS(global, arena.allocator(), item)) |sb| {
                                defer sb.deinit();
                                const sliced = sb.slice();
                                if (sliced.len > 0) {
                                    native_array[valid_count] = bun.default_allocator.dupeZ(u8, sliced) catch unreachable;
                                    valid_count += 1;
                                    any = true;
                                    result.requires_custom_request_ctx = true;
                                }
                            } else if (try BlobFileContentResult.init("key", item, global)) |content| {
                                if (content.data.len > 0) {
                                    native_array[valid_count] = content.data.ptr;
                                    valid_count += 1;
                                    result.requires_custom_request_ctx = true;
                                    any = true;
                                } else {
                                    // mark and free all CA's
                                    result.cert = native_array;
                                    result.deinit();
                                    return null;
                                }
                            } else {
                                // mark and free all keys
                                result.key = native_array;
                                return global.throwInvalidArguments("key argument must be an string, Buffer, TypedArray, BunFile or an array containing string, Buffer, TypedArray or BunFile", .{});
                            }
                        }

                        if (valid_count == 0) {
                            bun.default_allocator.free(native_array);
                        } else {
                            result.key = native_array;
                        }

                        result.key_count = valid_count;
                    }
                } else if (try BlobFileContentResult.init("key", js_obj, global)) |content| {
                    if (content.data.len > 0) {
                        const native_array = bun.default_allocator.alloc([*c]const u8, 1) catch unreachable;
                        native_array[0] = content.data.ptr;
                        result.key = native_array;
                        result.key_count = 1;
                        any = true;
                        result.requires_custom_request_ctx = true;
                    } else {
                        result.deinit();
                        return null;
                    }
                } else {
                    const native_array = bun.default_allocator.alloc([*c]const u8, 1) catch unreachable;
                    if (JSC.Node.StringOrBuffer.fromJS(global, arena.allocator(), js_obj)) |sb| {
                        defer sb.deinit();
                        const sliced = sb.slice();
                        if (sliced.len > 0) {
                            native_array[0] = bun.default_allocator.dupeZ(u8, sliced) catch unreachable;
                            any = true;
                            result.requires_custom_request_ctx = true;
                            result.key = native_array;
                            result.key_count = 1;
                        } else {
                            bun.default_allocator.free(native_array);
                        }
                    } else {
                        // mark and free all certs
                        result.key = native_array;
                        return global.throwInvalidArguments("key argument must be an string, Buffer, TypedArray, BunFile or an array containing string, Buffer, TypedArray or BunFile", .{});
                    }
                }
            }

            if (try obj.getTruthy(global, "certFile")) |cert_file_name| {
                var sliced = try cert_file_name.toSlice(global, bun.default_allocator);
                defer sliced.deinit();
                if (sliced.len > 0) {
                    result.cert_file_name = bun.default_allocator.dupeZ(u8, sliced.slice()) catch unreachable;
                    if (std.posix.system.access(result.cert_file_name, std.posix.F_OK) != 0) {
                        return global.throwInvalidArguments("Unable to access certFile path", .{});
                    }
                    any = true;
                    result.requires_custom_request_ctx = true;
                }
            }

            if (try obj.getTruthy(global, "ALPNProtocols")) |protocols| {
                if (JSC.Node.StringOrBuffer.fromJS(global, arena.allocator(), protocols)) |sb| {
                    defer sb.deinit();
                    const sliced = sb.slice();
                    if (sliced.len > 0) {
                        result.protos = bun.default_allocator.dupeZ(u8, sliced) catch unreachable;
                        result.protos_len = sliced.len;
                    }

                    any = true;
                    result.requires_custom_request_ctx = true;
                } else {
                    return global.throwInvalidArguments("ALPNProtocols argument must be an string, Buffer or TypedArray", .{});
                }
            }

            if (try obj.getTruthy(global, "cert")) |js_obj| {
                if (js_obj.jsType().isArray()) {
                    const count = js_obj.getLength(global);
                    if (count > 0) {
                        const native_array = bun.default_allocator.alloc([*c]const u8, count) catch unreachable;

                        var valid_count: u32 = 0;
                        for (0..count) |i| {
                            const item = js_obj.getIndex(global, @intCast(i));
                            if (JSC.Node.StringOrBuffer.fromJS(global, arena.allocator(), item)) |sb| {
                                defer sb.deinit();
                                const sliced = sb.slice();
                                if (sliced.len > 0) {
                                    native_array[valid_count] = bun.default_allocator.dupeZ(u8, sliced) catch unreachable;
                                    valid_count += 1;
                                    any = true;
                                    result.requires_custom_request_ctx = true;
                                }
                            } else if (try BlobFileContentResult.init("cert", item, global)) |content| {
                                if (content.data.len > 0) {
                                    native_array[valid_count] = content.data.ptr;
                                    valid_count += 1;
                                    result.requires_custom_request_ctx = true;
                                    any = true;
                                } else {
                                    // mark and free all CA's
                                    result.cert = native_array;
                                    result.deinit();
                                    return null;
                                }
                            } else {
                                // mark and free all certs
                                result.cert = native_array;
                                return global.throwInvalidArguments("cert argument must be an string, Buffer, TypedArray, BunFile or an array containing string, Buffer, TypedArray or BunFile", .{});
                            }
                        }

                        if (valid_count == 0) {
                            bun.default_allocator.free(native_array);
                        } else {
                            result.cert = native_array;
                        }

                        result.cert_count = valid_count;
                    }
                } else if (try BlobFileContentResult.init("cert", js_obj, global)) |content| {
                    if (content.data.len > 0) {
                        const native_array = bun.default_allocator.alloc([*c]const u8, 1) catch unreachable;
                        native_array[0] = content.data.ptr;
                        result.cert = native_array;
                        result.cert_count = 1;
                        any = true;
                        result.requires_custom_request_ctx = true;
                    } else {
                        result.deinit();
                        return null;
                    }
                } else {
                    const native_array = bun.default_allocator.alloc([*c]const u8, 1) catch unreachable;
                    if (JSC.Node.StringOrBuffer.fromJS(global, arena.allocator(), js_obj)) |sb| {
                        defer sb.deinit();
                        const sliced = sb.slice();
                        if (sliced.len > 0) {
                            native_array[0] = bun.default_allocator.dupeZ(u8, sliced) catch unreachable;
                            any = true;
                            result.requires_custom_request_ctx = true;
                            result.cert = native_array;
                            result.cert_count = 1;
                        } else {
                            bun.default_allocator.free(native_array);
                        }
                    } else {
                        // mark and free all certs
                        result.cert = native_array;
                        return global.throwInvalidArguments("cert argument must be an string, Buffer, TypedArray, BunFile or an array containing string, Buffer, TypedArray or BunFile", .{});
                    }
                }
            }

            if (try obj.getTruthy(global, "requestCert")) |request_cert| {
                if (request_cert.isBoolean()) {
                    result.request_cert = if (request_cert.asBoolean()) 1 else 0;
                    any = true;
                } else {
                    return global.throw("Expected requestCert to be a boolean", .{});
                }
            }

            if (try obj.getTruthy(global, "rejectUnauthorized")) |reject_unauthorized| {
                if (reject_unauthorized.isBoolean()) {
                    result.reject_unauthorized = if (reject_unauthorized.asBoolean()) 1 else 0;
                    any = true;
                } else {
                    return global.throw("Expected rejectUnauthorized to be a boolean", .{});
                }
            }

            if (try obj.getTruthy(global, "ciphers")) |ssl_ciphers| {
                var sliced = try ssl_ciphers.toSlice(global, bun.default_allocator);
                defer sliced.deinit();
                if (sliced.len > 0) {
                    result.ssl_ciphers = bun.default_allocator.dupeZ(u8, sliced.slice()) catch unreachable;
                    any = true;
                    result.requires_custom_request_ctx = true;
                }
            }

            if (try obj.getTruthy(global, "serverName") orelse try obj.getTruthy(global, "servername")) |server_name| {
                var sliced = try server_name.toSlice(global, bun.default_allocator);
                defer sliced.deinit();
                if (sliced.len > 0) {
                    result.server_name = bun.default_allocator.dupeZ(u8, sliced.slice()) catch unreachable;
                    any = true;
                    result.requires_custom_request_ctx = true;
                }
            }

            if (try obj.getTruthy(global, "ca")) |js_obj| {
                if (js_obj.jsType().isArray()) {
                    const count = js_obj.getLength(global);
                    if (count > 0) {
                        const native_array = bun.default_allocator.alloc([*c]const u8, count) catch unreachable;

                        var valid_count: u32 = 0;
                        for (0..count) |i| {
                            const item = js_obj.getIndex(global, @intCast(i));
                            if (JSC.Node.StringOrBuffer.fromJS(global, arena.allocator(), item)) |sb| {
                                defer sb.deinit();
                                const sliced = sb.slice();
                                if (sliced.len > 0) {
                                    native_array[valid_count] = bun.default_allocator.dupeZ(u8, sliced) catch unreachable;
                                    valid_count += 1;
                                    any = true;
                                    result.requires_custom_request_ctx = true;
                                }
                            } else if (try BlobFileContentResult.init("ca", item, global)) |content| {
                                if (content.data.len > 0) {
                                    native_array[valid_count] = content.data.ptr;
                                    valid_count += 1;
                                    any = true;
                                    result.requires_custom_request_ctx = true;
                                } else {
                                    // mark and free all CA's
                                    result.cert = native_array;
                                    result.deinit();
                                    return null;
                                }
                            } else {
                                // mark and free all CA's
                                result.cert = native_array;
                                return global.throwInvalidArguments("ca argument must be an string, Buffer, TypedArray, BunFile or an array containing string, Buffer, TypedArray or BunFile", .{});
                            }
                        }

                        if (valid_count == 0) {
                            bun.default_allocator.free(native_array);
                        } else {
                            result.ca = native_array;
                        }

                        result.ca_count = valid_count;
                    }
                } else if (try BlobFileContentResult.init("ca", js_obj, global)) |content| {
                    if (content.data.len > 0) {
                        const native_array = bun.default_allocator.alloc([*c]const u8, 1) catch unreachable;
                        native_array[0] = content.data.ptr;
                        result.ca = native_array;
                        result.ca_count = 1;
                        any = true;
                        result.requires_custom_request_ctx = true;
                    } else {
                        result.deinit();
                        return null;
                    }
                } else {
                    const native_array = bun.default_allocator.alloc([*c]const u8, 1) catch unreachable;
                    if (JSC.Node.StringOrBuffer.fromJS(global, arena.allocator(), js_obj)) |sb| {
                        defer sb.deinit();
                        const sliced = sb.slice();
                        if (sliced.len > 0) {
                            native_array[0] = bun.default_allocator.dupeZ(u8, sliced) catch unreachable;
                            any = true;
                            result.requires_custom_request_ctx = true;
                            result.ca = native_array;
                            result.ca_count = 1;
                        } else {
                            bun.default_allocator.free(native_array);
                        }
                    } else {
                        // mark and free all certs
                        result.ca = native_array;
                        return global.throwInvalidArguments("ca argument must be an string, Buffer, TypedArray, BunFile or an array containing string, Buffer, TypedArray or BunFile", .{});
                    }
                }
            }

            if (try obj.getTruthy(global, "caFile")) |ca_file_name| {
                var sliced = try ca_file_name.toSlice(global, bun.default_allocator);
                defer sliced.deinit();
                if (sliced.len > 0) {
                    result.ca_file_name = bun.default_allocator.dupeZ(u8, sliced.slice()) catch unreachable;
                    if (std.posix.system.access(result.ca_file_name, std.posix.F_OK) != 0) {
                        return global.throwInvalidArguments("Invalid caFile path", .{});
                    }
                }
            }
            // Optional
            if (any) {
                if (try obj.getTruthy(global, "secureOptions")) |secure_options| {
                    if (secure_options.isNumber()) {
                        result.secure_options = secure_options.toU32();
                    }
                }

                if (try obj.getTruthy(global, "clientRenegotiationLimit")) |client_renegotiation_limit| {
                    if (client_renegotiation_limit.isNumber()) {
                        result.client_renegotiation_limit = client_renegotiation_limit.toU32();
                    }
                }

                if (try obj.getTruthy(global, "clientRenegotiationWindow")) |client_renegotiation_window| {
                    if (client_renegotiation_window.isNumber()) {
                        result.client_renegotiation_window = client_renegotiation_window.toU32();
                    }
                }

                if (try obj.getTruthy(global, "dhParamsFile")) |dh_params_file_name| {
                    var sliced = try dh_params_file_name.toSlice(global, bun.default_allocator);
                    defer sliced.deinit();
                    if (sliced.len > 0) {
                        result.dh_params_file_name = bun.default_allocator.dupeZ(u8, sliced.slice()) catch unreachable;
                        if (std.posix.system.access(result.dh_params_file_name, std.posix.F_OK) != 0) {
                            return global.throwInvalidArguments("Invalid dhParamsFile path", .{});
                        }
                    }
                }

                if (try obj.getTruthy(global, "passphrase")) |passphrase| {
                    var sliced = try passphrase.toSlice(global, bun.default_allocator);
                    defer sliced.deinit();
                    if (sliced.len > 0) {
                        result.passphrase = bun.default_allocator.dupeZ(u8, sliced.slice()) catch unreachable;
                    }
                }

                if (try obj.get(global, "lowMemoryMode")) |low_memory_mode| {
                    if (low_memory_mode.isBoolean() or low_memory_mode.isUndefined()) {
                        result.low_memory_mode = low_memory_mode.toBoolean();
                        any = true;
                    } else {
                        return global.throw("Expected lowMemoryMode to be a boolean", .{});
                    }
                }
            }

            if (!any)
                return null;
            return result;
        }
    };

    pub fn fromJS(
        global: *JSC.JSGlobalObject,
        args: *ServerConfig,
        arguments: *JSC.Node.ArgumentsSlice,
        allow_bake_config: bool,
        is_fetch_required: bool,
    ) bun.JSError!void {
        const vm = arguments.vm;
        const env = vm.transpiler.env;

        args.* = .{
            .address = .{
                .tcp = .{
                    .port = 3000,
                    .hostname = null,
                },
            },
            .development = true,

            // If this is a node:cluster child, let's default to SO_REUSEPORT.
            // That way you don't have to remember to set reusePort: true in Bun.serve() when using node:cluster.
            .reuse_port = env.get("NODE_UNIQUE_ID") != null,
        };
        var has_hostname = false;

        if (strings.eqlComptime(env.get("NODE_ENV") orelse "", "production")) {
            args.development = false;
        }

        if (arguments.vm.transpiler.options.production) {
            args.development = false;
        }

        args.address.tcp.port = brk: {
            const PORT_ENV = .{ "BUN_PORT", "PORT", "NODE_PORT" };

            inline for (PORT_ENV) |PORT| {
                if (env.get(PORT)) |port| {
                    if (std.fmt.parseInt(u16, port, 10)) |_port| {
                        break :brk _port;
                    } else |_| {}
                }
            }

            if (arguments.vm.transpiler.options.transform_options.port) |port| {
                break :brk port;
            }

            break :brk args.address.tcp.port;
        };
        var port = args.address.tcp.port;

        if (arguments.vm.transpiler.options.transform_options.origin) |origin| {
            args.base_uri = try bun.default_allocator.dupeZ(u8, origin);
        }

        defer {
            if (global.hasException()) {
                if (args.ssl_config) |*conf| {
                    conf.deinit();
                    args.ssl_config = null;
                }
            }
        }

        if (arguments.next()) |arg| {
            if (!arg.isObject()) {
                return global.throwInvalidArguments("Bun.serve expects an object", .{});
            }

            if (try arg.get(global, "static")) |static| {
                if (!static.isObject()) {
                    return global.throwInvalidArguments("Bun.serve expects 'static' to be an object shaped like { [pathname: string]: Response }", .{});
                }

                var iter = try JSC.JSPropertyIterator(.{
                    .skip_empty_name = true,
                    .include_value = true,
                }).init(global, static);
                defer iter.deinit();

                var dedupe_html_bundle_map = std.AutoHashMap(*HTMLBundle, *HTMLBundleRoute).init(bun.default_allocator);
                defer dedupe_html_bundle_map.deinit();

                errdefer {
                    for (args.static_routes.items) |*static_route| {
                        static_route.deinit();
                    }
                    args.static_routes.clearAndFree();
                }

                while (try iter.next()) |key| {
                    const path, const is_ascii = key.toOwnedSliceReturningAllASCII(bun.default_allocator) catch bun.outOfMemory();
                    errdefer bun.default_allocator.free(path);

                    const value = iter.value;

                    if (path.len == 0 or (path[0] != '/' and path[0] != '*')) {
                        return global.throwInvalidArguments("Invalid static route \"{s}\". path must start with '/'", .{path});
                    }

                    if (!is_ascii) {
                        return global.throwInvalidArguments("Invalid static route \"{s}\". Please encode all non-ASCII characters in the path.", .{path});
                    }

                    const route = try AnyStaticRoute.fromJS(global, value, &dedupe_html_bundle_map);
                    args.static_routes.append(.{
                        .path = path,
                        .route = route,
                    }) catch bun.outOfMemory();
                }
            }

            if (global.hasException()) return error.JSError;

            if (try arg.get(global, "idleTimeout")) |value| {
                if (!value.isUndefinedOrNull()) {
                    if (!value.isAnyInt()) {
                        return global.throwInvalidArguments("Bun.serve expects idleTimeout to be an integer", .{});
                    }
                    args.has_idleTimeout = true;

                    const idleTimeout: u64 = @intCast(@max(value.toInt64(), 0));
                    if (idleTimeout > 255) {
                        return global.throwInvalidArguments("Bun.serve expects idleTimeout to be 255 or less", .{});
                    }

                    args.idleTimeout = @truncate(idleTimeout);
                }
            }

            if (try arg.getTruthy(global, "webSocket") orelse try arg.getTruthy(global, "websocket")) |websocket_object| {
                if (!websocket_object.isObject()) {
                    if (args.ssl_config) |*conf| {
                        conf.deinit();
                    }
                    return global.throwInvalidArguments("Expected websocket to be an object", .{});
                }

                errdefer if (args.ssl_config) |*conf| conf.deinit();
                args.websocket = try WebSocketServer.onCreate(global, websocket_object);
            }
            if (global.hasException()) return error.JSError;

            if (try arg.getTruthy(global, "port")) |port_| {
                args.address.tcp.port = @as(
                    u16,
                    @intCast(@min(
                        @max(0, port_.coerce(i32, global)),
                        std.math.maxInt(u16),
                    )),
                );
                port = args.address.tcp.port;
            }
            if (global.hasException()) return error.JSError;

            if (try arg.getTruthy(global, "baseURI")) |baseURI| {
                var sliced = try baseURI.toSlice(global, bun.default_allocator);

                if (sliced.len > 0) {
                    defer sliced.deinit();
                    if (args.base_uri.len > 0) {
                        bun.default_allocator.free(@constCast(args.base_uri));
                    }
                    args.base_uri = bun.default_allocator.dupe(u8, sliced.slice()) catch unreachable;
                }
            }
            if (global.hasException()) return error.JSError;

            if (try arg.getStringish(global, "hostname") orelse try arg.getStringish(global, "host")) |host| {
                defer host.deref();
                const host_str = host.toUTF8(bun.default_allocator);
                defer host_str.deinit();

                if (host_str.len > 0) {
                    args.address.tcp.hostname = bun.default_allocator.dupeZ(u8, host_str.slice()) catch unreachable;
                    has_hostname = true;
                }
            }
            if (global.hasException()) return error.JSError;

            if (try arg.getStringish(global, "unix")) |unix| {
                defer unix.deref();
                const unix_str = unix.toUTF8(bun.default_allocator);
                defer unix_str.deinit();
                if (unix_str.len > 0) {
                    if (has_hostname) {
                        return global.throwInvalidArguments("Cannot specify both hostname and unix", .{});
                    }

                    args.address = .{ .unix = bun.default_allocator.dupeZ(u8, unix_str.slice()) catch unreachable };
                }
            }
            if (global.hasException()) return error.JSError;

            if (try arg.get(global, "id")) |id| {
                if (id.isUndefinedOrNull()) {
                    args.allow_hot = false;
                } else {
                    const id_str = try id.toSlice(
                        global,
                        bun.default_allocator,
                    );

                    if (id_str.len > 0) {
                        args.id = (id_str.cloneIfNeeded(bun.default_allocator) catch unreachable).slice();
                    } else {
                        args.allow_hot = false;
                    }
                }
            }
            if (global.hasException()) return error.JSError;

            if (try arg.get(global, "development")) |dev| {
                args.development = dev.coerce(bool, global);
                args.reuse_port = !args.development;
            }
            if (global.hasException()) return error.JSError;

            if (try arg.getTruthy(global, "app")) |bake_args_js| {
                if (!bun.FeatureFlags.bake()) {
                    return global.throwInvalidArguments("To use the experimental \"app\" option, upgrade to the canary build of bun via \"bun upgrade --canary\"", .{});
                }
                if (!allow_bake_config) {
                    return global.throwInvalidArguments("To use the \"app\" option, change from calling \"Bun.serve({ app })\" to \"export default { app: ... }\"", .{});
                }
                if (!args.development) {
                    return global.throwInvalidArguments("TODO: 'development: false' in serve options with 'app'. For now, use `bun build --app` or set 'development: true'", .{});
                }

                args.bake = try bun.bake.UserOptions.fromJS(bake_args_js, global);
            }

            if (try arg.get(global, "reusePort")) |dev| {
                args.reuse_port = dev.coerce(bool, global);
            }
            if (global.hasException()) return error.JSError;

            if (try arg.get(global, "ipv6Only")) |dev| {
                args.ipv6_only = dev.coerce(bool, global);
            }
            if (global.hasException()) return error.JSError;

            if (try arg.get(global, "inspector")) |inspector| {
                args.inspector = inspector.coerce(bool, global);

                if (args.inspector and !args.development) {
                    return global.throwInvalidArguments("Cannot enable inspector in production. Please set development: true in Bun.serve()", .{});
                }
            }
            if (global.hasException()) return error.JSError;

            if (try arg.getTruthy(global, "maxRequestBodySize")) |max_request_body_size| {
                if (max_request_body_size.isNumber()) {
                    args.max_request_body_size = @as(u64, @intCast(@max(0, max_request_body_size.toInt64())));
                }
            }
            if (global.hasException()) return error.JSError;

            if (try arg.getTruthyComptime(global, "error")) |onError| {
                if (!onError.isCallable(global.vm())) {
                    return global.throwInvalidArguments("Expected error to be a function", .{});
                }
                const onErrorSnapshot = onError.withAsyncContextIfNeeded(global);
                args.onError = onErrorSnapshot;
                onErrorSnapshot.protect();
            }
            if (global.hasException()) return error.JSError;

            if (try arg.getTruthy(global, "onNodeHTTPRequest")) |onRequest_| {
                if (!onRequest_.isCallable(global.vm())) {
                    return global.throwInvalidArguments("Expected onNodeHTTPRequest to be a function", .{});
                }
                const onRequest = onRequest_.withAsyncContextIfNeeded(global);
                JSC.C.JSValueProtect(global, onRequest.asObjectRef());
                args.onNodeHTTPRequest = onRequest;
            }

            if (try arg.getTruthy(global, "fetch")) |onRequest_| {
                if (!onRequest_.isCallable(global.vm())) {
                    return global.throwInvalidArguments("Expected fetch() to be a function", .{});
                }
                const onRequest = onRequest_.withAsyncContextIfNeeded(global);
                JSC.C.JSValueProtect(global, onRequest.asObjectRef());
                args.onRequest = onRequest;
            } else if (args.bake == null and args.onNodeHTTPRequest == .zero and is_fetch_required) { // TODO(@heimskr): verify
                if (global.hasException()) return error.JSError;
                return global.throwInvalidArguments("Expected fetch() to be a function", .{});
            } else {
                if (global.hasException()) return error.JSError;
            }

            if (try arg.getTruthy(global, "tls")) |tls| {
                if (tls.isFalsey()) {
                    args.ssl_config = null;
                } else if (tls.jsType().isArray()) {
                    var value_iter = tls.arrayIterator(global);
                    if (value_iter.len == 1) {
                        return global.throwInvalidArguments("tls option expects at least 1 tls object", .{});
                    }
                    while (value_iter.next()) |item| {
                        var ssl_config = try SSLConfig.fromJS(vm, global, item) orelse {
                            if (global.hasException()) {
                                return error.JSError;
                            }

                            // Backwards-compatibility; we ignored empty tls objects.
                            continue;
                        };

                        if (args.ssl_config == null) {
                            args.ssl_config = ssl_config;
                        } else {
                            if (ssl_config.server_name == null or std.mem.span(ssl_config.server_name).len == 0) {
                                defer ssl_config.deinit();
                                return global.throwInvalidArguments("SNI tls object must have a serverName", .{});
                            }
                            if (args.sni == null) {
                                args.sni = bun.BabyList(SSLConfig).initCapacity(bun.default_allocator, value_iter.len - 1) catch bun.outOfMemory();
                            }

                            args.sni.?.push(bun.default_allocator, ssl_config) catch bun.outOfMemory();
                        }
                    }
                } else {
                    if (try SSLConfig.fromJS(vm, global, tls)) |ssl_config| {
                        args.ssl_config = ssl_config;
                    }
                    if (global.hasException()) {
                        return error.JSError;
                    }
                }
            }
            if (global.hasException()) return error.JSError;

            // @compatibility Bun v0.x - v0.2.1
            // this used to be top-level, now it's "tls" object
            if (args.ssl_config == null) {
                if (try SSLConfig.fromJS(vm, global, arg)) |ssl_config| {
                    args.ssl_config = ssl_config;
                }
                if (global.hasException()) {
                    return error.JSError;
                }
            }
        } else {
            return global.throwInvalidArguments("Bun.serve expects an object", .{});
        }

        if (args.base_uri.len > 0) {
            args.base_url = URL.parse(args.base_uri);
            if (args.base_url.hostname.len == 0) {
                bun.default_allocator.free(@constCast(args.base_uri));
                args.base_uri = "";
                return global.throwInvalidArguments("baseURI must have a hostname", .{});
            }

            if (!strings.isAllASCII(args.base_uri)) {
                bun.default_allocator.free(@constCast(args.base_uri));
                args.base_uri = "";
                return global.throwInvalidArguments("Unicode baseURI must already be encoded for now.\nnew URL(baseuRI).toString() should do the trick.", .{});
            }

            if (args.base_url.protocol.len == 0) {
                const protocol: string = if (args.ssl_config != null) "https" else "http";
                const hostname = args.base_url.hostname;
                const needsBrackets: bool = strings.isIPV6Address(hostname) and hostname[0] != '[';
                const original_base_uri = args.base_uri;
                defer bun.default_allocator.free(@constCast(original_base_uri));
                if (needsBrackets) {
                    args.base_uri = (if ((port == 80 and args.ssl_config == null) or (port == 443 and args.ssl_config != null))
                        std.fmt.allocPrint(bun.default_allocator, "{s}://[{s}]/{s}", .{
                            protocol,
                            hostname,
                            strings.trimLeadingChar(args.base_url.pathname, '/'),
                        })
                    else
                        std.fmt.allocPrint(bun.default_allocator, "{s}://[{s}]:{d}/{s}", .{
                            protocol,
                            hostname,
                            port,
                            strings.trimLeadingChar(args.base_url.pathname, '/'),
                        })) catch unreachable;
                } else {
                    args.base_uri = (if ((port == 80 and args.ssl_config == null) or (port == 443 and args.ssl_config != null))
                        std.fmt.allocPrint(bun.default_allocator, "{s}://{s}/{s}", .{
                            protocol,
                            hostname,
                            strings.trimLeadingChar(args.base_url.pathname, '/'),
                        })
                    else
                        std.fmt.allocPrint(bun.default_allocator, "{s}://{s}:{d}/{s}", .{
                            protocol,
                            hostname,
                            port,
                            strings.trimLeadingChar(args.base_url.pathname, '/'),
                        })) catch unreachable;
                }

                args.base_url = URL.parse(args.base_uri);
            }
        } else {
            const hostname: string =
                if (has_hostname) std.mem.span(args.address.tcp.hostname.?) else "0.0.0.0";

            const needsBrackets: bool = strings.isIPV6Address(hostname) and hostname[0] != '[';

            const protocol: string = if (args.ssl_config != null) "https" else "http";
            if (needsBrackets) {
                args.base_uri = (if ((port == 80 and args.ssl_config == null) or (port == 443 and args.ssl_config != null))
                    std.fmt.allocPrint(bun.default_allocator, "{s}://[{s}]/", .{
                        protocol,
                        hostname,
                    })
                else
                    std.fmt.allocPrint(bun.default_allocator, "{s}://[{s}]:{d}/", .{ protocol, hostname, port })) catch unreachable;
            } else {
                args.base_uri = (if ((port == 80 and args.ssl_config == null) or (port == 443 and args.ssl_config != null))
                    std.fmt.allocPrint(bun.default_allocator, "{s}://{s}/", .{
                        protocol,
                        hostname,
                    })
                else
                    std.fmt.allocPrint(bun.default_allocator, "{s}://{s}:{d}/", .{ protocol, hostname, port })) catch unreachable;
            }

            if (!strings.isAllASCII(hostname)) {
                bun.default_allocator.free(@constCast(args.base_uri));
                args.base_uri = "";
                return global.throwInvalidArguments("Unicode hostnames must already be encoded for now.\nnew URL(input).hostname should do the trick.", .{});
            }

            args.base_url = URL.parse(args.base_uri);
        }

        // I don't think there's a case where this can happen
        // but let's check anyway, just in case
        if (args.base_url.hostname.len == 0) {
            bun.default_allocator.free(@constCast(args.base_uri));
            args.base_uri = "";
            return global.throwInvalidArguments("baseURI must have a hostname", .{});
        }

        if (args.base_url.username.len > 0 or args.base_url.password.len > 0) {
            bun.default_allocator.free(@constCast(args.base_uri));
            args.base_uri = "";
            return global.throwInvalidArguments("baseURI can't have a username or password", .{});
        }

        return;
    }
};

const HTTPStatusText = struct {
    pub fn get(code: u16) ?[]const u8 {
        return switch (code) {
            100 => "100 Continue",
            101 => "101 Switching protocols",
            102 => "102 Processing",
            103 => "103 Early Hints",
            200 => "200 OK",
            201 => "201 Created",
            202 => "202 Accepted",
            203 => "203 Non-Authoritative Information",
            204 => "204 No Content",
            205 => "205 Reset Content",
            206 => "206 Partial Content",
            207 => "207 Multi-Status",
            208 => "208 Already Reported",
            226 => "226 IM Used",
            300 => "300 Multiple Choices",
            301 => "301 Moved Permanently",
            302 => "302 Found",
            303 => "303 See Other",
            304 => "304 Not Modified",
            305 => "305 Use Proxy",
            306 => "306 Switch Proxy",
            307 => "307 Temporary Redirect",
            308 => "308 Permanent Redirect",
            400 => "400 Bad Request",
            401 => "401 Unauthorized",
            402 => "402 Payment Required",
            403 => "403 Forbidden",
            404 => "404 Not Found",
            405 => "405 Method Not Allowed",
            406 => "406 Not Acceptable",
            407 => "407 Proxy Authentication Required",
            408 => "408 Request Timeout",
            409 => "409 Conflict",
            410 => "410 Gone",
            411 => "411 Length Required",
            412 => "412 Precondition Failed",
            413 => "413 Payload Too Large",
            414 => "414 URI Too Long",
            415 => "415 Unsupported Media Type",
            416 => "416 Range Not Satisfiable",
            417 => "417 Expectation Failed",
            418 => "418 I'm a Teapot",
            421 => "421 Misdirected Request",
            422 => "422 Unprocessable Entity",
            423 => "423 Locked",
            424 => "424 Failed Dependency",
            425 => "425 Too Early",
            426 => "426 Upgrade Required",
            428 => "428 Precondition Required",
            429 => "429 Too Many Requests",
            431 => "431 Request Header Fields Too Large",
            451 => "451 Unavailable For Legal Reasons",
            500 => "500 Internal Server Error",
            501 => "501 Not Implemented",
            502 => "502 Bad Gateway",
            503 => "503 Service Unavailable",
            504 => "504 Gateway Timeout",
            505 => "505 HTTP Version Not Supported",
            506 => "506 Variant Also Negotiates",
            507 => "507 Insufficient Storage",
            508 => "508 Loop Detected",
            510 => "510 Not Extended",
            511 => "511 Network Authentication Required",
            else => null,
        };
    }
};

fn NewFlags(comptime debug_mode: bool) type {
    return packed struct {
        has_marked_complete: bool = false,
        has_marked_pending: bool = false,
        has_abort_handler: bool = false,
        has_timeout_handler: bool = false,
        has_sendfile_ctx: bool = false,
        has_called_error_handler: bool = false,
        needs_content_length: bool = false,
        needs_content_range: bool = false,
        /// Used to avoid looking at the uws.Request struct after it's been freed
        is_transfer_encoding: bool = false,

        /// Used to identify if request can be safely deinitialized
        is_waiting_for_request_body: bool = false,
        /// Used in renderMissing in debug mode to show the user an HTML page
        /// Used to avoid looking at the uws.Request struct after it's been freed
        is_web_browser_navigation: if (debug_mode) bool else void = if (debug_mode) false,
        has_written_status: bool = false,
        response_protected: bool = false,
        aborted: bool = false,
        has_finalized: bun.DebugOnly(bool) = bun.DebugOnlyDefault(false),

        is_error_promise_pending: bool = false,
    };
}

/// A generic wrapper for the HTTP(s) Server`RequestContext`s.
/// Only really exists because of `NewServer()` and `NewRequestContext()` generics.
pub const AnyRequestContext = struct {
    pub const Pointer = bun.TaggedPointerUnion(.{
        HTTPServer.RequestContext,
        HTTPSServer.RequestContext,
        DebugHTTPServer.RequestContext,
        DebugHTTPSServer.RequestContext,
    });

    tagged_pointer: Pointer,

    pub const Null: @This() = .{ .tagged_pointer = Pointer.Null };

    pub fn init(request_ctx: anytype) AnyRequestContext {
        return .{ .tagged_pointer = Pointer.init(request_ctx) };
    }

    pub fn memoryCost(self: AnyRequestContext) usize {
        if (self.tagged_pointer.isNull()) {
            return 0;
        }

        switch (self.tagged_pointer.tag()) {
            @field(Pointer.Tag, bun.meta.typeBaseName(@typeName(HTTPServer.RequestContext))) => {
                return self.tagged_pointer.as(HTTPServer.RequestContext).memoryCost();
            },
            @field(Pointer.Tag, bun.meta.typeBaseName(@typeName(HTTPSServer.RequestContext))) => {
                return self.tagged_pointer.as(HTTPSServer.RequestContext).memoryCost();
            },
            @field(Pointer.Tag, bun.meta.typeBaseName(@typeName(DebugHTTPServer.RequestContext))) => {
                return self.tagged_pointer.as(DebugHTTPServer.RequestContext).memoryCost();
            },
            @field(Pointer.Tag, bun.meta.typeBaseName(@typeName(DebugHTTPSServer.RequestContext))) => {
                return self.tagged_pointer.as(DebugHTTPSServer.RequestContext).memoryCost();
            },
            else => @panic("Unexpected AnyRequestContext tag"),
        }
    }

    pub fn get(self: AnyRequestContext, comptime T: type) ?*T {
        return self.tagged_pointer.get(T);
    }

    pub fn setTimeout(self: AnyRequestContext, seconds: c_uint) bool {
        if (self.tagged_pointer.isNull()) {
            return false;
        }

        switch (self.tagged_pointer.tag()) {
            @field(Pointer.Tag, bun.meta.typeBaseName(@typeName(HTTPServer.RequestContext))) => {
                return self.tagged_pointer.as(HTTPServer.RequestContext).setTimeout(seconds);
            },
            @field(Pointer.Tag, bun.meta.typeBaseName(@typeName(HTTPSServer.RequestContext))) => {
                return self.tagged_pointer.as(HTTPSServer.RequestContext).setTimeout(seconds);
            },
            @field(Pointer.Tag, bun.meta.typeBaseName(@typeName(DebugHTTPServer.RequestContext))) => {
                return self.tagged_pointer.as(DebugHTTPServer.RequestContext).setTimeout(seconds);
            },
            @field(Pointer.Tag, bun.meta.typeBaseName(@typeName(DebugHTTPSServer.RequestContext))) => {
                return self.tagged_pointer.as(DebugHTTPSServer.RequestContext).setTimeout(seconds);
            },
            else => @panic("Unexpected AnyRequestContext tag"),
        }
        return false;
    }

    pub fn enableTimeoutEvents(self: AnyRequestContext) void {
        if (self.tagged_pointer.isNull()) {
            return;
        }

        switch (self.tagged_pointer.tag()) {
            @field(Pointer.Tag, bun.meta.typeBaseName(@typeName(HTTPServer.RequestContext))) => {
                return self.tagged_pointer.as(HTTPServer.RequestContext).setTimeoutHandler();
            },
            @field(Pointer.Tag, bun.meta.typeBaseName(@typeName(HTTPSServer.RequestContext))) => {
                return self.tagged_pointer.as(HTTPSServer.RequestContext).setTimeoutHandler();
            },
            @field(Pointer.Tag, bun.meta.typeBaseName(@typeName(DebugHTTPServer.RequestContext))) => {
                return self.tagged_pointer.as(DebugHTTPServer.RequestContext).setTimeoutHandler();
            },
            @field(Pointer.Tag, bun.meta.typeBaseName(@typeName(DebugHTTPSServer.RequestContext))) => {
                return self.tagged_pointer.as(DebugHTTPSServer.RequestContext).setTimeoutHandler();
            },
            else => @panic("Unexpected AnyRequestContext tag"),
        }
    }

    pub fn getRemoteSocketInfo(self: AnyRequestContext) ?uws.SocketAddress {
        if (self.tagged_pointer.isNull()) {
            return null;
        }

        switch (self.tagged_pointer.tag()) {
            @field(Pointer.Tag, bun.meta.typeBaseName(@typeName(HTTPServer.RequestContext))) => {
                return self.tagged_pointer.as(HTTPServer.RequestContext).getRemoteSocketInfo();
            },
            @field(Pointer.Tag, bun.meta.typeBaseName(@typeName(HTTPSServer.RequestContext))) => {
                return self.tagged_pointer.as(HTTPSServer.RequestContext).getRemoteSocketInfo();
            },
            @field(Pointer.Tag, bun.meta.typeBaseName(@typeName(DebugHTTPServer.RequestContext))) => {
                return self.tagged_pointer.as(DebugHTTPServer.RequestContext).getRemoteSocketInfo();
            },
            @field(Pointer.Tag, bun.meta.typeBaseName(@typeName(DebugHTTPSServer.RequestContext))) => {
                return self.tagged_pointer.as(DebugHTTPSServer.RequestContext).getRemoteSocketInfo();
            },
            else => @panic("Unexpected AnyRequestContext tag"),
        }
    }

    pub fn detachRequest(self: AnyRequestContext) void {
        if (self.tagged_pointer.isNull()) {
            return;
        }
        switch (self.tagged_pointer.tag()) {
            @field(Pointer.Tag, bun.meta.typeBaseName(@typeName(HTTPServer.RequestContext))) => {
                self.tagged_pointer.as(HTTPServer.RequestContext).req = null;
            },
            @field(Pointer.Tag, bun.meta.typeBaseName(@typeName(HTTPSServer.RequestContext))) => {
                self.tagged_pointer.as(HTTPSServer.RequestContext).req = null;
            },
            @field(Pointer.Tag, bun.meta.typeBaseName(@typeName(DebugHTTPServer.RequestContext))) => {
                self.tagged_pointer.as(DebugHTTPServer.RequestContext).req = null;
            },
            @field(Pointer.Tag, bun.meta.typeBaseName(@typeName(DebugHTTPSServer.RequestContext))) => {
                self.tagged_pointer.as(DebugHTTPSServer.RequestContext).req = null;
            },
            else => @panic("Unexpected AnyRequestContext tag"),
        }
    }

    /// Wont actually set anything if `self` is `.none`
    pub fn setRequest(self: AnyRequestContext, req: *uws.Request) void {
        if (self.tagged_pointer.isNull()) {
            return;
        }

        switch (self.tagged_pointer.tag()) {
            @field(Pointer.Tag, bun.meta.typeBaseName(@typeName(HTTPServer.RequestContext))) => {
                self.tagged_pointer.as(HTTPServer.RequestContext).req = req;
            },
            @field(Pointer.Tag, bun.meta.typeBaseName(@typeName(HTTPSServer.RequestContext))) => {
                self.tagged_pointer.as(HTTPSServer.RequestContext).req = req;
            },
            @field(Pointer.Tag, bun.meta.typeBaseName(@typeName(DebugHTTPServer.RequestContext))) => {
                self.tagged_pointer.as(DebugHTTPServer.RequestContext).req = req;
            },
            @field(Pointer.Tag, bun.meta.typeBaseName(@typeName(DebugHTTPSServer.RequestContext))) => {
                self.tagged_pointer.as(DebugHTTPSServer.RequestContext).req = req;
            },
            else => @panic("Unexpected AnyRequestContext tag"),
        }
    }

    pub fn getRequest(self: AnyRequestContext) ?*uws.Request {
        if (self.tagged_pointer.isNull()) {
            return null;
        }

        switch (self.tagged_pointer.tag()) {
            @field(Pointer.Tag, bun.meta.typeBaseName(@typeName(HTTPServer.RequestContext))) => {
                return self.tagged_pointer.as(HTTPServer.RequestContext).req;
            },
            @field(Pointer.Tag, bun.meta.typeBaseName(@typeName(HTTPSServer.RequestContext))) => {
                return self.tagged_pointer.as(HTTPSServer.RequestContext).req;
            },
            @field(Pointer.Tag, bun.meta.typeBaseName(@typeName(DebugHTTPServer.RequestContext))) => {
                return self.tagged_pointer.as(DebugHTTPServer.RequestContext).req;
            },
            @field(Pointer.Tag, bun.meta.typeBaseName(@typeName(DebugHTTPSServer.RequestContext))) => {
                return self.tagged_pointer.as(DebugHTTPSServer.RequestContext).req;
            },
            else => @panic("Unexpected AnyRequestContext tag"),
        }
    }

    pub fn deref(self: AnyRequestContext) void {
        if (self.tagged_pointer.isNull()) {
            return;
        }

        switch (self.tagged_pointer.tag()) {
            @field(Pointer.Tag, bun.meta.typeBaseName(@typeName(HTTPServer.RequestContext))) => {
                self.tagged_pointer.as(HTTPServer.RequestContext).deref();
            },
            @field(Pointer.Tag, bun.meta.typeBaseName(@typeName(HTTPSServer.RequestContext))) => {
                self.tagged_pointer.as(HTTPSServer.RequestContext).deref();
            },
            @field(Pointer.Tag, bun.meta.typeBaseName(@typeName(DebugHTTPServer.RequestContext))) => {
                self.tagged_pointer.as(DebugHTTPServer.RequestContext).deref();
            },
            @field(Pointer.Tag, bun.meta.typeBaseName(@typeName(DebugHTTPSServer.RequestContext))) => {
                self.tagged_pointer.as(DebugHTTPSServer.RequestContext).deref();
            },
            else => @panic("Unexpected AnyRequestContext tag"),
        }
    }
};

// This is defined separately partially to work-around an LLVM debugger bug.
fn NewRequestContext(comptime ssl_enabled: bool, comptime debug_mode: bool, comptime ThisServer: type) type {
    return struct {
        const RequestContext = @This();

        const App = uws.NewApp(ssl_enabled);
        pub threadlocal var pool: ?*RequestContext.RequestContextStackAllocator = null;
        pub const ResponseStream = JSC.WebCore.HTTPServerWritable(ssl_enabled);

        // This pre-allocates up to 2,048 RequestContext structs.
        // It costs about 655,632 bytes.
        pub const RequestContextStackAllocator = bun.HiveArray(RequestContext, if (bun.heap_breakdown.enabled) 0 else 2048).Fallback;

        pub const name = "HTTPRequestContext" ++ (if (debug_mode) "Debug" else "") ++ (if (ThisServer.ssl_enabled) "TLS" else "");
        pub const shim = JSC.Shimmer("Bun", name, @This());

        server: ?*ThisServer,
        resp: ?*App.Response,
        /// thread-local default heap allocator
        /// this prevents an extra pthread_getspecific() call which shows up in profiling
        allocator: std.mem.Allocator,
        req: ?*uws.Request,
        request_weakref: Request.WeakRef = .{},
        signal: ?*JSC.WebCore.AbortSignal = null,
        method: HTTP.Method,

        flags: NewFlags(debug_mode) = .{},

        upgrade_context: ?*uws.uws_socket_context_t = null,

        /// We can only safely free once the request body promise is finalized
        /// and the response is rejected
        response_jsvalue: JSC.JSValue = JSC.JSValue.zero,
        ref_count: u8 = 1,

        response_ptr: ?*JSC.WebCore.Response = null,
        blob: JSC.WebCore.AnyBlob = JSC.WebCore.AnyBlob{ .Blob = .{} },

        sendfile: SendfileContext = undefined,

        request_body_readable_stream_ref: JSC.WebCore.ReadableStream.Strong = .{},
        request_body: ?*JSC.BodyValueRef = null,
        request_body_buf: std.ArrayListUnmanaged(u8) = .{},
        request_body_content_len: usize = 0,

        sink: ?*ResponseStream.JSSink = null,
        byte_stream: ?*JSC.WebCore.ByteStream = null,
        // reference to the readable stream / byte_stream alive
        readable_stream_ref: JSC.WebCore.ReadableStream.Strong = .{},

        /// Used in errors
        pathname: bun.String = bun.String.empty,

        /// Used either for temporary blob data or fallback
        /// When the response body is a temporary value
        response_buf_owned: std.ArrayListUnmanaged(u8) = .{},

        /// Defer finalization until after the request handler task is completed?
        defer_deinit_until_callback_completes: ?*bool = null,

        // TODO: support builtin compression
        const can_sendfile = !ssl_enabled and !Environment.isWindows;

        pub fn memoryCost(this: *const RequestContext) usize {
            // The Sink and ByteStream aren't owned by this.
            return @sizeOf(RequestContext) + this.request_body_buf.capacity + this.response_buf_owned.capacity + this.blob.memoryCost();
        }

        pub inline fn isAsync(this: *const RequestContext) bool {
            return this.defer_deinit_until_callback_completes == null;
        }

        fn drainMicrotasks(this: *const RequestContext) void {
            if (this.isAsync()) return;
            if (this.server) |server| server.vm.drainMicrotasks();
        }

        pub fn setAbortHandler(this: *RequestContext) void {
            if (this.flags.has_abort_handler) return;
            if (this.resp) |resp| {
                this.flags.has_abort_handler = true;
                resp.onAborted(*RequestContext, RequestContext.onAbort, this);
            }
        }

        pub fn setTimeoutHandler(this: *RequestContext) void {
            if (this.flags.has_timeout_handler) return;
            if (this.resp) |resp| {
                this.flags.has_timeout_handler = true;
                resp.onTimeout(*RequestContext, RequestContext.onTimeout, this);
            }
        }

        pub fn onResolve(_: *JSC.JSGlobalObject, callframe: *JSC.CallFrame) bun.JSError!JSC.JSValue {
            ctxLog("onResolve", .{});

            const arguments = callframe.arguments_old(2);
            var ctx = arguments.ptr[1].asPromisePtr(@This());
            defer ctx.deref();

            const result = arguments.ptr[0];
            result.ensureStillAlive();

            handleResolve(ctx, result);
            return JSValue.jsUndefined();
        }

        fn renderMissingInvalidResponse(ctx: *RequestContext, value: JSC.JSValue) void {
            const class_name = value.getClassInfoName() orelse "";

            if (ctx.server) |server| {
                const globalThis: *JSC.JSGlobalObject = server.globalThis;

                Output.enableBuffering();
                var writer = Output.errorWriter();

                if (bun.strings.eqlComptime(class_name, "Response")) {
                    Output.errGeneric("Expected a native Response object, but received a polyfilled Response object. Bun.serve() only supports native Response objects.", .{});
                } else if (value != .zero and !globalThis.hasException()) {
                    var formatter = JSC.ConsoleObject.Formatter{
                        .globalThis = globalThis,
                        .quote_strings = true,
                    };
                    Output.errGeneric("Expected a Response object, but received '{}'", .{value.toFmt(&formatter)});
                } else {
                    Output.errGeneric("Expected a Response object", .{});
                }

                Output.flush();
                if (!globalThis.hasException()) {
                    JSC.ConsoleObject.writeTrace(@TypeOf(&writer), &writer, globalThis);
                }
                Output.flush();
            }
            ctx.renderMissing();
        }

        fn handleResolve(ctx: *RequestContext, value: JSC.JSValue) void {
            if (ctx.isAbortedOrEnded() or ctx.didUpgradeWebSocket()) {
                return;
            }

            if (ctx.server == null) {
                ctx.renderMissingInvalidResponse(value);
                return;
            }
            if (value.isEmptyOrUndefinedOrNull() or !value.isCell()) {
                ctx.renderMissingInvalidResponse(value);
                return;
            }

            const response = value.as(JSC.WebCore.Response) orelse {
                ctx.renderMissingInvalidResponse(value);
                return;
            };
            ctx.response_jsvalue = value;
            assert(!ctx.flags.response_protected);
            ctx.flags.response_protected = true;
            JSC.C.JSValueProtect(ctx.server.?.globalThis, value.asObjectRef());

            if (ctx.method == .HEAD) {
                if (ctx.resp) |resp| {
                    var pair = HeaderResponsePair{ .this = ctx, .response = response };
                    resp.runCorkedWithType(*HeaderResponsePair, doRenderHeadResponse, &pair);
                }
                return;
            }

            ctx.render(response);
        }

        pub fn shouldRenderMissing(this: *RequestContext) bool {
            // If we did not respond yet, we should render missing
            // To allow this all the conditions above should be true:
            // 1 - still has a response (not detached)
            // 2 - not aborted
            // 3 - not marked completed
            // 4 - not marked pending
            // 5 - is the only reference of the context
            // 6 - is not waiting for request body
            // 7 - did not call sendfile
            return this.resp != null and !this.flags.aborted and !this.flags.has_marked_complete and !this.flags.has_marked_pending and this.ref_count == 1 and !this.flags.is_waiting_for_request_body and !this.flags.has_sendfile_ctx;
        }

        pub fn isDeadRequest(this: *RequestContext) bool {
            // check if has pending promise or extra reference (aka not the only reference)
            if (this.ref_count > 1) return false;
            // check if the body is Locked (streaming)
            if (this.request_body) |body| {
                if (body.value == .Locked) {
                    return false;
                }
            }

            return true;
        }

        /// destroy RequestContext, should be only called by deref or if defer_deinit_until_callback_completes is ref is set to true
        fn deinit(this: *RequestContext) void {
            this.detachResponse();
            this.endRequestStreamingAndDrain();
            // TODO: has_marked_complete is doing something?
            this.flags.has_marked_complete = true;

            if (this.defer_deinit_until_callback_completes) |defer_deinit| {
                defer_deinit.* = true;
                ctxLog("deferred deinit <d> ({*})<r>", .{this});
                return;
            }

            ctxLog("deinit<d> ({*})<r>", .{this});
            if (comptime Environment.allow_assert)
                assert(this.flags.has_finalized);

            this.request_body_buf.clearAndFree(this.allocator);
            this.response_buf_owned.clearAndFree(this.allocator);

            if (this.request_body) |body| {
                _ = body.unref();
                this.request_body = null;
            }

            if (this.server) |server| {
                this.server = null;
                server.request_pool_allocator.put(this);
                server.onRequestComplete();
            }
        }

        pub fn deref(this: *RequestContext) void {
            streamLog("deref", .{});
            assert(this.ref_count > 0);
            const ref_count = this.ref_count;
            this.ref_count -= 1;
            if (ref_count == 1) {
                this.finalizeWithoutDeinit();
                this.deinit();
            }
        }

        pub fn ref(this: *RequestContext) void {
            streamLog("ref", .{});
            this.ref_count += 1;
        }

        pub fn onReject(_: *JSC.JSGlobalObject, callframe: *JSC.CallFrame) bun.JSError!JSC.JSValue {
            ctxLog("onReject", .{});

            const arguments = callframe.arguments_old(2);
            const ctx = arguments.ptr[1].asPromisePtr(@This());
            const err = arguments.ptr[0];
            defer ctx.deref();
            handleReject(ctx, if (!err.isEmptyOrUndefinedOrNull()) err else .undefined);
            return JSValue.jsUndefined();
        }

        fn handleReject(ctx: *RequestContext, value: JSC.JSValue) void {
            if (ctx.isAbortedOrEnded()) {
                return;
            }

            const resp = ctx.resp.?;
            const has_responded = resp.hasResponded();
            if (!has_responded) {
                const original_state = ctx.defer_deinit_until_callback_completes;
                var should_deinit_context = if (original_state) |defer_deinit| defer_deinit.* else false;
                ctx.defer_deinit_until_callback_completes = &should_deinit_context;
                ctx.runErrorHandler(
                    value,
                );
                ctx.defer_deinit_until_callback_completes = original_state;
                // we try to deinit inside runErrorHandler so we just return here and let it deinit
                if (should_deinit_context) {
                    ctx.deinit();
                    return;
                }
            }
            // check again in case it get aborted after runErrorHandler
            if (ctx.isAbortedOrEnded()) {
                return;
            }

            // I don't think this case happens?
            if (ctx.didUpgradeWebSocket()) {
                return;
            }

            if (!resp.hasResponded() and !ctx.flags.has_marked_pending and !ctx.flags.is_error_promise_pending) {
                ctx.renderMissing();
                return;
            }
        }

        pub fn renderMissing(ctx: *RequestContext) void {
            if (ctx.resp) |resp| {
                resp.runCorkedWithType(*RequestContext, renderMissingCorked, ctx);
            }
        }

        pub fn renderMissingCorked(ctx: *RequestContext) void {
            if (ctx.resp) |resp| {
                if (comptime !debug_mode) {
                    if (!ctx.flags.has_written_status)
                        resp.writeStatus("204 No Content");
                    ctx.flags.has_written_status = true;
                    ctx.end("", ctx.shouldCloseConnection());
                    return;
                }
                // avoid writing the status again and mismatching the content-length
                if (ctx.flags.has_written_status) {
                    ctx.end("", ctx.shouldCloseConnection());
                    return;
                }

                if (ctx.flags.is_web_browser_navigation) {
                    resp.writeStatus("200 OK");
                    ctx.flags.has_written_status = true;

                    resp.writeHeader("content-type", MimeType.html.value);
                    resp.writeHeader("content-encoding", "gzip");
                    resp.writeHeaderInt("content-length", welcome_page_html_gz.len);
                    ctx.end(welcome_page_html_gz, ctx.shouldCloseConnection());
                    return;
                }
                const missing_content = "Welcome to Bun! To get started, return a Response object.";
                resp.writeStatus("200 OK");
                resp.writeHeader("content-type", MimeType.text.value);
                resp.writeHeaderInt("content-length", missing_content.len);
                ctx.flags.has_written_status = true;
                ctx.end(missing_content, ctx.shouldCloseConnection());
            }
        }

        pub fn renderDefaultError(
            this: *RequestContext,
            log: *logger.Log,
            err: anyerror,
            exceptions: []Api.JsException,
            comptime fmt: string,
            args: anytype,
        ) void {
            if (!this.flags.has_written_status) {
                this.flags.has_written_status = true;
                if (this.resp) |resp| {
                    resp.writeStatus("500 Internal Server Error");
                    resp.writeHeader("content-type", MimeType.html.value);
                }
            }

            const allocator = this.allocator;

            const fallback_container = allocator.create(Api.FallbackMessageContainer) catch unreachable;
            defer allocator.destroy(fallback_container);
            fallback_container.* = Api.FallbackMessageContainer{
                .message = std.fmt.allocPrint(allocator, comptime Output.prettyFmt(fmt, false), args) catch unreachable,
                .router = null,
                .reason = .fetch_event_handler,
                .cwd = VirtualMachine.get().transpiler.fs.top_level_dir,
                .problems = Api.Problems{
                    .code = @as(u16, @truncate(@intFromError(err))),
                    .name = @errorName(err),
                    .exceptions = exceptions,
                    .build = log.toAPI(allocator) catch unreachable,
                },
            };

            if (comptime fmt.len > 0) Output.prettyErrorln(fmt, args);
            Output.flush();

            var bb = std.ArrayList(u8).init(allocator);
            const bb_writer = bb.writer();

            Fallback.renderBackend(
                allocator,
                fallback_container,
                @TypeOf(bb_writer),
                bb_writer,
            ) catch unreachable;
            if (this.resp == null or this.resp.?.tryEnd(bb.items, bb.items.len, this.shouldCloseConnection())) {
                bb.clearAndFree();
                this.detachResponse();
                this.endRequestStreamingAndDrain();
                this.finalizeWithoutDeinit();
                this.deref();
                return;
            }

            this.flags.has_marked_pending = true;
            this.response_buf_owned = std.ArrayListUnmanaged(u8){ .items = bb.items, .capacity = bb.capacity };

            if (this.resp) |resp| {
                resp.onWritable(*RequestContext, onWritableCompleteResponseBuffer, this);
            }
        }

        pub fn renderResponseBuffer(this: *RequestContext) void {
            if (this.resp) |resp| {
                resp.onWritable(*RequestContext, onWritableResponseBuffer, this);
            }
        }

        /// Render a complete response buffer
        pub fn renderResponseBufferAndMetadata(this: *RequestContext) void {
            if (this.resp) |resp| {
                this.renderMetadata();

                if (!resp.tryEnd(
                    this.response_buf_owned.items,
                    this.response_buf_owned.items.len,
                    this.shouldCloseConnection(),
                )) {
                    this.flags.has_marked_pending = true;
                    resp.onWritable(*RequestContext, onWritableCompleteResponseBuffer, this);
                    return;
                }
            }
            this.detachResponse();
            this.endRequestStreamingAndDrain();
            this.deref();
        }

        /// Drain a partial response buffer
        pub fn drainResponseBufferAndMetadata(this: *RequestContext) void {
            if (this.resp) |resp| {
                this.renderMetadata();

                _ = resp.write(
                    this.response_buf_owned.items,
                );
            }
            this.response_buf_owned.items.len = 0;
        }

        pub fn end(this: *RequestContext, data: []const u8, closeConnection: bool) void {
            if (this.resp) |resp| {
                defer this.deref();

                this.detachResponse();
                this.endRequestStreamingAndDrain();
                resp.end(data, closeConnection);
            }
        }

        pub fn endStream(this: *RequestContext, closeConnection: bool) void {
            ctxLog("endStream", .{});
            if (this.resp) |resp| {
                defer this.deref();

                this.detachResponse();
                this.endRequestStreamingAndDrain();
                // This will send a terminating 0\r\n\r\n chunk to the client
                // We only want to do that if they're still expecting a body
                // We cannot call this function if the Content-Length header was previously set
                if (resp.state().isResponsePending())
                    resp.endStream(closeConnection);
            }
        }

        pub fn endWithoutBody(this: *RequestContext, closeConnection: bool) void {
            if (this.resp) |resp| {
                defer this.deref();

                this.detachResponse();
                this.endRequestStreamingAndDrain();
                resp.endWithoutBody(closeConnection);
            }
        }

        pub fn onWritableResponseBuffer(this: *RequestContext, _: u64, resp: *App.Response) bool {
            ctxLog("onWritableResponseBuffer", .{});

            assert(this.resp == resp);
            if (this.isAbortedOrEnded()) {
                return false;
            }
            this.end("", this.shouldCloseConnection());
            return false;
        }

        // TODO: should we cork?
        pub fn onWritableCompleteResponseBufferAndMetadata(this: *RequestContext, write_offset: u64, resp: *App.Response) bool {
            ctxLog("onWritableCompleteResponseBufferAndMetadata", .{});
            assert(this.resp == resp);

            if (this.isAbortedOrEnded()) {
                return false;
            }

            if (!this.flags.has_written_status) {
                this.renderMetadata();
            }

            if (this.method == .HEAD) {
                this.endWithoutBody(this.shouldCloseConnection());
                return false;
            }

            return this.sendWritableBytesForCompleteResponseBuffer(this.response_buf_owned.items, write_offset, resp);
        }

        pub fn onWritableCompleteResponseBuffer(this: *RequestContext, write_offset: u64, resp: *App.Response) bool {
            ctxLog("onWritableCompleteResponseBuffer", .{});
            assert(this.resp == resp);
            if (this.isAbortedOrEnded()) {
                return false;
            }
            return this.sendWritableBytesForCompleteResponseBuffer(this.response_buf_owned.items, write_offset, resp);
        }

        pub fn create(this: *RequestContext, server: *ThisServer, req: *uws.Request, resp: *App.Response, should_deinit_context: ?*bool) void {
            this.* = .{
                .allocator = server.allocator,
                .resp = resp,
                .req = req,
                .method = HTTP.Method.which(req.method()) orelse .GET,
                .server = server,
                .defer_deinit_until_callback_completes = should_deinit_context,
            };

            ctxLog("create<d> ({*})<r>", .{this});
        }

        pub fn onTimeout(this: *RequestContext, resp: *App.Response) void {
            assert(this.resp == resp);
            assert(this.server != null);

            var any_js_calls = false;
            var vm = this.server.?.vm;
            const globalThis = this.server.?.globalThis;
            defer {
                // This is a task in the event loop.
                // If we called into JavaScript, we must drain the microtask queue
                if (any_js_calls) {
                    vm.drainMicrotasks();
                }
            }

            if (this.request_weakref.get()) |request| {
                if (request.internal_event_callback.trigger(Request.InternalJSEventCallback.EventType.timeout, globalThis)) {
                    any_js_calls = true;
                }
            }
        }

        pub fn onAbort(this: *RequestContext, resp: *App.Response) void {
            assert(this.resp == resp);
            assert(!this.flags.aborted);
            assert(this.server != null);
            // mark request as aborted
            this.flags.aborted = true;

            this.detachResponse();
            var any_js_calls = false;
            var vm = this.server.?.vm;
            const globalThis = this.server.?.globalThis;
            defer {
                // This is a task in the event loop.
                // If we called into JavaScript, we must drain the microtask queue
                if (any_js_calls) {
                    vm.drainMicrotasks();
                }
                this.deref();
            }

            if (this.request_weakref.get()) |request| {
                request.request_context = AnyRequestContext.Null;
                if (request.internal_event_callback.trigger(Request.InternalJSEventCallback.EventType.abort, globalThis)) {
                    any_js_calls = true;
                }
                // we can already clean this strong refs
                request.internal_event_callback.deinit();
                this.request_weakref.deinit();
            }
            // if signal is not aborted, abort the signal
            if (this.signal) |signal| {
                this.signal = null;
                defer {
                    signal.pendingActivityUnref();
                    signal.unref();
                }
                if (!signal.aborted()) {
                    signal.signal(globalThis, .ConnectionClosed);
                    any_js_calls = true;
                }
            }

            //if have sink, call onAborted on sink
            if (this.sink) |wrapper| {
                wrapper.sink.abort();
                return;
            }

            // if we can, free the request now.
            if (this.isDeadRequest()) {
                this.finalizeWithoutDeinit();
            } else {
                if (this.endRequestStreaming()) {
                    any_js_calls = true;
                }

                if (this.response_ptr) |response| {
                    if (response.body.value == .Locked) {
                        var strong_readable = response.body.value.Locked.readable;
                        response.body.value.Locked.readable = .{};
                        defer strong_readable.deinit();
                        if (strong_readable.get()) |readable| {
                            readable.abort(globalThis);
                            any_js_calls = true;
                        }
                    }
                }
            }
        }

        // This function may be called multiple times
        // so it's important that we can safely do that
        pub fn finalizeWithoutDeinit(this: *RequestContext) void {
            ctxLog("finalizeWithoutDeinit<d> ({*})<r>", .{this});
            this.blob.detach();
            assert(this.server != null);
            const globalThis = this.server.?.globalThis;

            if (comptime Environment.allow_assert) {
                ctxLog("finalizeWithoutDeinit: has_finalized {any}", .{this.flags.has_finalized});
                this.flags.has_finalized = true;
            }

            if (this.response_jsvalue != .zero) {
                ctxLog("finalizeWithoutDeinit: response_jsvalue != .zero", .{});
                if (this.flags.response_protected) {
                    this.response_jsvalue.unprotect();
                    this.flags.response_protected = false;
                }
                this.response_jsvalue = JSC.JSValue.zero;
            }

            this.request_body_readable_stream_ref.deinit();

            if (this.request_weakref.get()) |request| {
                request.request_context = AnyRequestContext.Null;
                // we can already clean this strong refs
                request.internal_event_callback.deinit();
                this.request_weakref.deinit();
            }

            // if signal is not aborted, abort the signal
            if (this.signal) |signal| {
                this.signal = null;
                defer {
                    signal.pendingActivityUnref();
                    signal.unref();
                }
                if (this.flags.aborted and !signal.aborted()) {
                    signal.signal(globalThis, .ConnectionClosed);
                }
            }

            // Case 1:
            // User called .blob(), .json(), text(), or .arrayBuffer() on the Request object
            // but we received nothing or the connection was aborted
            // the promise is pending
            // Case 2:
            // User ignored the body and the connection was aborted or ended
            // Case 3:
            // Stream was not consumed and the connection was aborted or ended
            _ = this.endRequestStreaming();

            if (this.byte_stream) |stream| {
                ctxLog("finalizeWithoutDeinit: stream != null", .{});

                this.byte_stream = null;
                stream.unpipeWithoutDeref();
            }

            this.readable_stream_ref.deinit();

            if (!this.pathname.isEmpty()) {
                this.pathname.deref();
                this.pathname = bun.String.empty;
            }
        }

        pub fn endSendFile(this: *RequestContext, writeOffSet: usize, closeConnection: bool) void {
            if (this.resp) |resp| {
                defer this.deref();

                this.detachResponse();
                this.endRequestStreamingAndDrain();
                resp.endSendFile(writeOffSet, closeConnection);
            }
        }

        fn cleanupAndFinalizeAfterSendfile(this: *RequestContext) void {
            const sendfile = this.sendfile;
            this.endSendFile(sendfile.offset, this.shouldCloseConnection());

            // use node syscall so that we don't segfault on BADF
            if (sendfile.auto_close)
                _ = bun.sys.close(sendfile.fd);
        }
        const separator: string = "\r\n";
        const separator_iovec = [1]std.posix.iovec_const{.{
            .iov_base = separator.ptr,
            .iov_len = separator.len,
        }};

        pub fn onSendfile(this: *RequestContext) bool {
            if (this.isAbortedOrEnded()) {
                this.cleanupAndFinalizeAfterSendfile();
                return false;
            }
            const resp = this.resp.?;

            const adjusted_count_temporary = @min(@as(u64, this.sendfile.remain), @as(u63, std.math.maxInt(u63)));
            // TODO we should not need this int cast; improve the return type of `@min`
            const adjusted_count = @as(u63, @intCast(adjusted_count_temporary));

            if (Environment.isLinux) {
                var signed_offset = @as(i64, @intCast(this.sendfile.offset));
                const start = this.sendfile.offset;
                const val = linux.sendfile(this.sendfile.socket_fd.cast(), this.sendfile.fd.cast(), &signed_offset, this.sendfile.remain);
                this.sendfile.offset = @as(Blob.SizeType, @intCast(signed_offset));

                const errcode = bun.C.getErrno(val);

                this.sendfile.remain -|= @as(Blob.SizeType, @intCast(this.sendfile.offset -| start));

                if (errcode != .SUCCESS or this.isAbortedOrEnded() or this.sendfile.remain == 0 or val == 0) {
                    if (errcode != .AGAIN and errcode != .SUCCESS and errcode != .PIPE and errcode != .NOTCONN) {
                        Output.prettyErrorln("Error: {s}", .{@tagName(errcode)});
                        Output.flush();
                    }
                    this.cleanupAndFinalizeAfterSendfile();
                    return errcode != .SUCCESS;
                }
            } else {
                var sbytes: std.posix.off_t = adjusted_count;
                const signed_offset = @as(i64, @bitCast(@as(u64, this.sendfile.offset)));
                const errcode = bun.C.getErrno(std.c.sendfile(
                    this.sendfile.fd.cast(),
                    this.sendfile.socket_fd.cast(),
                    signed_offset,
                    &sbytes,
                    null,
                    0,
                ));
                const wrote = @as(Blob.SizeType, @intCast(sbytes));
                this.sendfile.offset +|= wrote;
                this.sendfile.remain -|= wrote;
                if (errcode != .AGAIN or this.isAbortedOrEnded() or this.sendfile.remain == 0 or sbytes == 0) {
                    if (errcode != .AGAIN and errcode != .SUCCESS and errcode != .PIPE and errcode != .NOTCONN) {
                        Output.prettyErrorln("Error: {s}", .{@tagName(errcode)});
                        Output.flush();
                    }
                    this.cleanupAndFinalizeAfterSendfile();
                    return errcode == .SUCCESS;
                }
            }

            if (!this.sendfile.has_set_on_writable) {
                this.sendfile.has_set_on_writable = true;
                this.flags.has_marked_pending = true;
                resp.onWritable(*RequestContext, onWritableSendfile, this);
            }

            resp.markNeedsMore();

            return true;
        }

        pub fn onWritableBytes(this: *RequestContext, write_offset: u64, resp: *App.Response) bool {
            ctxLog("onWritableBytes", .{});
            assert(this.resp == resp);
            if (this.isAbortedOrEnded()) {
                return false;
            }

            // Copy to stack memory to prevent aliasing issues in release builds
            const blob = this.blob;
            const bytes = blob.slice();

            _ = this.sendWritableBytesForBlob(bytes, write_offset, resp);
            return true;
        }

        pub fn sendWritableBytesForBlob(this: *RequestContext, bytes_: []const u8, write_offset_: u64, resp: *App.Response) bool {
            assert(this.resp == resp);
            const write_offset: usize = write_offset_;

            const bytes = bytes_[@min(bytes_.len, @as(usize, @truncate(write_offset)))..];
            if (resp.tryEnd(bytes, bytes_.len, this.shouldCloseConnection())) {
                this.detachResponse();
                this.endRequestStreamingAndDrain();
                this.deref();
                return true;
            } else {
                this.flags.has_marked_pending = true;
                resp.onWritable(*RequestContext, onWritableBytes, this);
                return true;
            }
        }

        pub fn sendWritableBytesForCompleteResponseBuffer(this: *RequestContext, bytes_: []const u8, write_offset_: u64, resp: *App.Response) bool {
            const write_offset: usize = write_offset_;
            assert(this.resp == resp);

            const bytes = bytes_[@min(bytes_.len, @as(usize, @truncate(write_offset)))..];
            if (resp.tryEnd(bytes, bytes_.len, this.shouldCloseConnection())) {
                this.response_buf_owned.items.len = 0;
                this.detachResponse();
                this.endRequestStreamingAndDrain();
                this.deref();
            } else {
                this.flags.has_marked_pending = true;
                resp.onWritable(*RequestContext, onWritableCompleteResponseBuffer, this);
            }

            return true;
        }

        pub fn onWritableSendfile(this: *RequestContext, _: u64, _: *App.Response) bool {
            ctxLog("onWritableSendfile", .{});
            return this.onSendfile();
        }

        // We tried open() in another thread for this
        // it was not faster due to the mountain of syscalls
        pub fn renderSendFile(this: *RequestContext, blob: JSC.WebCore.Blob) void {
            if (this.resp == null or this.server == null) return;
            const globalThis = this.server.?.globalThis;
            const resp = this.resp.?;

            this.blob = .{ .Blob = blob };
            const file = &this.blob.store().?.data.file;
            var file_buf: bun.PathBuffer = undefined;
            const auto_close = file.pathlike != .fd;
            const fd = if (!auto_close)
                file.pathlike.fd
            else switch (bun.sys.open(file.pathlike.path.sliceZ(&file_buf), bun.O.RDONLY | bun.O.NONBLOCK | bun.O.CLOEXEC, 0)) {
                .result => |_fd| _fd,
                .err => |err| return this.runErrorHandler(err.withPath(file.pathlike.path.slice()).toJSC(globalThis)),
            };

            // stat only blocks if the target is a file descriptor
            const stat: bun.Stat = switch (bun.sys.fstat(fd)) {
                .result => |result| result,
                .err => |err| {
                    this.runErrorHandler(err.withPathLike(file.pathlike).toJSC(globalThis));
                    if (auto_close) {
                        _ = bun.sys.close(fd);
                    }
                    return;
                },
            };

            if (Environment.isMac) {
                if (!bun.isRegularFile(stat.mode)) {
                    if (auto_close) {
                        _ = bun.sys.close(fd);
                    }

                    var err = bun.sys.Error{
                        .errno = @as(bun.sys.Error.Int, @intCast(@intFromEnum(std.posix.E.INVAL))),
                        .syscall = .sendfile,
                    };
                    var sys = err.withPathLike(file.pathlike).toSystemError();
                    sys.message = bun.String.static("MacOS does not support sending non-regular files");
                    this.runErrorHandler(sys.toErrorInstance(
                        globalThis,
                    ));
                    return;
                }
            }

            if (Environment.isLinux) {
                if (!(bun.isRegularFile(stat.mode) or std.posix.S.ISFIFO(stat.mode) or std.posix.S.ISSOCK(stat.mode))) {
                    if (auto_close) {
                        _ = bun.sys.close(fd);
                    }

                    var err = bun.sys.Error{
                        .errno = @as(bun.sys.Error.Int, @intCast(@intFromEnum(std.posix.E.INVAL))),
                        .syscall = .sendfile,
                    };
                    var sys = err.withPathLike(file.pathlike).toShellSystemError();
                    sys.message = bun.String.static("File must be regular or FIFO");
                    this.runErrorHandler(sys.toErrorInstance(globalThis));
                    return;
                }
            }

            const original_size = this.blob.Blob.size;
            const stat_size = @as(Blob.SizeType, @intCast(stat.size));
            this.blob.Blob.size = if (bun.isRegularFile(stat.mode))
                stat_size
            else
                @min(original_size, stat_size);

            this.flags.needs_content_length = true;

            this.sendfile = .{
                .fd = fd,
                .remain = this.blob.Blob.offset + original_size,
                .offset = this.blob.Blob.offset,
                .auto_close = auto_close,
                .socket_fd = if (!this.isAbortedOrEnded()) resp.getNativeHandle() else bun.invalid_fd,
            };

            // if we are sending only part of a file, include the content-range header
            // only include content-range automatically when using a file path instead of an fd
            // this is to better support manually controlling the behavior
            if (bun.isRegularFile(stat.mode) and auto_close) {
                this.flags.needs_content_range = (this.sendfile.remain -| this.sendfile.offset) != stat_size;
            }

            // we know the bounds when we are sending a regular file
            if (bun.isRegularFile(stat.mode)) {
                this.sendfile.offset = @min(this.sendfile.offset, stat_size);
                this.sendfile.remain = @min(@max(this.sendfile.remain, this.sendfile.offset), stat_size) -| this.sendfile.offset;
            }

            resp.runCorkedWithType(*RequestContext, renderMetadataAndNewline, this);

            if (this.sendfile.remain == 0 or !this.method.hasBody()) {
                this.cleanupAndFinalizeAfterSendfile();
                return;
            }

            _ = this.onSendfile();
        }

        pub fn renderMetadataAndNewline(this: *RequestContext) void {
            if (this.resp) |resp| {
                this.renderMetadata();
                resp.prepareForSendfile();
            }
        }

        pub fn doSendfile(this: *RequestContext, blob: Blob) void {
            if (this.isAbortedOrEnded()) {
                return;
            }

            if (this.flags.has_sendfile_ctx) return;

            this.flags.has_sendfile_ctx = true;

            if (comptime can_sendfile) {
                return this.renderSendFile(blob);
            }
            if (this.server) |server| {
                this.ref();
                this.blob.Blob.doReadFileInternal(*RequestContext, this, onReadFile, server.globalThis);
            }
        }

        pub fn onReadFile(this: *RequestContext, result: Blob.ReadFileResultType) void {
            defer this.deref();

            if (this.isAbortedOrEnded()) {
                return;
            }

            if (result == .err) {
                if (this.server) |server| {
                    this.runErrorHandler(result.err.toErrorInstance(server.globalThis));
                }
                return;
            }

            const is_temporary = result.result.is_temporary;

            if (comptime Environment.allow_assert) {
                assert(this.blob == .Blob);
            }

            if (!is_temporary) {
                this.blob.Blob.resolveSize();
                this.doRenderBlob();
            } else {
                const stat_size = @as(Blob.SizeType, @intCast(result.result.total_size));

                if (this.blob == .Blob) {
                    const original_size = this.blob.Blob.size;
                    // if we dont know the size we use the stat size
                    this.blob.Blob.size = if (original_size == 0 or original_size == Blob.max_size)
                        stat_size
                    else // the blob can be a slice of a file
                        @max(original_size, stat_size);
                }

                if (!this.flags.has_written_status)
                    this.flags.needs_content_range = true;

                // this is used by content-range
                this.sendfile = .{
                    .fd = bun.invalid_fd,
                    .remain = @as(Blob.SizeType, @truncate(result.result.buf.len)),
                    .offset = if (this.blob == .Blob) this.blob.Blob.offset else 0,
                    .auto_close = false,
                    .socket_fd = bun.invalid_fd,
                };

                this.response_buf_owned = .{ .items = result.result.buf, .capacity = result.result.buf.len };
                this.resp.?.runCorkedWithType(*RequestContext, renderResponseBufferAndMetadata, this);
            }
        }

        pub fn doRenderWithBodyLocked(this: *anyopaque, value: *JSC.WebCore.Body.Value) void {
            doRenderWithBody(bun.cast(*RequestContext, this), value);
        }

        fn renderWithBlobFromBodyValue(this: *RequestContext) void {
            if (this.isAbortedOrEnded()) {
                return;
            }

            if (this.blob.needsToReadFile()) {
                if (!this.flags.has_sendfile_ctx)
                    this.doSendfile(this.blob.Blob);
                return;
            }

            this.doRenderBlob();
        }

        const StreamPair = struct { this: *RequestContext, stream: JSC.WebCore.ReadableStream };

        fn handleFirstStreamWrite(this: *@This()) void {
            if (!this.flags.has_written_status) {
                this.renderMetadata();
            }
        }

        fn doRenderStream(pair: *StreamPair) void {
            ctxLog("doRenderStream", .{});
            var this = pair.this;
            var stream = pair.stream;
            assert(this.server != null);
            const globalThis = this.server.?.globalThis;

            if (this.isAbortedOrEnded()) {
                stream.cancel(globalThis);
                this.readable_stream_ref.deinit();
                return;
            }
            const resp = this.resp.?;

            stream.value.ensureStillAlive();

            var response_stream = this.allocator.create(ResponseStream.JSSink) catch unreachable;
            response_stream.* = ResponseStream.JSSink{
                .sink = .{
                    .res = resp,
                    .allocator = this.allocator,
                    .buffer = bun.ByteList{},
                    .onFirstWrite = @ptrCast(&handleFirstStreamWrite),
                    .ctx = this,
                    .globalThis = globalThis,
                },
            };
            var signal = &response_stream.sink.signal;
            this.sink = response_stream;

            signal.* = ResponseStream.JSSink.SinkSignal.init(JSValue.zero);

            // explicitly set it to a dead pointer
            // we use this memory address to disable signals being sent
            signal.clear();
            assert(signal.isDead());

            // We are already corked!
            const assignment_result: JSValue = ResponseStream.JSSink.assignToStream(
                globalThis,
                stream.value,
                response_stream,
                @as(**anyopaque, @ptrCast(&signal.ptr)),
            );

            assignment_result.ensureStillAlive();

            // assert that it was updated
            assert(!signal.isDead());

            if (comptime Environment.allow_assert) {
                if (resp.hasResponded()) {
                    streamLog("responded", .{});
                }
            }

            this.flags.aborted = this.flags.aborted or response_stream.sink.aborted;

            if (assignment_result.toError()) |err_value| {
                streamLog("returned an error", .{});
                response_stream.detach();
                this.sink = null;
                response_stream.sink.destroy();
                return this.handleReject(err_value);
            }

            if (resp.hasResponded()) {
                streamLog("done", .{});
                response_stream.detach();
                this.sink = null;
                response_stream.sink.destroy();
                stream.done(globalThis);
                this.readable_stream_ref.deinit();
                this.endStream(this.shouldCloseConnection());
                return;
            }

            if (!assignment_result.isEmptyOrUndefinedOrNull()) {
                assignment_result.ensureStillAlive();
                // it returns a Promise when it goes through ReadableStreamDefaultReader
                if (assignment_result.asAnyPromise()) |promise| {
                    streamLog("returned a promise", .{});
                    this.drainMicrotasks();

                    switch (promise.status(globalThis.vm())) {
                        .pending => {
                            streamLog("promise still Pending", .{});
                            if (!this.flags.has_written_status) {
                                response_stream.sink.onFirstWrite = null;
                                response_stream.sink.ctx = null;
                                this.renderMetadata();
                            }

                            // TODO: should this timeout?
                            this.response_ptr.?.body.value = .{
                                .Locked = .{
                                    .readable = JSC.WebCore.ReadableStream.Strong.init(stream, globalThis),
                                    .global = globalThis,
                                },
                            };
                            this.ref();
                            assignment_result.then(
                                globalThis,
                                this,
                                onResolveStream,
                                onRejectStream,
                            );
                            // the response_stream should be GC'd

                        },
                        .fulfilled => {
                            streamLog("promise Fulfilled", .{});
                            var readable_stream_ref = this.readable_stream_ref;
                            this.readable_stream_ref = .{};
                            defer {
                                stream.done(globalThis);
                                readable_stream_ref.deinit();
                            }

                            this.handleResolveStream();
                        },
                        .rejected => {
                            streamLog("promise Rejected", .{});
                            var readable_stream_ref = this.readable_stream_ref;
                            this.readable_stream_ref = .{};
                            defer {
                                stream.cancel(globalThis);
                                readable_stream_ref.deinit();
                            }
                            this.handleRejectStream(globalThis, promise.result(globalThis.vm()));
                        },
                    }
                    return;
                } else {
                    // if is not a promise we treat it as Error
                    streamLog("returned an error", .{});
                    response_stream.detach();
                    this.sink = null;
                    response_stream.sink.destroy();
                    return this.handleReject(assignment_result);
                }
            }

            if (this.isAbortedOrEnded()) {
                response_stream.detach();
                stream.cancel(globalThis);
                defer this.readable_stream_ref.deinit();

                response_stream.sink.markDone();
                response_stream.sink.onFirstWrite = null;

                response_stream.sink.finalize();
                return;
            }
            var readable_stream_ref = this.readable_stream_ref;
            this.readable_stream_ref = .{};
            defer readable_stream_ref.deinit();

            const is_in_progress = response_stream.sink.has_backpressure or !(response_stream.sink.wrote == 0 and
                response_stream.sink.buffer.len == 0);

            if (!stream.isLocked(globalThis) and !is_in_progress) {
                if (JSC.WebCore.ReadableStream.fromJS(stream.value, globalThis)) |comparator| {
                    if (std.meta.activeTag(comparator.ptr) == std.meta.activeTag(stream.ptr)) {
                        streamLog("is not locked", .{});
                        this.renderMissing();
                        return;
                    }
                }
            }

            streamLog("is in progress, but did not return a Promise. Finalizing request context", .{});
            response_stream.sink.onFirstWrite = null;
            response_stream.sink.ctx = null;
            response_stream.detach();
            stream.cancel(globalThis);
            response_stream.sink.markDone();
            this.renderMissing();
        }

        const streamLog = Output.scoped(.ReadableStream, false);

        pub fn didUpgradeWebSocket(this: *RequestContext) bool {
            return @intFromPtr(this.upgrade_context) == std.math.maxInt(usize);
        }

        fn toAsyncWithoutAbortHandler(ctx: *RequestContext, req: *uws.Request, request_object: *Request) void {
            request_object.request_context.setRequest(req);
            assert(ctx.server != null);

            request_object.ensureURL() catch {
                request_object.url = bun.String.empty;
            };

            // we have to clone the request headers here since they will soon belong to a different request
            if (!request_object.hasFetchHeaders()) {
                request_object.setFetchHeaders(JSC.FetchHeaders.createFromUWS(req));
            }

            // This object dies after the stack frame is popped
            // so we have to clear it in here too
            request_object.request_context.detachRequest();
        }

        fn toAsync(
            ctx: *RequestContext,
            req: *uws.Request,
            request_object: *Request,
        ) void {
            ctxLog("toAsync", .{});
            ctx.toAsyncWithoutAbortHandler(req, request_object);
            if (comptime debug_mode) {
                ctx.pathname = request_object.url.clone();
            }
            ctx.setAbortHandler();
        }

        fn endRequestStreamingAndDrain(this: *RequestContext) void {
            assert(this.server != null);

            if (this.endRequestStreaming()) {
                this.server.?.vm.drainMicrotasks();
            }
        }
        fn endRequestStreaming(this: *RequestContext) bool {
            assert(this.server != null);

            this.request_body_buf.clearAndFree(bun.default_allocator);

            // if we cannot, we have to reject pending promises
            // first, we reject the request body promise
            if (this.request_body) |body| {
                // User called .blob(), .json(), text(), or .arrayBuffer() on the Request object
                // but we received nothing or the connection was aborted
                if (body.value == .Locked) {
                    body.value.toErrorInstance(.{ .AbortReason = .ConnectionClosed }, this.server.?.globalThis);
                    return true;
                }
            }
            return false;
        }
        fn detachResponse(this: *RequestContext) void {
            this.request_body_buf.clearAndFree(bun.default_allocator);

            if (this.resp) |resp| {
                this.resp = null;

                if (this.flags.is_waiting_for_request_body) {
                    this.flags.is_waiting_for_request_body = false;
                    resp.clearOnData();
                }
                if (this.flags.has_abort_handler) {
                    resp.clearAborted();
                    this.flags.has_abort_handler = false;
                }
                if (this.flags.has_timeout_handler) {
                    resp.clearTimeout();
                    this.flags.has_timeout_handler = false;
                }
            }
        }

        fn isAbortedOrEnded(this: *const RequestContext) bool {
            // resp == null or aborted or server.stop(true)
            return this.resp == null or this.flags.aborted or this.server == null or this.server.?.flags.terminated;
        }
        const HeaderResponseSizePair = struct { this: *RequestContext, size: usize };
        pub fn doRenderHeadResponseAfterS3SizeResolved(pair: *HeaderResponseSizePair) void {
            var this = pair.this;
            this.renderMetadata();

            if (this.resp) |resp| {
                resp.writeHeaderInt("content-length", pair.size);
            }
            this.endWithoutBody(this.shouldCloseConnection());
            this.deref();
        }
        pub fn onS3SizeResolved(result: S3.S3StatResult, this: *RequestContext) void {
            defer {
                this.deref();
            }
            if (this.resp) |resp| {
                var pair = HeaderResponseSizePair{ .this = this, .size = switch (result) {
                    .failure, .not_found => 0,
                    .success => |stat| stat.size,
                } };
                resp.runCorkedWithType(*HeaderResponseSizePair, doRenderHeadResponseAfterS3SizeResolved, &pair);
            }
        }
        const HeaderResponsePair = struct { this: *RequestContext, response: *JSC.WebCore.Response };

        fn doRenderHeadResponse(pair: *HeaderResponsePair) void {
            var this = pair.this;
            var response = pair.response;
            if (this.resp == null) {
                return;
            }
            // we will render the content-length header later manually so we set this to false
            this.flags.needs_content_length = false;
            // Always this.renderMetadata() before sending the content-length or transfer-encoding header so status is sent first

            const resp = this.resp.?;
            this.response_ptr = response;
            const server = this.server orelse {
                // server detached?
                this.renderMetadata();
                resp.writeHeaderInt("content-length", 0);
                this.endWithoutBody(this.shouldCloseConnection());
                return;
            };
            const globalThis = server.globalThis;
            if (response.getFetchHeaders()) |headers| {
                // first respect the headers
                if (headers.fastGet(.TransferEncoding)) |transfer_encoding| {
                    const transfer_encoding_str = transfer_encoding.toSlice(server.allocator);
                    defer transfer_encoding_str.deinit();
                    this.renderMetadata();
                    resp.writeHeader("transfer-encoding", transfer_encoding_str.slice());
                    this.endWithoutBody(this.shouldCloseConnection());

                    return;
                }
                if (headers.fastGet(.ContentLength)) |content_length| {
                    const content_length_str = content_length.toSlice(server.allocator);
                    defer content_length_str.deinit();
                    this.renderMetadata();

                    const len = std.fmt.parseInt(usize, content_length_str.slice(), 10) catch 0;
                    resp.writeHeaderInt("content-length", len);
                    this.endWithoutBody(this.shouldCloseConnection());
                    return;
                }
            }
            // not content-length or transfer-encoding so we need to respect the body
            response.body.value.toBlobIfPossible();
            switch (response.body.value) {
                .InternalBlob, .WTFStringImpl => {
                    var blob = response.body.value.useAsAnyBlobAllowNonUTF8String();
                    defer blob.detach();
                    const size = blob.size();
                    this.renderMetadata();

                    if (size == Blob.max_size) {
                        resp.writeHeaderInt("content-length", 0);
                    } else {
                        resp.writeHeaderInt("content-length", size);
                    }
                    this.endWithoutBody(this.shouldCloseConnection());
                },

                .Blob => |*blob| {
                    if (blob.isS3()) {
                        // we need to read the size asynchronously
                        // in this case should always be a redirect so should not hit this path, but in case we change it in the future lets handle it
                        this.ref();

                        const credentials = blob.store.?.data.s3.getCredentials();
                        const path = blob.store.?.data.s3.path();
                        const env = globalThis.bunVM().transpiler.env;

                        S3.stat(credentials, path, @ptrCast(&onS3SizeResolved), this, if (env.getHttpProxy(true, null)) |proxy| proxy.href else null);

                        return;
                    }
                    this.renderMetadata();

                    blob.resolveSize();
                    if (blob.size == Blob.max_size) {
                        resp.writeHeaderInt("content-length", 0);
                    } else {
                        resp.writeHeaderInt("content-length", blob.size);
                    }
                    this.endWithoutBody(this.shouldCloseConnection());
                },
                .Locked => {
                    this.renderMetadata();
                    resp.writeHeader("transfer-encoding", "chunked");
                    this.endWithoutBody(this.shouldCloseConnection());
                },
                .Used, .Null, .Empty, .Error => {
                    this.renderMetadata();
                    resp.writeHeaderInt("content-length", 0);
                    this.endWithoutBody(this.shouldCloseConnection());
                },
            }
        }

        // Each HTTP request or TCP socket connection is effectively a "task".
        //
        // However, unlike the regular task queue, we don't drain the microtask
        // queue at the end.
        //
        // Instead, we drain it multiple times, at the points that would
        // otherwise "halt" the Response from being rendered.
        //
        // - If you return a Promise, we drain the microtask queue once
        // - If you return a streaming Response, we drain the microtask queue (possibly the 2nd time this task!)
        pub fn onResponse(
            ctx: *RequestContext,
            this: *ThisServer,
            request_value: JSValue,
            response_value: JSValue,
        ) void {
            request_value.ensureStillAlive();
            response_value.ensureStillAlive();
            ctx.drainMicrotasks();

            if (ctx.isAbortedOrEnded()) {
                return;
            }
            // if you return a Response object or a Promise<Response>
            // but you upgraded the connection to a WebSocket
            // just ignore the Response object. It doesn't do anything.
            // it's better to do that than to throw an error
            if (ctx.didUpgradeWebSocket()) {
                return;
            }

            if (response_value.isEmptyOrUndefinedOrNull()) {
                ctx.renderMissingInvalidResponse(response_value);
                return;
            }

            if (response_value.toError()) |err_value| {
                ctx.runErrorHandler(err_value);
                return;
            }

            if (response_value.as(JSC.WebCore.Response)) |response| {
                ctx.response_jsvalue = response_value;
                ctx.response_jsvalue.ensureStillAlive();
                ctx.flags.response_protected = false;
                if (ctx.method == .HEAD) {
                    if (ctx.resp) |resp| {
                        var pair = HeaderResponsePair{ .this = ctx, .response = response };
                        resp.runCorkedWithType(*HeaderResponsePair, doRenderHeadResponse, &pair);
                    }
                    return;
                } else {
                    response.body.value.toBlobIfPossible();

                    switch (response.body.value) {
                        .Blob => |*blob| {
                            if (blob.needsToReadFile()) {
                                response_value.protect();
                                ctx.flags.response_protected = true;
                            }
                        },
                        .Locked => {
                            response_value.protect();
                            ctx.flags.response_protected = true;
                        },
                        else => {},
                    }
                    ctx.render(response);
                }
                return;
            }

            var vm = this.vm;

            if (response_value.asAnyPromise()) |promise| {
                // If we immediately have the value available, we can skip the extra event loop tick
                switch (promise.unwrap(vm.global.vm(), .mark_handled)) {
                    .pending => {
                        ctx.ref();
                        response_value.then(this.globalThis, ctx, RequestContext.onResolve, RequestContext.onReject);
                        return;
                    },
                    .fulfilled => |fulfilled_value| {
                        // if you return a Response object or a Promise<Response>
                        // but you upgraded the connection to a WebSocket
                        // just ignore the Response object. It doesn't do anything.
                        // it's better to do that than to throw an error
                        if (ctx.didUpgradeWebSocket()) {
                            return;
                        }

                        if (fulfilled_value.isEmptyOrUndefinedOrNull()) {
                            ctx.renderMissingInvalidResponse(fulfilled_value);
                            return;
                        }
                        var response = fulfilled_value.as(JSC.WebCore.Response) orelse {
                            ctx.renderMissingInvalidResponse(fulfilled_value);
                            return;
                        };

                        ctx.response_jsvalue = fulfilled_value;
                        ctx.response_jsvalue.ensureStillAlive();
                        ctx.flags.response_protected = false;
                        ctx.response_ptr = response;
                        if (ctx.method == .HEAD) {
                            if (ctx.resp) |resp| {
                                var pair = HeaderResponsePair{ .this = ctx, .response = response };
                                resp.runCorkedWithType(*HeaderResponsePair, doRenderHeadResponse, &pair);
                            }
                            return;
                        }
                        response.body.value.toBlobIfPossible();
                        switch (response.body.value) {
                            .Blob => |*blob| {
                                if (blob.needsToReadFile()) {
                                    fulfilled_value.protect();
                                    ctx.flags.response_protected = true;
                                }
                            },
                            .Locked => {
                                fulfilled_value.protect();
                                ctx.flags.response_protected = true;
                            },
                            else => {},
                        }
                        ctx.render(response);
                        return;
                    },
                    .rejected => |err| {
                        ctx.handleReject(err);
                        return;
                    },
                }
            }
        }

        pub fn handleResolveStream(req: *RequestContext) void {
            streamLog("handleResolveStream", .{});

            var wrote_anything = false;
            if (req.sink) |wrapper| {
                req.flags.aborted = req.flags.aborted or wrapper.sink.aborted;
                wrote_anything = wrapper.sink.wrote > 0;

                wrapper.sink.finalize();
                wrapper.detach();
                req.sink = null;
                wrapper.sink.destroy();
            }

            if (req.response_ptr) |resp| {
                assert(req.server != null);

                if (resp.body.value == .Locked) {
                    if (resp.body.value.Locked.readable.get()) |stream| {
                        stream.done(req.server.?.globalThis);
                    }
                    resp.body.value.Locked.readable.deinit();
                    resp.body.value = .{ .Used = {} };
                }
            }

            if (req.isAbortedOrEnded()) {
                return;
            }

            streamLog("onResolve({any})", .{wrote_anything});
            if (!req.flags.has_written_status) {
                req.renderMetadata();
            }
            req.endStream(req.shouldCloseConnection());
        }

        pub fn onResolveStream(_: *JSC.JSGlobalObject, callframe: *JSC.CallFrame) bun.JSError!JSC.JSValue {
            streamLog("onResolveStream", .{});
            var args = callframe.arguments_old(2);
            var req: *@This() = args.ptr[args.len - 1].asPromisePtr(@This());
            defer req.deref();
            req.handleResolveStream();
            return JSValue.jsUndefined();
        }
        pub fn onRejectStream(globalThis: *JSC.JSGlobalObject, callframe: *JSC.CallFrame) bun.JSError!JSC.JSValue {
            streamLog("onRejectStream", .{});
            const args = callframe.arguments_old(2);
            var req = args.ptr[args.len - 1].asPromisePtr(@This());
            const err = args.ptr[0];
            defer req.deref();

            req.handleRejectStream(globalThis, err);
            return JSValue.jsUndefined();
        }

        pub fn handleRejectStream(req: *@This(), globalThis: *JSC.JSGlobalObject, err: JSValue) void {
            streamLog("handleRejectStream", .{});

            if (req.sink) |wrapper| {
                wrapper.sink.pending_flush = null;
                wrapper.sink.done = true;
                req.flags.aborted = req.flags.aborted or wrapper.sink.aborted;
                wrapper.sink.finalize();
                wrapper.detach();
                req.sink = null;
                wrapper.sink.destroy();
            }

            if (req.response_ptr) |resp| {
                if (resp.body.value == .Locked) {
                    if (resp.body.value.Locked.readable.get()) |stream| {
                        stream.done(globalThis);
                    }
                    resp.body.value.Locked.readable.deinit();
                    resp.body.value = .{ .Used = {} };
                }
            }

            // aborted so call finalizeForAbort
            if (req.isAbortedOrEnded()) {
                return;
            }

            streamLog("onReject()", .{});

            if (!req.flags.has_written_status) {
                req.renderMetadata();
            }

            if (comptime debug_mode) {
                if (req.server) |server| {
                    if (!err.isEmptyOrUndefinedOrNull()) {
                        var exception_list: std.ArrayList(Api.JsException) = std.ArrayList(Api.JsException).init(req.allocator);
                        defer exception_list.deinit();
                        server.vm.runErrorHandler(err, &exception_list);
                    }
                }
            }
            req.endStream(true);
        }

        pub fn doRenderWithBody(this: *RequestContext, value: *JSC.WebCore.Body.Value) void {
            this.drainMicrotasks();

            // If a ReadableStream can trivially be converted to a Blob, do so.
            // If it's a WTFStringImpl and it cannot be used as a UTF-8 string, convert it to a Blob.
            value.toBlobIfPossible();
            const globalThis = this.server.?.globalThis;
            switch (value.*) {
                .Error => |*err_ref| {
                    _ = value.use();
                    if (this.isAbortedOrEnded()) {
                        return;
                    }
                    this.runErrorHandler(err_ref.toJS(globalThis));
                    return;
                },
                // .InlineBlob,
                .WTFStringImpl,
                .InternalBlob,
                .Blob,
                => {
                    // toBlobIfPossible checks for WTFString needing a conversion.
                    this.blob = value.useAsAnyBlobAllowNonUTF8String();
                    this.renderWithBlobFromBodyValue();
                    return;
                },
                .Locked => |*lock| {
                    if (this.isAbortedOrEnded()) {
                        return;
                    }

                    if (lock.readable.get()) |stream_| {
                        const stream: JSC.WebCore.ReadableStream = stream_;
                        // we hold the stream alive until we're done with it
                        this.readable_stream_ref = lock.readable;
                        value.* = .{ .Used = {} };

                        if (stream.isLocked(globalThis)) {
                            streamLog("was locked but it shouldn't be", .{});
                            var err = JSC.SystemError{
                                .code = bun.String.static(@tagName(JSC.Node.ErrorCode.ERR_STREAM_CANNOT_PIPE)),
                                .message = bun.String.static("Stream already used, please create a new one"),
                            };
                            stream.value.unprotect();
                            this.runErrorHandler(err.toErrorInstance(globalThis));
                            return;
                        }

                        switch (stream.ptr) {
                            .Invalid => {
                                this.readable_stream_ref.deinit();
                            },
                            // toBlobIfPossible will typically convert .Blob streams, or .File streams into a Blob object, but cannot always.
                            .Blob,
                            .File,
                            // These are the common scenario:
                            .JavaScript,
                            .Direct,
                            => {
                                if (this.resp) |resp| {
                                    var pair = StreamPair{ .stream = stream, .this = this };
                                    resp.runCorkedWithType(*StreamPair, doRenderStream, &pair);
                                }
                                return;
                            },

                            .Bytes => |byte_stream| {
                                assert(byte_stream.pipe.ctx == null);
                                assert(this.byte_stream == null);
                                if (this.resp == null) {
                                    // we don't have a response, so we can discard the stream
                                    stream.done(globalThis);
                                    this.readable_stream_ref.deinit();
                                    return;
                                }
                                const resp = this.resp.?;
                                // If we've received the complete body by the time this function is called
                                // we can avoid streaming it and just send it all at once.
                                if (byte_stream.has_received_last_chunk) {
                                    this.blob.from(byte_stream.drain().listManaged(bun.default_allocator));
                                    this.readable_stream_ref.deinit();
                                    this.doRenderBlob();
                                    return;
                                }
                                this.ref();
                                byte_stream.pipe = JSC.WebCore.Pipe.New(@This(), onPipe).init(this);
                                this.readable_stream_ref = JSC.WebCore.ReadableStream.Strong.init(stream, globalThis);

                                this.byte_stream = byte_stream;
                                this.response_buf_owned = byte_stream.drain().list();

                                // we don't set size here because even if we have a hint
                                // uWebSockets won't let us partially write streaming content
                                this.blob.detach();

                                // if we've received metadata and part of the body, send everything we can and drain
                                if (this.response_buf_owned.items.len > 0) {
                                    resp.runCorkedWithType(*RequestContext, drainResponseBufferAndMetadata, this);
                                } else {
                                    // if we only have metadata to send, send it now
                                    resp.runCorkedWithType(*RequestContext, renderMetadata, this);
                                }
                                return;
                            },
                        }
                    }

                    if (lock.onReceiveValue != null or lock.task != null) {
                        // someone else is waiting for the stream or waiting for `onStartStreaming`
                        const readable = value.toReadableStream(globalThis);
                        readable.ensureStillAlive();
                        this.doRenderWithBody(value);
                        return;
                    }

                    // when there's no stream, we need to
                    lock.onReceiveValue = doRenderWithBodyLocked;
                    lock.task = this;

                    return;
                },
                else => {},
            }

            this.doRenderBlob();
        }

        pub fn onPipe(this: *RequestContext, stream: JSC.WebCore.StreamResult, allocator: std.mem.Allocator) void {
            const stream_needs_deinit = stream == .owned or stream == .owned_and_done;
            const is_done = stream.isDone();
            defer {
                if (is_done) this.deref();
                if (stream_needs_deinit) {
                    if (is_done) {
                        stream.owned_and_done.listManaged(allocator).deinit();
                    } else {
                        stream.owned.listManaged(allocator).deinit();
                    }
                }
            }

            if (this.isAbortedOrEnded()) {
                return;
            }
            const resp = this.resp.?;

            const chunk = stream.slice();
            // on failure, it will continue to allocate
            // we can't do buffering ourselves here or it won't work
            // uSockets will append and manage the buffer
            // so any write will buffer if the write fails
            if (resp.write(chunk) == .want_more) {
                if (is_done) {
                    this.endStream(this.shouldCloseConnection());
                }
            } else {
                // when it's the last one, we just want to know if it's done
                if (is_done) {
                    this.flags.has_marked_pending = true;
                    resp.onWritable(*RequestContext, onWritableResponseBuffer, this);
                }
            }
        }

        pub fn doRenderBlob(this: *RequestContext) void {
            // We are not corked
            // The body is small
            // Faster to do the memcpy than to do the two network calls
            // We are not streaming
            // This is an important performance optimization
            if (this.flags.has_abort_handler and this.blob.fastSize() < 16384 - 1024) {
                if (this.resp) |resp| {
                    resp.runCorkedWithType(*RequestContext, doRenderBlobCorked, this);
                }
            } else {
                this.doRenderBlobCorked();
            }
        }

        pub fn doRenderBlobCorked(this: *RequestContext) void {
            this.renderMetadata();
            this.renderBytes();
        }

        pub fn doRender(this: *RequestContext) void {
            ctxLog("doRender", .{});

            if (this.isAbortedOrEnded()) {
                return;
            }
            var response = this.response_ptr.?;
            this.doRenderWithBody(&response.body.value);
        }

        pub fn renderProductionError(this: *RequestContext, status: u16) void {
            if (this.resp) |resp| {
                switch (status) {
                    404 => {
                        if (!this.flags.has_written_status) {
                            resp.writeStatus("404 Not Found");
                            this.flags.has_written_status = true;
                        }
                        this.endWithoutBody(this.shouldCloseConnection());
                    },
                    else => {
                        if (!this.flags.has_written_status) {
                            resp.writeStatus("500 Internal Server Error");
                            resp.writeHeader("content-type", "text/plain");
                            this.flags.has_written_status = true;
                        }

                        this.end("Something went wrong!", this.shouldCloseConnection());
                    },
                }
            }
        }

        pub fn runErrorHandler(
            this: *RequestContext,
            value: JSC.JSValue,
        ) void {
            runErrorHandlerWithStatusCode(this, value, 500);
        }

        const PathnameFormatter = struct {
            ctx: *RequestContext,

            pub fn format(formatter: @This(), comptime fmt: []const u8, opts: std.fmt.FormatOptions, writer: anytype) !void {
                var this = formatter.ctx;

                if (!this.pathname.isEmpty()) {
                    try this.pathname.format(fmt, opts, writer);
                    return;
                }

                if (!this.flags.has_abort_handler) {
                    if (this.req) |req| {
                        try writer.writeAll(req.url());
                        return;
                    }
                }

                try writer.writeAll("/");
            }
        };

        fn ensurePathname(this: *RequestContext) PathnameFormatter {
            return .{ .ctx = this };
        }

        pub inline fn shouldCloseConnection(this: *const RequestContext) bool {
            if (this.resp) |resp| {
                return resp.shouldCloseConnection();
            }
            return false;
        }

        fn finishRunningErrorHandler(this: *RequestContext, value: JSC.JSValue, status: u16) void {
            if (this.server == null) return this.renderProductionError(status);
            var vm: *JSC.VirtualMachine = this.server.?.vm;
            const globalThis = this.server.?.globalThis;
            if (comptime debug_mode) {
                var exception_list: std.ArrayList(Api.JsException) = std.ArrayList(Api.JsException).init(this.allocator);
                defer exception_list.deinit();
                const prev_exception_list = vm.onUnhandledRejectionExceptionList;
                vm.onUnhandledRejectionExceptionList = &exception_list;
                vm.onUnhandledRejection(vm, globalThis, value);
                vm.onUnhandledRejectionExceptionList = prev_exception_list;

                this.renderDefaultError(
                    vm.log,
                    error.ExceptionOcurred,
                    exception_list.toOwnedSlice() catch @panic("TODO"),
                    "<r><red>{s}<r> - <b>{}<r> failed",
                    .{ @as(string, @tagName(this.method)), this.ensurePathname() },
                );
            } else {
                if (status != 404) {
                    vm.onUnhandledRejection(vm, globalThis, value);
                }
                this.renderProductionError(status);
            }

            vm.log.reset();
        }

        pub fn runErrorHandlerWithStatusCodeDontCheckResponded(
            this: *RequestContext,
            value: JSC.JSValue,
            status: u16,
        ) void {
            JSC.markBinding(@src());
            if (this.server) |server| {
                if (server.config.onError != .zero and !this.flags.has_called_error_handler) {
                    this.flags.has_called_error_handler = true;
                    const result = server.config.onError.call(
                        server.globalThis,
                        server.thisObject,
                        &.{value},
                    ) catch |err| server.globalThis.takeException(err);
                    defer result.ensureStillAlive();
                    if (!result.isEmptyOrUndefinedOrNull()) {
                        if (result.toError()) |err| {
                            this.finishRunningErrorHandler(err, status);
                            return;
                        } else if (result.asAnyPromise()) |promise| {
                            this.processOnErrorPromise(result, promise, value, status);
                            return;
                        } else if (result.as(Response)) |response| {
                            this.render(response);
                            return;
                        }
                    }
                }
            }

            this.finishRunningErrorHandler(value, status);
        }

        fn processOnErrorPromise(
            ctx: *RequestContext,
            promise_js: JSC.JSValue,
            promise: JSC.AnyPromise,
            value: JSC.JSValue,
            status: u16,
        ) void {
            assert(ctx.server != null);
            var vm = ctx.server.?.vm;

            switch (promise.unwrap(vm.global.vm(), .mark_handled)) {
                .pending => {
                    ctx.flags.is_error_promise_pending = true;
                    ctx.ref();
                    promise_js.then(
                        ctx.server.?.globalThis,
                        ctx,
                        RequestContext.onResolve,
                        RequestContext.onReject,
                    );
                },
                .fulfilled => |fulfilled_value| {
                    // if you return a Response object or a Promise<Response>
                    // but you upgraded the connection to a WebSocket
                    // just ignore the Response object. It doesn't do anything.
                    // it's better to do that than to throw an error
                    if (ctx.didUpgradeWebSocket()) {
                        return;
                    }

                    var response = fulfilled_value.as(JSC.WebCore.Response) orelse {
                        ctx.finishRunningErrorHandler(value, status);
                        return;
                    };

                    ctx.response_jsvalue = fulfilled_value;
                    ctx.response_jsvalue.ensureStillAlive();
                    ctx.flags.response_protected = false;
                    ctx.response_ptr = response;

                    response.body.value.toBlobIfPossible();
                    switch (response.body.value) {
                        .Blob => |*blob| {
                            if (blob.needsToReadFile()) {
                                fulfilled_value.protect();
                                ctx.flags.response_protected = true;
                            }
                        },
                        .Locked => {
                            fulfilled_value.protect();
                            ctx.flags.response_protected = true;
                        },
                        else => {},
                    }
                    ctx.render(response);
                    return;
                },
                .rejected => |err| {
                    ctx.finishRunningErrorHandler(err, status);
                    return;
                },
            }
        }

        pub fn runErrorHandlerWithStatusCode(
            this: *RequestContext,
            value: JSC.JSValue,
            status: u16,
        ) void {
            JSC.markBinding(@src());
            if (this.resp == null or this.resp.?.hasResponded()) return;

            runErrorHandlerWithStatusCodeDontCheckResponded(this, value, status);
        }

        pub fn renderMetadata(this: *RequestContext) void {
            if (this.resp == null) return;
            const resp = this.resp.?;

            var response: *JSC.WebCore.Response = this.response_ptr.?;
            var status = response.statusCode();
            var needs_content_range = this.flags.needs_content_range and this.sendfile.remain < this.blob.size();

            const size = if (needs_content_range)
                this.sendfile.remain
            else
                this.blob.size();

            status = if (status == 200 and size == 0 and !this.blob.isDetached())
                204
            else
                status;

            const content_type, const needs_content_type, const content_type_needs_free = getContentType(
                response.init.headers,
                &this.blob,
                this.allocator,
            );
            defer if (content_type_needs_free) content_type.deinit(this.allocator);
            var has_content_disposition = false;
            var has_content_range = false;
            if (response.init.headers) |headers_| {
                has_content_disposition = headers_.fastHas(.ContentDisposition);
                has_content_range = headers_.fastHas(.ContentRange);
                needs_content_range = needs_content_range and has_content_range;
                if (needs_content_range) {
                    status = 206;
                }

                this.doWriteStatus(status);
                this.doWriteHeaders(headers_);
                response.init.headers = null;
                headers_.deref();
            } else if (needs_content_range) {
                status = 206;
                this.doWriteStatus(status);
            } else {
                this.doWriteStatus(status);
            }

            if (needs_content_type and
                // do not insert the content type if it is the fallback value
                // we may not know the content-type when streaming
                (!this.blob.isDetached() or content_type.value.ptr != MimeType.other.value.ptr))
            {
                resp.writeHeader("content-type", content_type.value);
            }

            // automatically include the filename when:
            // 1. Bun.file("foo")
            // 2. The content-disposition header is not present
            if (!has_content_disposition and content_type.category.autosetFilename()) {
                if (this.blob.getFileName()) |filename| {
                    const basename = std.fs.path.basename(filename);
                    if (basename.len > 0) {
                        var filename_buf: [1024]u8 = undefined;

                        resp.writeHeader(
                            "content-disposition",
                            std.fmt.bufPrint(&filename_buf, "filename=\"{s}\"", .{basename[0..@min(basename.len, 1024 - 32)]}) catch "",
                        );
                    }
                }
            }

            if (this.flags.needs_content_length) {
                resp.writeHeaderInt("content-length", size);
                this.flags.needs_content_length = false;
            }

            if (needs_content_range and !has_content_range) {
                var content_range_buf: [1024]u8 = undefined;

                resp.writeHeader(
                    "content-range",
                    std.fmt.bufPrint(
                        &content_range_buf,
                        // we omit the full size of the Blob because it could
                        // change between requests and this potentially leaks
                        // PII undesirably
                        "bytes {d}-{d}/*",
                        .{ this.sendfile.offset, this.sendfile.offset + (this.sendfile.remain -| 1) },
                    ) catch "bytes */*",
                );
                this.flags.needs_content_range = false;
            }
        }

        fn doWriteStatus(this: *RequestContext, status: u16) void {
            assert(!this.flags.has_written_status);
            this.flags.has_written_status = true;

            writeStatus(ssl_enabled, this.resp, status);
        }

        fn doWriteHeaders(this: *RequestContext, headers: *JSC.FetchHeaders) void {
            writeHeaders(headers, ssl_enabled, this.resp);
        }

        pub fn renderBytes(this: *RequestContext) void {
            // copy it to stack memory to prevent aliasing issues in release builds
            const blob = this.blob;
            const bytes = blob.slice();
            if (this.resp) |resp| {
                if (!resp.tryEnd(
                    bytes,
                    bytes.len,
                    this.shouldCloseConnection(),
                )) {
                    this.flags.has_marked_pending = true;
                    resp.onWritable(*RequestContext, onWritableBytes, this);
                    return;
                }
            }
            this.detachResponse();
            this.endRequestStreamingAndDrain();
            this.deref();
        }

        pub fn render(this: *RequestContext, response: *JSC.WebCore.Response) void {
            ctxLog("render", .{});
            this.response_ptr = response;

            this.doRender();
        }

        pub fn onBufferedBodyChunk(this: *RequestContext, resp: *App.Response, chunk: []const u8, last: bool) void {
            ctxLog("onBufferedBodyChunk {} {}", .{ chunk.len, last });

            assert(this.resp == resp);

            this.flags.is_waiting_for_request_body = last == false;
            if (this.isAbortedOrEnded() or this.flags.has_marked_complete) return;
            if (!last and chunk.len == 0) {
                // Sometimes, we get back an empty chunk
                // We have to ignore those chunks unless it's the last one
                return;
            }
            const vm = this.server.?.vm;
            const globalThis = this.server.?.globalThis;

            // After the user does request.body,
            // if they then do .text(), .arrayBuffer(), etc
            // we can no longer hold the strong reference from the body value ref.
            if (this.request_body_readable_stream_ref.get()) |readable| {
                assert(this.request_body_buf.items.len == 0);
                vm.eventLoop().enter();
                defer vm.eventLoop().exit();

                if (!last) {
                    readable.ptr.Bytes.onData(
                        .{
                            .temporary = bun.ByteList.initConst(chunk),
                        },
                        bun.default_allocator,
                    );
                } else {
                    var strong = this.request_body_readable_stream_ref;
                    this.request_body_readable_stream_ref = .{};
                    defer strong.deinit();
                    if (this.request_body) |request_body| {
                        _ = request_body.unref();
                        this.request_body = null;
                    }

                    readable.value.ensureStillAlive();
                    readable.ptr.Bytes.onData(
                        .{
                            .temporary_and_done = bun.ByteList.initConst(chunk),
                        },
                        bun.default_allocator,
                    );
                }

                return;
            }

            // This is the start of a task, so it's a good time to drain
            if (this.request_body != null) {
                var body = this.request_body.?;

                if (last) {
                    var bytes = &this.request_body_buf;

                    var old = body.value;

                    const total = bytes.items.len + chunk.len;
                    getter: {
                        // if (total <= JSC.WebCore.InlineBlob.available_bytes) {
                        //     if (total == 0) {
                        //         body.value = .{ .Empty = {} };
                        //         break :getter;
                        //     }

                        //     body.value = .{ .InlineBlob = JSC.WebCore.InlineBlob.concat(bytes.items, chunk) };
                        //     this.request_body_buf.clearAndFree(this.allocator);
                        // } else {
                        bytes.ensureTotalCapacityPrecise(this.allocator, total) catch |err| {
                            this.request_body_buf.clearAndFree(this.allocator);
                            body.value.toError(err, globalThis);
                            break :getter;
                        };

                        const prev_len = bytes.items.len;
                        bytes.items.len = total;
                        var slice = bytes.items[prev_len..];
                        @memcpy(slice[0..chunk.len], chunk);
                        body.value = .{
                            .InternalBlob = .{
                                .bytes = bytes.toManaged(this.allocator),
                            },
                        };
                        // }
                    }
                    this.request_body_buf = .{};

                    if (old == .Locked) {
                        var loop = vm.eventLoop();
                        loop.enter();
                        defer loop.exit();

                        old.resolve(&body.value, globalThis, null);
                    }
                    return;
                }

                if (this.request_body_buf.capacity == 0) {
                    this.request_body_buf.ensureTotalCapacityPrecise(this.allocator, @min(this.request_body_content_len, max_request_body_preallocate_length)) catch @panic("Out of memory while allocating request body buffer");
                }
                this.request_body_buf.appendSlice(this.allocator, chunk) catch @panic("Out of memory while allocating request body");
            }
        }

        pub fn onStartStreamingRequestBody(this: *RequestContext) JSC.WebCore.DrainResult {
            ctxLog("onStartStreamingRequestBody", .{});
            if (this.isAbortedOrEnded()) {
                return JSC.WebCore.DrainResult{
                    .aborted = {},
                };
            }

            // This means we have received part of the body but not the whole thing
            if (this.request_body_buf.items.len > 0) {
                var emptied = this.request_body_buf;
                this.request_body_buf = .{};
                return .{
                    .owned = .{
                        .list = emptied.toManaged(this.allocator),
                        .size_hint = if (emptied.capacity < max_request_body_preallocate_length)
                            emptied.capacity
                        else
                            0,
                    },
                };
            }

            return .{
                .estimated_size = this.request_body_content_len,
            };
        }
        const max_request_body_preallocate_length = 1024 * 256;
        pub fn onStartBuffering(this: *RequestContext) void {
            if (this.server) |server| {
                ctxLog("onStartBuffering", .{});
                // TODO: check if is someone calling onStartBuffering other than onStartBufferingCallback
                // if is not, this should be removed and only keep protect + setAbortHandler
                if (this.flags.is_transfer_encoding == false and this.request_body_content_len == 0) {
                    // no content-length or 0 content-length
                    // no transfer-encoding
                    if (this.request_body != null) {
                        var body = this.request_body.?;
                        var old = body.value;
                        old.Locked.onReceiveValue = null;
                        var new_body: WebCore.Body.Value = .{ .Null = {} };
                        old.resolve(&new_body, server.globalThis, null);
                        body.value = new_body;
                    }
                }
            }
        }

        pub fn onRequestBodyReadableStreamAvailable(ptr: *anyopaque, globalThis: *JSC.JSGlobalObject, readable: JSC.WebCore.ReadableStream) void {
            var this = bun.cast(*RequestContext, ptr);
            bun.debugAssert(this.request_body_readable_stream_ref.held.ref == null);
            this.request_body_readable_stream_ref = JSC.WebCore.ReadableStream.Strong.init(readable, globalThis);
        }

        pub fn onStartBufferingCallback(this: *anyopaque) void {
            onStartBuffering(bun.cast(*RequestContext, this));
        }

        pub fn onStartStreamingRequestBodyCallback(this: *anyopaque) JSC.WebCore.DrainResult {
            return onStartStreamingRequestBody(bun.cast(*RequestContext, this));
        }

        pub fn getRemoteSocketInfo(this: *RequestContext) ?uws.SocketAddress {
            return (this.resp orelse return null).getRemoteSocketInfo();
        }

        pub fn setTimeout(this: *RequestContext, seconds: c_uint) bool {
            if (this.resp) |resp| {
                resp.timeout(@min(seconds, 255));
                if (seconds > 0) {

                    // we only set the timeout callback if we wanna the timeout event to be triggered
                    // the connection will be closed so the abort handler will be called after the timeout
                    if (this.request_weakref.get()) |req| {
                        if (req.internal_event_callback.hasCallback()) {
                            this.setTimeoutHandler();
                        }
                    }
                } else {
                    // if the timeout is 0, we don't need to trigger the timeout event
                    resp.clearTimeout();
                }
                return true;
            }
            return false;
        }

        pub const Export = shim.exportFunctions(.{
            .onResolve = onResolve,
            .onReject = onReject,
            .onResolveStream = onResolveStream,
            .onRejectStream = onRejectStream,
        });

        comptime {
            const jsonResolve = JSC.toJSHostFunction(onResolve);
            @export(&jsonResolve, .{ .name = Export[0].symbol_name });
            const jsonReject = JSC.toJSHostFunction(onReject);
            @export(&jsonReject, .{ .name = Export[1].symbol_name });
            const jsonResolveStream = JSC.toJSHostFunction(onResolveStream);
            @export(&jsonResolveStream, .{ .name = Export[2].symbol_name });
            const jsonRejectStream = JSC.toJSHostFunction(onRejectStream);
            @export(&jsonRejectStream, .{ .name = Export[3].symbol_name });
        }
    };
}

pub const WebSocketServer = struct {
    globalObject: *JSC.JSGlobalObject = undefined,
    handler: WebSocketServer.Handler = .{},

    maxPayloadLength: u32 = 1024 * 1024 * 16, // 16MB
    maxLifetime: u16 = 0,
    idleTimeout: u16 = 120, // 2 minutes
    compression: i32 = 0,
    backpressureLimit: u32 = 1024 * 1024 * 16, // 16MB
    sendPingsAutomatically: bool = true,
    resetIdleTimeoutOnSend: bool = true,
    closeOnBackpressureLimit: bool = false,

    pub const Handler = struct {
        onOpen: JSC.JSValue = .zero,
        onMessage: JSC.JSValue = .zero,
        onClose: JSC.JSValue = .zero,
        onDrain: JSC.JSValue = .zero,
        onError: JSC.JSValue = .zero,
        onPing: JSC.JSValue = .zero,
        onPong: JSC.JSValue = .zero,

        app: ?*anyopaque = null,

        // Always set manually.
        vm: *JSC.VirtualMachine = undefined,
        globalObject: *JSC.JSGlobalObject = undefined,
        active_connections: usize = 0,

        /// used by publish()
        flags: packed struct(u2) {
            ssl: bool = false,
            publish_to_self: bool = false,
        } = .{},

        pub fn runErrorCallback(this: *const Handler, vm: *JSC.VirtualMachine, globalObject: *JSC.JSGlobalObject, error_value: JSC.JSValue) void {
            const onError = this.onError;
            if (!onError.isEmptyOrUndefinedOrNull()) {
                _ = onError.call(globalObject, .undefined, &.{error_value}) catch |err|
                    this.globalObject.reportActiveExceptionAsUnhandled(err);
                return;
            }

            _ = vm.uncaughtException(globalObject, error_value, false);
        }

        pub fn fromJS(globalObject: *JSC.JSGlobalObject, object: JSC.JSValue) bun.JSError!Handler {
            const vm = globalObject.vm();
            var handler = Handler{ .globalObject = globalObject, .vm = VirtualMachine.get() };

            var valid = false;

            if (try object.getTruthyComptime(globalObject, "message")) |message_| {
                if (!message_.isCallable(vm)) {
                    return globalObject.throwInvalidArguments("websocket expects a function for the message option", .{});
                }
                const message = message_.withAsyncContextIfNeeded(globalObject);
                handler.onMessage = message;
                message.ensureStillAlive();
                valid = true;
            }

            if (try object.getTruthy(globalObject, "open")) |open_| {
                if (!open_.isCallable(vm)) {
                    return globalObject.throwInvalidArguments("websocket expects a function for the open option", .{});
                }
                const open = open_.withAsyncContextIfNeeded(globalObject);
                handler.onOpen = open;
                open.ensureStillAlive();
                valid = true;
            }

            if (try object.getTruthy(globalObject, "close")) |close_| {
                if (!close_.isCallable(vm)) {
                    return globalObject.throwInvalidArguments("websocket expects a function for the close option", .{});
                }
                const close = close_.withAsyncContextIfNeeded(globalObject);
                handler.onClose = close;
                close.ensureStillAlive();
                valid = true;
            }

            if (try object.getTruthy(globalObject, "drain")) |drain_| {
                if (!drain_.isCallable(vm)) {
                    return globalObject.throwInvalidArguments("websocket expects a function for the drain option", .{});
                }
                const drain = drain_.withAsyncContextIfNeeded(globalObject);
                handler.onDrain = drain;
                drain.ensureStillAlive();
                valid = true;
            }

            if (try object.getTruthy(globalObject, "onError")) |onError_| {
                if (!onError_.isCallable(vm)) {
                    return globalObject.throwInvalidArguments("websocket expects a function for the onError option", .{});
                }
                const onError = onError_.withAsyncContextIfNeeded(globalObject);
                handler.onError = onError;
                onError.ensureStillAlive();
            }

            if (try object.getTruthy(globalObject, "ping")) |cb| {
                if (!cb.isCallable(vm)) {
                    return globalObject.throwInvalidArguments("websocket expects a function for the ping option", .{});
                }
                handler.onPing = cb;
                cb.ensureStillAlive();
                valid = true;
            }

            if (try object.getTruthy(globalObject, "pong")) |cb| {
                if (!cb.isCallable(vm)) {
                    return globalObject.throwInvalidArguments("websocket expects a function for the pong option", .{});
                }
                handler.onPong = cb;
                cb.ensureStillAlive();
                valid = true;
            }

            if (valid)
                return handler;

            return globalObject.throwInvalidArguments("WebSocketServer expects a message handler", .{});
        }

        pub fn protect(this: Handler) void {
            this.onOpen.protect();
            this.onMessage.protect();
            this.onClose.protect();
            this.onDrain.protect();
            this.onError.protect();
            this.onPing.protect();
            this.onPong.protect();
        }

        pub fn unprotect(this: Handler) void {
            if (this.vm.isShuttingDown()) {
                return;
            }

            this.onOpen.unprotect();
            this.onMessage.unprotect();
            this.onClose.unprotect();
            this.onDrain.unprotect();
            this.onError.unprotect();
            this.onPing.unprotect();
            this.onPong.unprotect();
        }
    };

    pub fn toBehavior(this: WebSocketServer) uws.WebSocketBehavior {
        return .{
            .maxPayloadLength = this.maxPayloadLength,
            .idleTimeout = this.idleTimeout,
            .compression = this.compression,
            .maxBackpressure = this.backpressureLimit,
            .sendPingsAutomatically = this.sendPingsAutomatically,
            .maxLifetime = this.maxLifetime,
            .resetIdleTimeoutOnSend = this.resetIdleTimeoutOnSend,
            .closeOnBackpressureLimit = this.closeOnBackpressureLimit,
        };
    }

    pub fn protect(this: WebSocketServer) void {
        this.handler.protect();
    }
    pub fn unprotect(this: WebSocketServer) void {
        this.handler.unprotect();
    }

    const CompressTable = bun.ComptimeStringMap(i32, .{
        .{ "disable", 0 },
        .{ "shared", uws.SHARED_COMPRESSOR },
        .{ "dedicated", uws.DEDICATED_COMPRESSOR },
        .{ "3KB", uws.DEDICATED_COMPRESSOR_3KB },
        .{ "4KB", uws.DEDICATED_COMPRESSOR_4KB },
        .{ "8KB", uws.DEDICATED_COMPRESSOR_8KB },
        .{ "16KB", uws.DEDICATED_COMPRESSOR_16KB },
        .{ "32KB", uws.DEDICATED_COMPRESSOR_32KB },
        .{ "64KB", uws.DEDICATED_COMPRESSOR_64KB },
        .{ "128KB", uws.DEDICATED_COMPRESSOR_128KB },
        .{ "256KB", uws.DEDICATED_COMPRESSOR_256KB },
    });

    const DecompressTable = bun.ComptimeStringMap(i32, .{
        .{ "disable", 0 },
        .{ "shared", uws.SHARED_DECOMPRESSOR },
        .{ "dedicated", uws.DEDICATED_DECOMPRESSOR },
        .{ "3KB", uws.DEDICATED_COMPRESSOR_3KB },
        .{ "4KB", uws.DEDICATED_COMPRESSOR_4KB },
        .{ "8KB", uws.DEDICATED_COMPRESSOR_8KB },
        .{ "16KB", uws.DEDICATED_COMPRESSOR_16KB },
        .{ "32KB", uws.DEDICATED_COMPRESSOR_32KB },
        .{ "64KB", uws.DEDICATED_COMPRESSOR_64KB },
        .{ "128KB", uws.DEDICATED_COMPRESSOR_128KB },
        .{ "256KB", uws.DEDICATED_COMPRESSOR_256KB },
    });

    pub fn onCreate(globalObject: *JSC.JSGlobalObject, object: JSValue) bun.JSError!WebSocketServer {
        var server = WebSocketServer{};
        server.handler = try Handler.fromJS(globalObject, object);

        if (try object.get(globalObject, "perMessageDeflate")) |per_message_deflate| {
            getter: {
                if (per_message_deflate.isUndefined()) {
                    break :getter;
                }

                if (per_message_deflate.isBoolean() or per_message_deflate.isNull()) {
                    if (per_message_deflate.toBoolean()) {
                        server.compression = uws.SHARED_COMPRESSOR | uws.SHARED_DECOMPRESSOR;
                    } else {
                        server.compression = 0;
                    }
                    break :getter;
                }

                if (try per_message_deflate.getTruthy(globalObject, "compress")) |compression| {
                    if (compression.isBoolean()) {
                        server.compression |= if (compression.toBoolean()) uws.SHARED_COMPRESSOR else 0;
                    } else if (compression.isString()) {
                        server.compression |= CompressTable.getWithEql(compression.getZigString(globalObject), ZigString.eqlComptime) orelse {
                            return globalObject.throwInvalidArguments("WebSocketServer expects a valid compress option, either disable \"shared\" \"dedicated\" \"3KB\" \"4KB\" \"8KB\" \"16KB\" \"32KB\" \"64KB\" \"128KB\" or \"256KB\"", .{});
                        };
                    } else {
                        return globalObject.throwInvalidArguments("websocket expects a valid compress option, either disable \"shared\" \"dedicated\" \"3KB\" \"4KB\" \"8KB\" \"16KB\" \"32KB\" \"64KB\" \"128KB\" or \"256KB\"", .{});
                    }
                }

                if (try per_message_deflate.getTruthy(globalObject, "decompress")) |compression| {
                    if (compression.isBoolean()) {
                        server.compression |= if (compression.toBoolean()) uws.SHARED_DECOMPRESSOR else 0;
                    } else if (compression.isString()) {
                        server.compression |= DecompressTable.getWithEql(compression.getZigString(globalObject), ZigString.eqlComptime) orelse {
                            return globalObject.throwInvalidArguments("websocket expects a valid decompress option, either \"disable\" \"shared\" \"dedicated\" \"3KB\" \"4KB\" \"8KB\" \"16KB\" \"32KB\" \"64KB\" \"128KB\" or \"256KB\"", .{});
                        };
                    } else {
                        return globalObject.throwInvalidArguments("websocket expects a valid decompress option, either \"disable\" \"shared\" \"dedicated\" \"3KB\" \"4KB\" \"8KB\" \"16KB\" \"32KB\" \"64KB\" \"128KB\" or \"256KB\"", .{});
                    }
                }
            }
        }

        if (try object.get(globalObject, "maxPayloadLength")) |value| {
            if (!value.isUndefinedOrNull()) {
                if (!value.isAnyInt()) {
                    return globalObject.throwInvalidArguments("websocket expects maxPayloadLength to be an integer", .{});
                }
                server.maxPayloadLength = @truncate(@max(value.toInt64(), 0));
            }
        }

        if (try object.get(globalObject, "idleTimeout")) |value| {
            if (!value.isUndefinedOrNull()) {
                if (!value.isAnyInt()) {
                    return globalObject.throwInvalidArguments("websocket expects idleTimeout to be an integer", .{});
                }

                var idleTimeout: u16 = @truncate(@max(value.toInt64(), 0));
                if (idleTimeout > 960) {
                    return globalObject.throwInvalidArguments("websocket expects idleTimeout to be 960 or less", .{});
                } else if (idleTimeout > 0) {
                    // uws does not allow idleTimeout to be between (0, 8),
                    // since its timer is not that accurate, therefore round up.
                    idleTimeout = @max(idleTimeout, 8);
                }

                server.idleTimeout = idleTimeout;
            }
        }
        if (try object.get(globalObject, "backpressureLimit")) |value| {
            if (!value.isUndefinedOrNull()) {
                if (!value.isAnyInt()) {
                    return globalObject.throwInvalidArguments("websocket expects backpressureLimit to be an integer", .{});
                }

                server.backpressureLimit = @truncate(@max(value.toInt64(), 0));
            }
        }

        if (try object.get(globalObject, "closeOnBackpressureLimit")) |value| {
            if (!value.isUndefinedOrNull()) {
                if (!value.isBoolean()) {
                    return globalObject.throwInvalidArguments("websocket expects closeOnBackpressureLimit to be a boolean", .{});
                }

                server.closeOnBackpressureLimit = value.toBoolean();
            }
        }

        if (try object.get(globalObject, "sendPings")) |value| {
            if (!value.isUndefinedOrNull()) {
                if (!value.isBoolean()) {
                    return globalObject.throwInvalidArguments("websocket expects sendPings to be a boolean", .{});
                }

                server.sendPingsAutomatically = value.toBoolean();
            }
        }

        if (try object.get(globalObject, "publishToSelf")) |value| {
            if (!value.isUndefinedOrNull()) {
                if (!value.isBoolean()) {
                    return globalObject.throwInvalidArguments("websocket expects publishToSelf to be a boolean", .{});
                }

                server.handler.flags.publish_to_self = value.toBoolean();
            }
        }

        server.protect();
        return server;
    }
};

const Corker = struct {
    args: []const JSValue = &.{},
    globalObject: *JSC.JSGlobalObject,
    this_value: JSC.JSValue = .zero,
    callback: JSC.JSValue,
    result: JSValue = .zero,

    pub fn run(this: *Corker) void {
        const this_value = this.this_value;
        this.result = this.callback.call(
            this.globalObject,
            if (this_value == .zero) .undefined else this_value,
            this.args,
        ) catch |err| this.globalObject.takeException(err);
    }
};

// Let's keep this 3 pointers wide or less.
pub const ServerWebSocket = struct {
    handler: *WebSocketServer.Handler,
    this_value: JSValue = .zero,
    flags: Flags = .{},
    signal: ?*JSC.AbortSignal = null,

    // We pack the per-socket data into this struct below
    const Flags = packed struct(u64) {
        ssl: bool = false,
        closed: bool = false,
        opened: bool = false,
        binary_type: JSC.BinaryType = .Buffer,
        packed_websocket_ptr: u57 = 0,

        inline fn websocket(this: Flags) uws.AnyWebSocket {
            // Ensure those other bits are zeroed out
            const that = Flags{ .packed_websocket_ptr = this.packed_websocket_ptr };

            return if (this.ssl) .{
                .ssl = @ptrFromInt(@as(usize, that.packed_websocket_ptr)),
            } else .{
                .tcp = @ptrFromInt(@as(usize, that.packed_websocket_ptr)),
            };
        }
    };

    inline fn websocket(this: *const ServerWebSocket) uws.AnyWebSocket {
        return this.flags.websocket();
    }

    pub usingnamespace JSC.Codegen.JSServerWebSocket;
    pub usingnamespace bun.New(ServerWebSocket);

    pub fn memoryCost(this: *const ServerWebSocket) usize {
        if (this.flags.closed) {
            return @sizeOf(ServerWebSocket);
        }
        return this.websocket().memoryCost() + @sizeOf(ServerWebSocket);
    }

    const log = Output.scoped(.WebSocketServer, false);

    pub fn onOpen(this: *ServerWebSocket, ws: uws.AnyWebSocket) void {
        log("OnOpen", .{});

        this.flags.packed_websocket_ptr = @truncate(@intFromPtr(ws.raw()));
        this.flags.closed = false;
        this.flags.ssl = ws == .ssl;

        // the this value is initially set to whatever the user passed in
        const value_to_cache = this.this_value;

        var handler = this.handler;
        const vm = this.handler.vm;
        handler.active_connections +|= 1;
        const globalObject = handler.globalObject;
        const onOpenHandler = handler.onOpen;
        if (vm.isShuttingDown()) {
            log("onOpen called after script execution", .{});
            ws.close();
            return;
        }

        this.this_value = .zero;
        this.flags.opened = false;
        if (value_to_cache != .zero) {
            const current_this = this.getThisValue();
            ServerWebSocket.dataSetCached(current_this, globalObject, value_to_cache);
        }

        if (onOpenHandler.isEmptyOrUndefinedOrNull()) return;
        const this_value = this.getThisValue();
        var args = [_]JSValue{this_value};

        const loop = vm.eventLoop();
        loop.enter();
        defer loop.exit();

        var corker = Corker{
            .args = &args,
            .globalObject = globalObject,
            .callback = onOpenHandler,
        };
        ws.cork(&corker, Corker.run);
        const result = corker.result;
        this.flags.opened = true;
        if (result.toError()) |err_value| {
            log("onOpen exception", .{});

            if (!this.flags.closed) {
                this.flags.closed = true;
                // we un-gracefully close the connection if there was an exception
                // we don't want any event handlers to fire after this for anything other than error()
                // https://github.com/oven-sh/bun/issues/1480
                this.websocket().close();
                handler.active_connections -|= 1;
                this_value.unprotect();
            }

            handler.runErrorCallback(vm, globalObject, err_value);
        }
    }

    pub fn getThisValue(this: *ServerWebSocket) JSValue {
        var this_value = this.this_value;
        if (this_value == .zero) {
            this_value = this.toJS(this.handler.globalObject);
            this_value.protect();
            this.this_value = this_value;
        }
        return this_value;
    }

    pub fn onMessage(
        this: *ServerWebSocket,
        ws: uws.AnyWebSocket,
        message: []const u8,
        opcode: uws.Opcode,
    ) void {
        log("onMessage({d}): {s}", .{
            @intFromEnum(opcode),
            message,
        });
        const onMessageHandler = this.handler.onMessage;
        if (onMessageHandler.isEmptyOrUndefinedOrNull()) return;
        var globalObject = this.handler.globalObject;
        // This is the start of a task.
        const vm = this.handler.vm;
        if (vm.isShuttingDown()) {
            log("onMessage called after script execution", .{});
            ws.close();
            return;
        }

        const loop = vm.eventLoop();
        loop.enter();
        defer loop.exit();

        const arguments = [_]JSValue{
            this.getThisValue(),
            switch (opcode) {
                .text => bun.String.createUTF8ForJS(globalObject, message),
                .binary => this.binaryToJS(globalObject, message),
                else => unreachable,
            },
        };

        var corker = Corker{
            .args = &arguments,
            .globalObject = globalObject,
            .callback = onMessageHandler,
        };

        ws.cork(&corker, Corker.run);
        const result = corker.result;

        if (result.isEmptyOrUndefinedOrNull()) return;

        if (result.toError()) |err_value| {
            this.handler.runErrorCallback(vm, globalObject, err_value);
            return;
        }

        if (result.asAnyPromise()) |promise| {
            switch (promise.status(globalObject.vm())) {
                .rejected => {
                    _ = promise.result(globalObject.vm());
                    return;
                },

                else => {},
            }
        }
    }

    pub inline fn isClosed(this: *const ServerWebSocket) bool {
        return this.flags.closed;
    }

    pub fn onDrain(this: *ServerWebSocket, _: uws.AnyWebSocket) void {
        log("onDrain", .{});

        const handler = this.handler;
        const vm = handler.vm;
        if (this.isClosed() or vm.isShuttingDown())
            return;

        if (handler.onDrain != .zero) {
            const globalObject = handler.globalObject;

            var corker = Corker{
                .args = &[_]JSC.JSValue{this.getThisValue()},
                .globalObject = globalObject,
                .callback = handler.onDrain,
            };
            const loop = vm.eventLoop();
            loop.enter();
            defer loop.exit();
            this.websocket().cork(&corker, Corker.run);
            const result = corker.result;

            if (result.toError()) |err_value| {
                handler.runErrorCallback(vm, globalObject, err_value);
            }
        }
    }

    fn binaryToJS(this: *const ServerWebSocket, globalThis: *JSC.JSGlobalObject, data: []const u8) JSC.JSValue {
        return switch (this.flags.binary_type) {
            .Buffer => JSC.ArrayBuffer.createBuffer(
                globalThis,
                data,
            ),
            .Uint8Array => JSC.ArrayBuffer.create(
                globalThis,
                data,
                .Uint8Array,
            ),
            else => JSC.ArrayBuffer.create(
                globalThis,
                data,
                .ArrayBuffer,
            ),
        };
    }

    pub fn onPing(this: *ServerWebSocket, _: uws.AnyWebSocket, data: []const u8) void {
        log("onPing: {s}", .{data});

        const handler = this.handler;
        var cb = handler.onPing;
        const vm = handler.vm;
        if (cb.isEmptyOrUndefinedOrNull() or vm.isShuttingDown()) return;
        const globalThis = handler.globalObject;

        // This is the start of a task.
        const loop = vm.eventLoop();
        loop.enter();
        defer loop.exit();

        _ = cb.call(
            globalThis,
            .undefined,
            &[_]JSC.JSValue{ this.getThisValue(), this.binaryToJS(globalThis, data) },
        ) catch |e| {
            const err = globalThis.takeException(e);
            log("onPing error", .{});
            handler.runErrorCallback(vm, globalThis, err);
        };
    }

    pub fn onPong(this: *ServerWebSocket, _: uws.AnyWebSocket, data: []const u8) void {
        log("onPong: {s}", .{data});

        const handler = this.handler;
        var cb = handler.onPong;
        if (cb.isEmptyOrUndefinedOrNull()) return;

        const globalThis = handler.globalObject;
        const vm = handler.vm;

        if (vm.isShuttingDown()) return;

        // This is the start of a task.
        const loop = vm.eventLoop();
        loop.enter();
        defer loop.exit();

        _ = cb.call(
            globalThis,
            .undefined,
            &[_]JSC.JSValue{ this.getThisValue(), this.binaryToJS(globalThis, data) },
        ) catch |e| {
            const err = globalThis.takeException(e);
            log("onPong error", .{});
            handler.runErrorCallback(vm, globalThis, err);
        };
    }

    pub fn onClose(this: *ServerWebSocket, _: uws.AnyWebSocket, code: i32, message: []const u8) void {
        log("onClose", .{});
        var handler = this.handler;
        const was_closed = this.isClosed();
        this.flags.closed = true;
        defer {
            if (!was_closed) {
                handler.active_connections -|= 1;
            }
        }
        const signal = this.signal;
        this.signal = null;

        defer {
            if (signal) |sig| {
                sig.pendingActivityUnref();
                sig.unref();
            }
        }

        const vm = handler.vm;
        if (vm.isShuttingDown()) {
            return;
        }

        if (!handler.onClose.isEmptyOrUndefinedOrNull()) {
            const globalObject = handler.globalObject;
            const loop = vm.eventLoop();

            loop.enter();
            defer loop.exit();

            if (signal) |sig| {
                if (!sig.aborted()) {
                    sig.signal(handler.globalObject, .ConnectionClosed);
                }
            }

            _ = handler.onClose.call(
                globalObject,
                .undefined,
                &[_]JSC.JSValue{ this.getThisValue(), JSValue.jsNumber(code), bun.String.createUTF8ForJS(globalObject, message) },
            ) catch |e| {
                const err = globalObject.takeException(e);
                log("onClose error", .{});
                handler.runErrorCallback(vm, globalObject, err);
            };
        } else if (signal) |sig| {
            const loop = vm.eventLoop();

            loop.enter();
            defer loop.exit();

            if (!sig.aborted()) {
                sig.signal(handler.globalObject, .ConnectionClosed);
            }
        }

        this.this_value.unprotect();
    }

    pub fn behavior(comptime ServerType: type, comptime ssl: bool, opts: uws.WebSocketBehavior) uws.WebSocketBehavior {
        return uws.WebSocketBehavior.Wrap(ServerType, @This(), ssl).apply(opts);
    }

    pub fn constructor(globalObject: *JSC.JSGlobalObject, _: *JSC.CallFrame) bun.JSError!*ServerWebSocket {
        return globalObject.throw("Cannot construct ServerWebSocket", .{});
    }

    pub fn finalize(this: *ServerWebSocket) void {
        log("finalize", .{});
        this.destroy();
    }

    pub fn publish(
        this: *ServerWebSocket,
        globalThis: *JSC.JSGlobalObject,
        callframe: *JSC.CallFrame,
    ) bun.JSError!JSValue {
        const args = callframe.arguments_old(4);
        if (args.len < 1) {
            log("publish()", .{});

            return globalThis.throw("publish requires at least 1 argument", .{});
        }

        const app = this.handler.app orelse {
            log("publish() closed", .{});
            return JSValue.jsNumber(0);
        };
        const flags = this.handler.flags;
        const ssl = flags.ssl;
        const publish_to_self = flags.publish_to_self;

        const topic_value = args.ptr[0];
        const message_value = args.ptr[1];
        const compress_value = args.ptr[2];

        if (topic_value.isEmptyOrUndefinedOrNull() or !topic_value.isString()) {
            log("publish() topic invalid", .{});

            return globalThis.throw("publish requires a topic string", .{});
        }

        var topic_slice = try topic_value.toSlice(globalThis, bun.default_allocator);
        defer topic_slice.deinit();
        if (topic_slice.len == 0) {
            return globalThis.throw("publish requires a non-empty topic", .{});
        }

        if (!compress_value.isBoolean() and !compress_value.isUndefined() and compress_value != .zero) {
            return globalThis.throw("publish expects compress to be a boolean", .{});
        }

        const compress = args.len > 1 and compress_value.toBoolean();

        if (message_value.isEmptyOrUndefinedOrNull()) {
            return globalThis.throw("publish requires a non-empty message", .{});
        }

        if (message_value.asArrayBuffer(globalThis)) |array_buffer| {
            const buffer = array_buffer.slice();

            const result = if (!publish_to_self and !this.isClosed())
                this.websocket().publish(topic_slice.slice(), buffer, .binary, compress)
            else
                uws.AnyWebSocket.publishWithOptions(ssl, app, topic_slice.slice(), buffer, .binary, compress);

            return JSValue.jsNumber(
                // if 0, return 0
                // else return number of bytes sent
                if (result) @as(i32, @intCast(@as(u31, @truncate(buffer.len)))) else @as(i32, 0),
            );
        }

        {
            var js_string = message_value.toString(globalThis);
            if (globalThis.hasException()) {
                return .zero;
            }
            const view = js_string.view(globalThis);
            const slice = view.toSlice(bun.default_allocator);
            defer slice.deinit();

            defer js_string.ensureStillAlive();

            const buffer = slice.slice();

            const result = if (!publish_to_self and !this.isClosed())
                this.websocket().publish(topic_slice.slice(), buffer, .text, compress)
            else
                uws.AnyWebSocket.publishWithOptions(ssl, app, topic_slice.slice(), buffer, .text, compress);

            return JSValue.jsNumber(
                // if 0, return 0
                // else return number of bytes sent
                if (result) @as(i32, @intCast(@as(u31, @truncate(buffer.len)))) else @as(i32, 0),
            );
        }
    }

    pub fn publishText(
        this: *ServerWebSocket,
        globalThis: *JSC.JSGlobalObject,
        callframe: *JSC.CallFrame,
    ) bun.JSError!JSValue {
        const args = callframe.arguments_old(4);

        if (args.len < 1) {
            log("publish()", .{});
            return globalThis.throw("publish requires at least 1 argument", .{});
        }

        const app = this.handler.app orelse {
            log("publish() closed", .{});
            return JSValue.jsNumber(0);
        };
        const flags = this.handler.flags;
        const ssl = flags.ssl;
        const publish_to_self = flags.publish_to_self;

        const topic_value = args.ptr[0];
        const message_value = args.ptr[1];
        const compress_value = args.ptr[2];

        if (topic_value.isEmptyOrUndefinedOrNull() or !topic_value.isString()) {
            log("publish() topic invalid", .{});
            return globalThis.throw("publishText requires a topic string", .{});
        }

        var topic_slice = try topic_value.toSlice(globalThis, bun.default_allocator);
        defer topic_slice.deinit();

        if (!compress_value.isBoolean() and !compress_value.isUndefined() and compress_value != .zero) {
            return globalThis.throw("publishText expects compress to be a boolean", .{});
        }

        const compress = args.len > 1 and compress_value.toBoolean();

        if (message_value.isEmptyOrUndefinedOrNull() or !message_value.isString()) {
            return globalThis.throw("publishText requires a non-empty message", .{});
        }

        var js_string = message_value.toString(globalThis);
        if (globalThis.hasException()) {
            return .zero;
        }
        const view = js_string.view(globalThis);
        const slice = view.toSlice(bun.default_allocator);
        defer slice.deinit();

        defer js_string.ensureStillAlive();

        const buffer = slice.slice();

        const result = if (!publish_to_self and !this.isClosed())
            this.websocket().publish(topic_slice.slice(), buffer, .text, compress)
        else
            uws.AnyWebSocket.publishWithOptions(ssl, app, topic_slice.slice(), buffer, .text, compress);

        return JSValue.jsNumber(
            // if 0, return 0
            // else return number of bytes sent
            if (result) @as(i32, @intCast(@as(u31, @truncate(buffer.len)))) else @as(i32, 0),
        );
    }

    pub fn publishBinary(
        this: *ServerWebSocket,
        globalThis: *JSC.JSGlobalObject,
        callframe: *JSC.CallFrame,
    ) bun.JSError!JSValue {
        const args = callframe.arguments_old(4);

        if (args.len < 1) {
            log("publishBinary()", .{});
            return globalThis.throw("publishBinary requires at least 1 argument", .{});
        }

        const app = this.handler.app orelse {
            log("publish() closed", .{});
            return JSValue.jsNumber(0);
        };
        const flags = this.handler.flags;
        const ssl = flags.ssl;
        const publish_to_self = flags.publish_to_self;
        const topic_value = args.ptr[0];
        const message_value = args.ptr[1];
        const compress_value = args.ptr[2];

        if (topic_value.isEmptyOrUndefinedOrNull() or !topic_value.isString()) {
            log("publishBinary() topic invalid", .{});
            return globalThis.throw("publishBinary requires a topic string", .{});
        }

        var topic_slice = try topic_value.toSlice(globalThis, bun.default_allocator);
        defer topic_slice.deinit();
        if (topic_slice.len == 0) {
            return globalThis.throw("publishBinary requires a non-empty topic", .{});
        }

        if (!compress_value.isBoolean() and !compress_value.isUndefined() and compress_value != .zero) {
            return globalThis.throw("publishBinary expects compress to be a boolean", .{});
        }

        const compress = args.len > 1 and compress_value.toBoolean();

        if (message_value.isEmptyOrUndefinedOrNull()) {
            return globalThis.throw("publishBinary requires a non-empty message", .{});
        }

        const array_buffer = message_value.asArrayBuffer(globalThis) orelse {
            return globalThis.throw("publishBinary expects an ArrayBufferView", .{});
        };
        const buffer = array_buffer.slice();

        const result = if (!publish_to_self and !this.isClosed())
            this.websocket().publish(topic_slice.slice(), buffer, .binary, compress)
        else
            uws.AnyWebSocket.publishWithOptions(ssl, app, topic_slice.slice(), buffer, .binary, compress);

        return JSValue.jsNumber(
            // if 0, return 0
            // else return number of bytes sent
            if (result) @as(i32, @intCast(@as(u31, @truncate(buffer.len)))) else @as(i32, 0),
        );
    }

    pub fn publishBinaryWithoutTypeChecks(
        this: *ServerWebSocket,
        globalThis: *JSC.JSGlobalObject,
        topic_str: *JSC.JSString,
        array: *JSC.JSUint8Array,
    ) bun.JSError!JSC.JSValue {
        const app = this.handler.app orelse {
            log("publish() closed", .{});
            return JSValue.jsNumber(0);
        };
        const flags = this.handler.flags;
        const ssl = flags.ssl;
        const publish_to_self = flags.publish_to_self;

        var topic_slice = topic_str.toSlice(globalThis, bun.default_allocator);
        defer topic_slice.deinit();
        if (topic_slice.len == 0) {
            return globalThis.throw("publishBinary requires a non-empty topic", .{});
        }

        const compress = true;

        const buffer = array.slice();
        if (buffer.len == 0) {
            return JSC.JSValue.jsNumber(0);
        }

        const result = if (!publish_to_self and !this.isClosed())
            this.websocket().publish(topic_slice.slice(), buffer, .binary, compress)
        else
            uws.AnyWebSocket.publishWithOptions(ssl, app, topic_slice.slice(), buffer, .binary, compress);

        return JSValue.jsNumber(
            // if 0, return 0
            // else return number of bytes sent
            if (result) @as(i32, @intCast(@as(u31, @truncate(buffer.len)))) else @as(i32, 0),
        );
    }

    pub fn publishTextWithoutTypeChecks(
        this: *ServerWebSocket,
        globalThis: *JSC.JSGlobalObject,
        topic_str: *JSC.JSString,
        str: *JSC.JSString,
    ) bun.JSError!JSC.JSValue {
        const app = this.handler.app orelse {
            log("publish() closed", .{});
            return JSValue.jsNumber(0);
        };
        const flags = this.handler.flags;
        const ssl = flags.ssl;
        const publish_to_self = flags.publish_to_self;

        var topic_slice = topic_str.toSlice(globalThis, bun.default_allocator);
        defer topic_slice.deinit();
        if (topic_slice.len == 0) {
            return globalThis.throw("publishBinary requires a non-empty topic", .{});
        }

        const compress = true;

        const slice = str.toSlice(globalThis, bun.default_allocator);
        defer slice.deinit();
        const buffer = slice.slice();

        if (buffer.len == 0) {
            return JSC.JSValue.jsNumber(0);
        }

        const result = if (!publish_to_self and !this.isClosed())
            this.websocket().publish(topic_slice.slice(), buffer, .text, compress)
        else
            uws.AnyWebSocket.publishWithOptions(ssl, app, topic_slice.slice(), buffer, .text, compress);

        return JSValue.jsNumber(
            // if 0, return 0
            // else return number of bytes sent
            if (result) @as(i32, @intCast(@as(u31, @truncate(buffer.len)))) else @as(i32, 0),
        );
    }

    pub fn cork(
        this: *ServerWebSocket,
        globalThis: *JSC.JSGlobalObject,
        callframe: *JSC.CallFrame,
        // Since we're passing the `this` value to the cork function, we need to
        // make sure the `this` value is up to date.
        this_value: JSC.JSValue,
    ) bun.JSError!JSValue {
        const args = callframe.arguments_old(1);
        this.this_value = this_value;

        if (args.len < 1) {
            return globalThis.throwNotEnoughArguments("cork", 1, 0);
        }

        const callback = args.ptr[0];
        if (callback.isEmptyOrUndefinedOrNull() or !callback.isCallable(globalThis.vm())) {
            return globalThis.throwInvalidArgumentTypeValue("cork", "callback", callback);
        }

        if (this.isClosed()) {
            return JSValue.jsUndefined();
        }

        var corker = Corker{
            .globalObject = globalThis,
            .this_value = this_value,
            .callback = callback,
        };
        this.websocket().cork(&corker, Corker.run);

        const result = corker.result;

        if (result.isAnyError()) {
            return globalThis.throwValue(result);
        }

        return result;
    }

    pub fn send(
        this: *ServerWebSocket,
        globalThis: *JSC.JSGlobalObject,
        callframe: *JSC.CallFrame,
    ) bun.JSError!JSValue {
        const args = callframe.arguments_old(2);

        if (args.len < 1) {
            log("send()", .{});
            return globalThis.throw("send requires at least 1 argument", .{});
        }

        if (this.isClosed()) {
            log("send() closed", .{});
            return JSValue.jsNumber(0);
        }

        const message_value = args.ptr[0];
        const compress_value = args.ptr[1];

        if (!compress_value.isBoolean() and !compress_value.isUndefined() and compress_value != .zero) {
            return globalThis.throw("send expects compress to be a boolean", .{});
        }

        const compress = args.len > 1 and compress_value.toBoolean();

        if (message_value.isEmptyOrUndefinedOrNull()) {
            return globalThis.throw("send requires a non-empty message", .{});
        }

        if (message_value.asArrayBuffer(globalThis)) |buffer| {
            switch (this.websocket().send(buffer.slice(), .binary, compress, true)) {
                .backpressure => {
                    log("send() backpressure ({d} bytes)", .{buffer.len});
                    return JSValue.jsNumber(-1);
                },
                .success => {
                    log("send() success ({d} bytes)", .{buffer.len});
                    return JSValue.jsNumber(buffer.slice().len);
                },
                .dropped => {
                    log("send() dropped ({d} bytes)", .{buffer.len});
                    return JSValue.jsNumber(0);
                },
            }
        }

        {
            var js_string = message_value.toString(globalThis);
            if (globalThis.hasException()) {
                return .zero;
            }
            const view = js_string.view(globalThis);
            const slice = view.toSlice(bun.default_allocator);
            defer slice.deinit();

            defer js_string.ensureStillAlive();

            const buffer = slice.slice();
            switch (this.websocket().send(buffer, .text, compress, true)) {
                .backpressure => {
                    log("send() backpressure ({d} bytes string)", .{buffer.len});
                    return JSValue.jsNumber(-1);
                },
                .success => {
                    log("send() success ({d} bytes string)", .{buffer.len});
                    return JSValue.jsNumber(buffer.len);
                },
                .dropped => {
                    log("send() dropped ({d} bytes string)", .{buffer.len});
                    return JSValue.jsNumber(0);
                },
            }
        }
    }

    pub fn sendText(
        this: *ServerWebSocket,
        globalThis: *JSC.JSGlobalObject,
        callframe: *JSC.CallFrame,
    ) bun.JSError!JSValue {
        const args = callframe.arguments_old(2);

        if (args.len < 1) {
            log("sendText()", .{});
            return globalThis.throw("sendText requires at least 1 argument", .{});
        }

        if (this.isClosed()) {
            log("sendText() closed", .{});
            return JSValue.jsNumber(0);
        }

        const message_value = args.ptr[0];
        const compress_value = args.ptr[1];

        if (!compress_value.isBoolean() and !compress_value.isUndefined() and compress_value != .zero) {
            return globalThis.throw("sendText expects compress to be a boolean", .{});
        }

        const compress = args.len > 1 and compress_value.toBoolean();

        if (message_value.isEmptyOrUndefinedOrNull() or !message_value.isString()) {
            return globalThis.throw("sendText expects a string", .{});
        }

        var js_string = message_value.toString(globalThis);
        if (globalThis.hasException()) {
            return .zero;
        }
        const view = js_string.view(globalThis);
        const slice = view.toSlice(bun.default_allocator);
        defer slice.deinit();

        defer js_string.ensureStillAlive();

        const buffer = slice.slice();
        switch (this.websocket().send(buffer, .text, compress, true)) {
            .backpressure => {
                log("sendText() backpressure ({d} bytes string)", .{buffer.len});
                return JSValue.jsNumber(-1);
            },
            .success => {
                log("sendText() success ({d} bytes string)", .{buffer.len});
                return JSValue.jsNumber(buffer.len);
            },
            .dropped => {
                log("sendText() dropped ({d} bytes string)", .{buffer.len});
                return JSValue.jsNumber(0);
            },
        }
    }

    pub fn sendTextWithoutTypeChecks(
        this: *ServerWebSocket,
        globalThis: *JSC.JSGlobalObject,
        message_str: *JSC.JSString,
        compress: bool,
    ) JSValue {
        if (this.isClosed()) {
            log("sendText() closed", .{});
            return JSValue.jsNumber(0);
        }

        var string_slice = message_str.toSlice(globalThis, bun.default_allocator);
        defer string_slice.deinit();

        const buffer = string_slice.slice();
        switch (this.websocket().send(buffer, .text, compress, true)) {
            .backpressure => {
                log("sendText() backpressure ({d} bytes string)", .{buffer.len});
                return JSValue.jsNumber(-1);
            },
            .success => {
                log("sendText() success ({d} bytes string)", .{buffer.len});
                return JSValue.jsNumber(buffer.len);
            },
            .dropped => {
                log("sendText() dropped ({d} bytes string)", .{buffer.len});
                return JSValue.jsNumber(0);
            },
        }
    }

    pub fn sendBinary(
        this: *ServerWebSocket,
        globalThis: *JSC.JSGlobalObject,
        callframe: *JSC.CallFrame,
    ) bun.JSError!JSValue {
        const args = callframe.arguments_old(2);

        if (args.len < 1) {
            log("sendBinary()", .{});
            return globalThis.throw("sendBinary requires at least 1 argument", .{});
        }

        if (this.isClosed()) {
            log("sendBinary() closed", .{});
            return JSValue.jsNumber(0);
        }

        const message_value = args.ptr[0];
        const compress_value = args.ptr[1];

        if (!compress_value.isBoolean() and !compress_value.isUndefined() and compress_value != .zero) {
            return globalThis.throw("sendBinary expects compress to be a boolean", .{});
        }

        const compress = args.len > 1 and compress_value.toBoolean();

        const buffer = message_value.asArrayBuffer(globalThis) orelse {
            return globalThis.throw("sendBinary requires an ArrayBufferView", .{});
        };

        switch (this.websocket().send(buffer.slice(), .binary, compress, true)) {
            .backpressure => {
                log("sendBinary() backpressure ({d} bytes)", .{buffer.len});
                return JSValue.jsNumber(-1);
            },
            .success => {
                log("sendBinary() success ({d} bytes)", .{buffer.len});
                return JSValue.jsNumber(buffer.slice().len);
            },
            .dropped => {
                log("sendBinary() dropped ({d} bytes)", .{buffer.len});
                return JSValue.jsNumber(0);
            },
        }
    }

    pub fn sendBinaryWithoutTypeChecks(
        this: *ServerWebSocket,
        _: *JSC.JSGlobalObject,
        array_buffer: *JSC.JSUint8Array,
        compress: bool,
    ) JSValue {
        if (this.isClosed()) {
            log("sendBinary() closed", .{});
            return JSValue.jsNumber(0);
        }

        const buffer = array_buffer.slice();

        switch (this.websocket().send(buffer, .binary, compress, true)) {
            .backpressure => {
                log("sendBinary() backpressure ({d} bytes)", .{buffer.len});
                return JSValue.jsNumber(-1);
            },
            .success => {
                log("sendBinary() success ({d} bytes)", .{buffer.len});
                return JSValue.jsNumber(buffer.len);
            },
            .dropped => {
                log("sendBinary() dropped ({d} bytes)", .{buffer.len});
                return JSValue.jsNumber(0);
            },
        }
    }

    pub fn ping(
        this: *ServerWebSocket,
        globalThis: *JSC.JSGlobalObject,
        callframe: *JSC.CallFrame,
    ) bun.JSError!JSValue {
        return sendPing(this, globalThis, callframe, "ping", .ping);
    }

    pub fn pong(
        this: *ServerWebSocket,
        globalThis: *JSC.JSGlobalObject,
        callframe: *JSC.CallFrame,
    ) bun.JSError!JSValue {
        return sendPing(this, globalThis, callframe, "pong", .pong);
    }

    inline fn sendPing(
        this: *ServerWebSocket,
        globalThis: *JSC.JSGlobalObject,
        callframe: *JSC.CallFrame,
        comptime name: string,
        comptime opcode: uws.Opcode,
    ) bun.JSError!JSValue {
        const args = callframe.arguments_old(2);

        if (this.isClosed()) {
            return JSValue.jsNumber(0);
        }

        if (args.len > 0) {
            var value = args.ptr[0];
            if (!value.isEmptyOrUndefinedOrNull()) {
                if (value.asArrayBuffer(globalThis)) |data| {
                    const buffer = data.slice();

                    switch (this.websocket().send(buffer, opcode, false, true)) {
                        .backpressure => {
                            log("{s}() backpressure ({d} bytes)", .{ name, buffer.len });
                            return JSValue.jsNumber(-1);
                        },
                        .success => {
                            log("{s}() success ({d} bytes)", .{ name, buffer.len });
                            return JSValue.jsNumber(buffer.len);
                        },
                        .dropped => {
                            log("{s}() dropped ({d} bytes)", .{ name, buffer.len });
                            return JSValue.jsNumber(0);
                        },
                    }
                } else if (value.isString()) {
                    var string_value = value.toString(globalThis).toSlice(globalThis, bun.default_allocator);
                    defer string_value.deinit();
                    const buffer = string_value.slice();

                    switch (this.websocket().send(buffer, opcode, false, true)) {
                        .backpressure => {
                            log("{s}() backpressure ({d} bytes)", .{ name, buffer.len });
                            return JSValue.jsNumber(-1);
                        },
                        .success => {
                            log("{s}() success ({d} bytes)", .{ name, buffer.len });
                            return JSValue.jsNumber(buffer.len);
                        },
                        .dropped => {
                            log("{s}() dropped ({d} bytes)", .{ name, buffer.len });
                            return JSValue.jsNumber(0);
                        },
                    }
                } else {
                    return globalThis.throwPretty("{s} requires a string or BufferSource", .{name});
                }
            }
        }

        switch (this.websocket().send(&.{}, opcode, false, true)) {
            .backpressure => {
                log("{s}() backpressure ({d} bytes)", .{ name, 0 });
                return JSValue.jsNumber(-1);
            },
            .success => {
                log("{s}() success ({d} bytes)", .{ name, 0 });
                return JSValue.jsNumber(0);
            },
            .dropped => {
                log("{s}() dropped ({d} bytes)", .{ name, 0 });
                return JSValue.jsNumber(0);
            },
        }
    }

    pub fn getData(
        _: *ServerWebSocket,
        _: *JSC.JSGlobalObject,
    ) JSValue {
        log("getData()", .{});
        return JSValue.jsUndefined();
    }

    pub fn setData(
        this: *ServerWebSocket,
        globalObject: *JSC.JSGlobalObject,
        value: JSC.JSValue,
    ) callconv(.C) bool {
        log("setData()", .{});
        ServerWebSocket.dataSetCached(this.this_value, globalObject, value);
        return true;
    }

    pub fn getReadyState(
        this: *ServerWebSocket,
        _: *JSC.JSGlobalObject,
    ) JSValue {
        log("getReadyState()", .{});

        if (this.isClosed()) {
            return JSValue.jsNumber(3);
        }

        return JSValue.jsNumber(1);
    }

    pub fn close(
        this: *ServerWebSocket,
        globalThis: *JSC.JSGlobalObject,
        callframe: *JSC.CallFrame,
        // Since close() can lead to the close() callback being called, let's always ensure the `this` value is up to date.
        this_value: JSC.JSValue,
    ) bun.JSError!JSValue {
        const args = callframe.arguments_old(2);
        log("close()", .{});
        this.this_value = this_value;

        if (this.isClosed()) {
            return .undefined;
        }

        const code = brk: {
            if (args.ptr[0] == .zero or args.ptr[0].isUndefined()) {
                // default exception code
                break :brk 1000;
            }

            if (!args.ptr[0].isNumber()) {
                return globalThis.throwInvalidArguments("close requires a numeric code or undefined", .{});
            }

            break :brk args.ptr[0].coerce(i32, globalThis);
        };

        var message_value: ZigString.Slice = brk: {
            if (args.ptr[1] == .zero or args.ptr[1].isUndefined()) break :brk ZigString.Slice.empty;
            break :brk try args.ptr[1].toSliceOrNull(globalThis);
        };

        defer message_value.deinit();

        this.flags.closed = true;
        this.websocket().end(code, message_value.slice());
        return .undefined;
    }

    pub fn terminate(
        this: *ServerWebSocket,
        globalThis: *JSC.JSGlobalObject,
        callframe: *JSC.CallFrame,
        // Since terminate() can lead to close() being called, let's always ensure the `this` value is up to date.
        this_value: JSC.JSValue,
    ) bun.JSError!JSValue {
        _ = globalThis;
        const args = callframe.arguments_old(2);
        _ = args;
        log("terminate()", .{});

        this.this_value = this_value;

        if (this.isClosed()) {
            return .undefined;
        }

        this.flags.closed = true;
        this.this_value.unprotect();
        this.websocket().close();

        return .undefined;
    }

    pub fn getBinaryType(
        this: *ServerWebSocket,
        globalThis: *JSC.JSGlobalObject,
    ) JSValue {
        log("getBinaryType()", .{});

        return switch (this.flags.binary_type) {
            .Uint8Array => bun.String.static("uint8array").toJS(globalThis),
            .Buffer => bun.String.static("nodebuffer").toJS(globalThis),
            .ArrayBuffer => bun.String.static("arraybuffer").toJS(globalThis),
            else => @panic("Invalid binary type"),
        };
    }

    pub fn setBinaryType(this: *ServerWebSocket, globalThis: *JSC.JSGlobalObject, value: JSC.JSValue) callconv(.C) bool {
        log("setBinaryType()", .{});

        const btype = JSC.BinaryType.fromJSValue(globalThis, value) catch return false;
        switch (btype orelse
            // some other value which we don't support
            .Float64Array) {
            .ArrayBuffer, .Buffer, .Uint8Array => |val| {
                this.flags.binary_type = val;
                return true;
            },
            else => {
                globalThis.throw("binaryType must be either \"uint8array\" or \"arraybuffer\" or \"nodebuffer\"", .{}) catch {};
                return false;
            },
        }
    }

    pub fn getBufferedAmount(
        this: *ServerWebSocket,
        _: *JSC.JSGlobalObject,
        _: *JSC.CallFrame,
    ) bun.JSError!JSValue {
        log("getBufferedAmount()", .{});

        if (this.isClosed()) {
            return JSValue.jsNumber(0);
        }

        return JSValue.jsNumber(this.websocket().getBufferedAmount());
    }
    pub fn subscribe(
        this: *ServerWebSocket,
        globalThis: *JSC.JSGlobalObject,
        callframe: *JSC.CallFrame,
    ) bun.JSError!JSValue {
        const args = callframe.arguments_old(1);
        if (args.len < 1) {
            return globalThis.throw("subscribe requires at least 1 argument", .{});
        }

        if (this.isClosed()) {
            return JSValue.jsBoolean(true);
        }

        if (!args.ptr[0].isString()) {
            return globalThis.throwInvalidArgumentTypeValue("topic", "string", args.ptr[0]);
        }

        var topic = try args.ptr[0].toSlice(globalThis, bun.default_allocator);
        defer topic.deinit();

        if (topic.len == 0) {
            return globalThis.throw("subscribe requires a non-empty topic name", .{});
        }

        return JSValue.jsBoolean(this.websocket().subscribe(topic.slice()));
    }
    pub fn unsubscribe(this: *ServerWebSocket, globalThis: *JSC.JSGlobalObject, callframe: *JSC.CallFrame) bun.JSError!JSValue {
        const args = callframe.arguments_old(1);
        if (args.len < 1) {
            return globalThis.throw("unsubscribe requires at least 1 argument", .{});
        }

        if (this.isClosed()) {
            return JSValue.jsBoolean(true);
        }

        if (!args.ptr[0].isString()) {
            return globalThis.throwInvalidArgumentTypeValue("topic", "string", args.ptr[0]);
        }

        var topic = try args.ptr[0].toSlice(globalThis, bun.default_allocator);
        defer topic.deinit();

        if (topic.len == 0) {
            return globalThis.throw("unsubscribe requires a non-empty topic name", .{});
        }

        return JSValue.jsBoolean(this.websocket().unsubscribe(topic.slice()));
    }
    pub fn isSubscribed(
        this: *ServerWebSocket,
        globalThis: *JSC.JSGlobalObject,
        callframe: *JSC.CallFrame,
    ) bun.JSError!JSValue {
        const args = callframe.arguments_old(1);
        if (args.len < 1) {
            return globalThis.throw("isSubscribed requires at least 1 argument", .{});
        }

        if (this.isClosed()) {
            return JSValue.jsBoolean(false);
        }

        if (!args.ptr[0].isString()) {
            return globalThis.throwInvalidArgumentTypeValue("topic", "string", args.ptr[0]);
        }

        var topic = try args.ptr[0].toSlice(globalThis, bun.default_allocator);
        defer topic.deinit();

        if (topic.len == 0) {
            return globalThis.throw("isSubscribed requires a non-empty topic name", .{});
        }

        return JSValue.jsBoolean(this.websocket().isSubscribed(topic.slice()));
    }

    pub fn getRemoteAddress(
        this: *ServerWebSocket,
        globalThis: *JSC.JSGlobalObject,
    ) JSValue {
        if (this.isClosed()) {
            return JSValue.jsUndefined();
        }

        var buf: [64]u8 = [_]u8{0} ** 64;
        var text_buf: [512]u8 = undefined;

        const address_bytes = this.websocket().getRemoteAddress(&buf);
        const address: std.net.Address = switch (address_bytes.len) {
            4 => std.net.Address.initIp4(address_bytes[0..4].*, 0),
            16 => std.net.Address.initIp6(address_bytes[0..16].*, 0, 0, 0),
            else => return JSValue.jsUndefined(),
        };

        const text = bun.fmt.formatIp(address, &text_buf) catch unreachable;
        return bun.String.createUTF8ForJS(globalThis, text);
    }
};

pub const NodeHTTPResponse = struct {
    response: uws.AnyResponse,
    onDataCallback: JSC.Strong = .{},
    onWritableCallback: JSC.Strong = .{},
    onAbortedCallback: JSC.Strong = .{},

<<<<<<< HEAD
    ref_count: u32 = 1,
    js_ref: JSC.Ref = .{},
    aborted: bool = false,
    finished: bool = false,
    ended: bool = false,
    is_request_pending: bool = true,
    body_read_state: BodyReadState = .none,
    body_read_ref: JSC.Ref = .{},
    promise: JSC.Strong = .{},
    server: AnyServer,

    /// When you call pause() on the node:http IncomingMessage
    /// We might've already read from the socket.
    /// So we need to buffer that data.
    /// This should be pretty uncommon though.
    buffered_request_body_data_during_pause: bun.ByteList = .{},
    is_data_buffered_during_pause: bool = false,
    /// Did we receive the last chunk of data during pause?
    is_data_buffered_during_pause_last: bool = false,

    upgrade_context: UpgradeCTX = .{},

    const log = bun.Output.scoped(.NodeHTTPResponse, false);
    pub usingnamespace JSC.Codegen.JSNodeHTTPResponse;
    pub usingnamespace bun.NewRefCounted(@This(), deinit);

    pub const UpgradeCTX = struct {
        context: ?*uws.uws_socket_context_t = null,
        // request will be detached when go async
        request: ?*uws.Request = null,

        // we need to store this, if we wanna to enable async upgrade
        sec_websocket_key: []const u8 = "",
        sec_websocket_protocol: []const u8 = "",
        sec_websocket_extensions: []const u8 = "",

        // this can be called multiple times
        pub fn deinit(this: *UpgradeCTX) void {
            const sec_websocket_key = this.sec_websocket_key;
            const sec_websocket_protocol = this.sec_websocket_protocol;
            const sec_websocket_extensions = this.sec_websocket_extensions;
            this.* = .{};
            if (sec_websocket_extensions.len > 0) bun.default_allocator.free(sec_websocket_extensions);
            if (sec_websocket_protocol.len > 0) bun.default_allocator.free(sec_websocket_protocol);
            if (sec_websocket_key.len > 0) bun.default_allocator.free(sec_websocket_key);
        }

        pub fn preserveWebSocketHeadersIfNeeded(this: *UpgradeCTX) void {
            if (this.request) |request| {
                this.request = null;

                const sec_websocket_key = request.header("sec-websocket-key") orelse "";
                const sec_websocket_protocol = request.header("sec-websocket-protocol") orelse "";
                const sec_websocket_extensions = request.header("sec-websocket-extensions") orelse "";

                if (sec_websocket_key.len > 0) {
                    this.sec_websocket_key = bun.default_allocator.dupe(u8, sec_websocket_key) catch bun.outOfMemory();
                }
                if (sec_websocket_protocol.len > 0) {
                    this.sec_websocket_protocol = bun.default_allocator.dupe(u8, sec_websocket_protocol) catch bun.outOfMemory();
                }
                if (sec_websocket_extensions.len > 0) {
                    this.sec_websocket_extensions = bun.default_allocator.dupe(u8, sec_websocket_extensions) catch bun.outOfMemory();
                }
            }
        }
    };
=======
    pub usingnamespace bun.NewRefCounted(ServePlugins, deinit, null);
>>>>>>> 253faed1

    pub const BodyReadState = enum(u8) {
        none = 0,
        pending = 1,
        done = 2,
    };

    extern "C" fn Bun__getNodeHTTPResponseThisValue(c_int, *anyopaque) JSC.JSValue;
    fn getThisValue(this: *NodeHTTPResponse) JSC.JSValue {
        return Bun__getNodeHTTPResponseThisValue(@intFromBool(this.response == .SSL), this.response.socket());
    }

    pub fn upgrade(this: *NodeHTTPResponse, data_value: JSValue, sec_websocket_protocol: ZigString, sec_websocket_extensions: ZigString) bool {
        const upgrade_ctx = this.upgrade_context.context orelse return false;
        const ws_handler = this.server.webSocketHandler() orelse return false;
        defer {
            this.upgrade_context.deinit();
            this.setOnAbortedHandler();
        }
        data_value.ensureStillAlive();

        const ws = ServerWebSocket.new(.{
            .handler = ws_handler,
            .this_value = data_value,
        });

        if (this.upgrade_context.request) |request| {
            this.upgrade_context = .{};

            var sec_websocket_protocol_str: ?ZigString.Slice = null;
            var sec_websocket_extensions_str: ?ZigString.Slice = null;

            const sec_websocket_protocol_value = brk: {
                if (sec_websocket_protocol.isEmpty()) {
                    break :brk request.header("sec-websocket-protocol") orelse "";
                }
                sec_websocket_protocol_str = sec_websocket_protocol.toSlice(bun.default_allocator);
                break :brk sec_websocket_protocol_str.?.slice();
            };

            const sec_websocket_extensions_value = brk: {
                if (sec_websocket_extensions.isEmpty()) {
                    break :brk request.header("sec-websocket-extensions") orelse "";
                }
                sec_websocket_extensions_str = sec_websocket_protocol.toSlice(bun.default_allocator);
                break :brk sec_websocket_extensions_str.?.slice();
            };
            defer {
                if (sec_websocket_protocol_str) |str| str.deinit();
                if (sec_websocket_extensions_str) |str| str.deinit();
            }

            this.response.upgrade(
                *ServerWebSocket,
                ws,
                request.header("sec-websocket-key") orelse "",
                sec_websocket_protocol_value,
                sec_websocket_extensions_value,
                upgrade_ctx,
            );
            return true;
        }

        var sec_websocket_protocol_str: ?ZigString.Slice = null;
        var sec_websocket_extensions_str: ?ZigString.Slice = null;

        const sec_websocket_protocol_value = brk: {
            if (sec_websocket_protocol.isEmpty()) {
                break :brk this.upgrade_context.sec_websocket_protocol;
            }
            sec_websocket_protocol_str = sec_websocket_protocol.toSlice(bun.default_allocator);
            break :brk sec_websocket_protocol_str.?.slice();
        };

        const sec_websocket_extensions_value = brk: {
            if (sec_websocket_extensions.isEmpty()) {
                break :brk this.upgrade_context.sec_websocket_extensions;
            }
            sec_websocket_extensions_str = sec_websocket_protocol.toSlice(bun.default_allocator);
            break :brk sec_websocket_extensions_str.?.slice();
        };
        defer {
            if (sec_websocket_protocol_str) |str| str.deinit();
            if (sec_websocket_extensions_str) |str| str.deinit();
        }

        this.response.upgrade(
            *ServerWebSocket,
            ws,
            this.upgrade_context.sec_websocket_key,
            sec_websocket_protocol_value,
            sec_websocket_extensions_value,
            upgrade_ctx,
        );

        return true;
    }
    pub fn maybeStopReadingBody(this: *NodeHTTPResponse, vm: *JSC.VirtualMachine) void {
        this.upgrade_context.deinit(); // we can discart the upgrade context now

        if ((this.aborted or this.ended) and (this.body_read_ref.has or this.body_read_state == .pending) and !this.onDataCallback.has()) {
            const had_ref = this.body_read_ref.has;
            this.response.clearOnData();
            this.body_read_ref.unref(vm);
            this.body_read_state = .done;

            if (had_ref) {
                this.markRequestAsDoneIfNecessary();
            }

            this.deref();
        }
    }

    pub fn shouldRequestBePending(this: *const NodeHTTPResponse) bool {
        if (this.aborted) {
            return false;
        }

        if (this.ended) {
            return this.body_read_state == .pending;
        }

        return true;
    }

    pub fn dumpRequestBody(this: *NodeHTTPResponse, globalObject: *JSC.JSGlobalObject, callframe: *JSC.CallFrame) bun.JSError!JSC.JSValue {
        _ = globalObject; // autofix
        _ = callframe; // autofix
        if (this.buffered_request_body_data_during_pause.len > 0) {
            this.buffered_request_body_data_during_pause.deinitWithAllocator(bun.default_allocator);
        }
        if (!this.finished) {
            this.clearOnDataCallback();
        }

        return .undefined;
    }

    fn markRequestAsDone(this: *NodeHTTPResponse) void {
        log("markRequestAsDone()", .{});
        this.is_request_pending = false;

        this.clearJSValues();
        this.clearOnDataCallback();
        this.upgrade_context.deinit();

        this.buffered_request_body_data_during_pause.deinitWithAllocator(bun.default_allocator);
        const server = this.server;
        this.js_ref.unref(JSC.VirtualMachine.get());
        this.deref();
        server.onRequestComplete();
    }

    fn markRequestAsDoneIfNecessary(this: *NodeHTTPResponse) void {
        if (this.is_request_pending and !this.shouldRequestBePending()) {
            this.markRequestAsDone();
        }
    }

    pub fn create(
        any_server_tag: u64,
        globalObject: *JSC.JSGlobalObject,
        has_body: *i32,
        request: *uws.Request,
        is_ssl: i32,
        response_ptr: *anyopaque,
        upgrade_ctx: ?*anyopaque,
        node_response_ptr: *?*NodeHTTPResponse,
    ) callconv(.C) JSC.JSValue {
        const vm = globalObject.bunVM();
        if ((HTTP.Method.which(request.method()) orelse HTTP.Method.OPTIONS).hasRequestBody()) {
            const req_len: usize = brk: {
                if (request.header("content-length")) |content_length| {
                    break :brk std.fmt.parseInt(usize, content_length, 10) catch 0;
                }

                break :brk 0;
            };

            has_body.* = @intFromBool(req_len > 0 or request.header("transfer-encoding") != null);
        }

        const response = NodeHTTPResponse.new(.{
            .upgrade_context = .{
                .context = @ptrCast(upgrade_ctx),
                .request = request,
            },
            .server = AnyServer{ .ptr = AnyServer.Ptr.from(@ptrFromInt(any_server_tag)) },
            .response = switch (is_ssl != 0) {
                true => uws.AnyResponse{ .SSL = @ptrCast(response_ptr) },
                false => uws.AnyResponse{ .TCP = @ptrCast(response_ptr) },
            },
            .body_read_state = if (has_body.* != 0) .pending else .none,
            // 1 - the HTTP response
            // 1 - the JS object
            // 1 - the Server handler.
            // 1 - the onData callback (request bod)
            .ref_count = if (has_body.* != 0) 4 else 3,
        });
        if (has_body.* != 0) {
            response.body_read_ref.ref(vm);
        }
        response.js_ref.ref(vm);
        const js_this = response.toJS(globalObject);
        node_response_ptr.* = response;
        return js_this;
    }

    pub fn setOnAbortedHandler(this: *NodeHTTPResponse) void {
        this.response.onAborted(*NodeHTTPResponse, onAbort, this);
        this.response.onTimeout(*NodeHTTPResponse, onTimeout, this);
        // detach and
        this.upgrade_context.preserveWebSocketHeadersIfNeeded();
    }

    fn isDone(this: *const NodeHTTPResponse) bool {
        return this.finished or this.ended or this.aborted;
    }

    pub fn getEnded(this: *const NodeHTTPResponse, _: *JSC.JSGlobalObject) JSC.JSValue {
        return JSC.JSValue.jsBoolean(this.ended);
    }

    pub fn getFinished(this: *const NodeHTTPResponse, _: *JSC.JSGlobalObject) JSC.JSValue {
        return JSC.JSValue.jsBoolean(this.finished);
    }

    pub fn getAborted(this: *const NodeHTTPResponse, _: *JSC.JSGlobalObject) JSC.JSValue {
        return JSC.JSValue.jsBoolean(this.aborted);
    }

    pub fn getHasBody(this: *const NodeHTTPResponse, _: *JSC.JSGlobalObject) JSC.JSValue {
        var result: i32 = 0;
        switch (this.body_read_state) {
            .none => {},
            .pending => result |= 1 << 1,
            .done => result |= 1 << 2,
        }
        if (this.buffered_request_body_data_during_pause.len > 0) {
            result |= 1 << 3;
        }
        if (this.is_data_buffered_during_pause_last) {
            result |= 1 << 2;
        }

        return JSC.JSValue.jsNumber(result);
    }

<<<<<<< HEAD
    pub fn getBufferedAmount(this: *const NodeHTTPResponse, _: *JSC.JSGlobalObject) JSC.JSValue {
        if (this.finished) {
            return JSC.JSValue.jsNull();
        }

        return JSC.JSValue.jsNumber(this.response.getBufferedAmount());
=======
    comptime {
        @export(&onResolve, .{ .name = "BunServe__onResolvePlugins" });
        @export(&onReject, .{ .name = "BunServe__onRejectPlugins" });
>>>>>>> 253faed1
    }

    pub fn jsRef(this: *NodeHTTPResponse, globalObject: *JSC.JSGlobalObject, _: *JSC.CallFrame) bun.JSError!JSC.JSValue {
        if (!this.isDone()) {
            this.js_ref.ref(globalObject.bunVM());
        }
        return .undefined;
    }

    pub fn jsUnref(this: *NodeHTTPResponse, globalObject: *JSC.JSGlobalObject, _: *JSC.CallFrame) bun.JSError!JSC.JSValue {
        if (!this.isDone()) {
            this.js_ref.unref(globalObject.bunVM());
        }
        return .undefined;
    }

    fn handleEndedIfNecessary(state: uws.State, globalObject: *JSC.JSGlobalObject) bun.JSError!void {
        if (!state.isResponsePending()) {
            return globalObject.ERR_HTTP_HEADERS_SENT("Stream is already ended", .{}).throw();
        }
    }

    extern "C" fn NodeHTTPServer__writeHead_http(
        globalObject: *JSC.JSGlobalObject,
        statusMessage: [*]const u8,
        statusMessageLength: usize,
        headersObjectValue: JSC.JSValue,
        response: *anyopaque,
    ) void;

    extern "C" fn NodeHTTPServer__writeHead_https(
        globalObject: *JSC.JSGlobalObject,
        statusMessage: [*]const u8,
        statusMessageLength: usize,
        headersObjectValue: JSC.JSValue,
        response: *anyopaque,
    ) void;

    pub fn writeHead(this: *NodeHTTPResponse, globalObject: *JSC.JSGlobalObject, callframe: *JSC.CallFrame) bun.JSError!JSC.JSValue {
        const arguments = callframe.argumentsUndef(3).slice();

        if (this.isDone()) {
            return globalObject.ERR_STREAM_ALREADY_FINISHED("Stream is already ended", .{}).throw();
        }

        const state = this.response.state();
        try handleEndedIfNecessary(state, globalObject);

        const status_code_value = if (arguments.len > 0) arguments[0] else .undefined;
        const status_message_value = if (arguments.len > 1 and arguments[1] != .null) arguments[1] else .undefined;
        const headers_object_value = if (arguments.len > 2 and arguments[2] != .null) arguments[2] else .undefined;

        const status_code: i32 = brk: {
            if (status_code_value != .undefined) {
                break :brk globalObject.validateIntegerRange(status_code_value, i32, 200, .{
                    .min = 100,
                    .max = 599,
                }) catch return error.JSError;
            }

            break :brk 200;
        };

        var stack_fallback = std.heap.stackFallback(256, bun.default_allocator);
        const allocator = stack_fallback.get();
        const status_message_slice = if (status_message_value != .undefined)
            try status_message_value.toSlice(globalObject, allocator)
        else
            ZigString.Slice.empty;
        defer status_message_slice.deinit();

        if (globalObject.hasException()) {
            return error.JSError;
        }

        if (state.isHttpStatusCalled()) {
            return globalObject.ERR_HTTP_HEADERS_SENT("Stream already started", .{}).throw();
        }

        do_it: {
            if (status_message_slice.len == 0) {
                if (HTTPStatusText.get(@intCast(status_code))) |status_message| {
                    writeHeadInternal(this.response, globalObject, status_message, headers_object_value);
                    break :do_it;
                }
            }

            const message = if (status_message_slice.len > 0) status_message_slice.slice() else "HM";
            const status_message = std.fmt.allocPrint(allocator, "{d} {s}", .{ status_code, message }) catch bun.outOfMemory();
            defer allocator.free(status_message);
            writeHeadInternal(this.response, globalObject, status_message, headers_object_value);
            break :do_it;
        }

        return .undefined;
    }

    fn writeHeadInternal(response: uws.AnyResponse, globalObject: *JSC.JSGlobalObject, status_message: []const u8, headers: JSC.JSValue) void {
        log("writeHeadInternal({s})", .{status_message});
        switch (response) {
            .TCP => NodeHTTPServer__writeHead_http(globalObject, status_message.ptr, status_message.len, headers, @ptrCast(response.TCP)),
            .SSL => NodeHTTPServer__writeHead_https(globalObject, status_message.ptr, status_message.len, headers, @ptrCast(response.SSL)),
        }
    }

    pub fn writeContinue(this: *NodeHTTPResponse, globalObject: *JSC.JSGlobalObject, callframe: *JSC.CallFrame) JSC.JSValue {
        const arguments = callframe.arguments_old(1).slice();
        _ = arguments; // autofix
        if (this.isDone()) {
            return .undefined;
        }

        const state = this.response.state();
        try handleEndedIfNecessary(state, globalObject);

        this.response.writeContinue();
        return .undefined;
    }

    pub const AbortEvent = enum(u8) {
        none = 0,
        abort = 1,
        timeout = 2,
    };

    fn handleAbortOrTimeout(this: *NodeHTTPResponse, comptime event: AbortEvent) void {
        if (this.finished) {
            return;
        }

        if (event == .abort) {
            this.aborted = true;
        }

        this.ref();
        defer this.deref();
        defer if (event == .abort) this.markRequestAsDoneIfNecessary();

        const js_this: JSValue = this.getThisValue();
        if (this.onAbortedCallback.get()) |on_aborted| {
            defer {
                if (event == .abort) {
                    this.onAbortedCallback.deinit();
                }
            }
            const globalThis = this.onAbortedCallback.globalThis orelse JSC.VirtualMachine.get().global;
            const vm = globalThis.bunVM();
            const event_loop = vm.eventLoop();

            event_loop.runCallback(on_aborted, globalThis, js_this, &.{
                JSC.JSValue.jsNumber(@intFromEnum(event)),
            });
        }

        if (event == .abort) {
            this.onDataOrAborted("", true, .abort);
        }
    }

    pub fn onAbort(this: *NodeHTTPResponse, response: uws.AnyResponse) void {
        _ = response; // autofix
        log("onAbort", .{});
        this.handleAbortOrTimeout(.abort);
    }

    pub fn onTimeout(this: *NodeHTTPResponse, response: uws.AnyResponse) void {
        _ = response; // autofix
        log("onTimeout", .{});
        this.handleAbortOrTimeout(.timeout);
    }

    pub fn doPause(this: *NodeHTTPResponse, globalObject: *JSC.JSGlobalObject, callframe: *JSC.CallFrame) bun.JSError!JSC.JSValue {
        _ = globalObject; // autofix
        _ = callframe; // autofix
        if (this.finished or this.aborted) {
            return .false;
        }
        if (this.body_read_ref.has and !this.onDataCallback.has()) {
            this.is_data_buffered_during_pause = true;
            this.response.onData(*NodeHTTPResponse, onBufferRequestBodyWhilePaused, this);
        }

        this.response.pause();
        return .true;
    }

    pub fn drainRequestBody(this: *NodeHTTPResponse, globalObject: *JSC.JSGlobalObject, callframe: *JSC.CallFrame) bun.JSError!JSC.JSValue {
        _ = callframe; // autofix
        return this.drainBufferedRequestBodyFromPause(globalObject) orelse .undefined;
    }

    fn drainBufferedRequestBodyFromPause(this: *NodeHTTPResponse, globalObject: *JSC.JSGlobalObject) ?JSC.JSValue {
        if (this.buffered_request_body_data_during_pause.len > 0) {
            const result = JSC.JSValue.createBuffer(globalObject, this.buffered_request_body_data_during_pause.slice(), bun.default_allocator);
            this.buffered_request_body_data_during_pause = .{};
            return result;
        }
        return null;
    }

    pub fn doResume(this: *NodeHTTPResponse, globalObject: *JSC.JSGlobalObject, callframe: *JSC.CallFrame) bun.JSError!JSC.JSValue {
        _ = callframe; // autofix
        if (this.finished or this.aborted) {
            return .false;
        }

        var result = JSC.JSValue.true;
        if (this.is_data_buffered_during_pause) {
            this.response.clearOnData();
            this.is_data_buffered_during_pause = false;
        }

        if (this.drainBufferedRequestBodyFromPause(globalObject)) |buffered_data| {
            result = buffered_data;
        }

        this.response.@"resume"();
        return result;
    }

    fn onRequestComplete(this: *NodeHTTPResponse) void {
        if (this.finished) {
            return;
        }
        log("onRequestComplete", .{});
        this.finished = true;
        this.js_ref.unref(JSC.VirtualMachine.get());

        this.clearJSValues();
        this.markRequestAsDoneIfNecessary();
    }

    pub export fn Bun__NodeHTTPRequest__onResolve(globalObject: *JSC.JSGlobalObject, callframe: *JSC.CallFrame) callconv(JSC.conv) JSC.JSValue {
        log("onResolve", .{});
        const arguments = callframe.arguments_old(2).slice();
        const this: *NodeHTTPResponse = arguments[1].as(NodeHTTPResponse).?;
        this.promise.deinit();
        defer this.deref();
        this.maybeStopReadingBody(globalObject.bunVM());

        if (!this.finished and !this.aborted) {
            this.clearJSValues();
            this.response.clearAborted();
            this.response.clearOnData();
            this.response.clearOnWritable();
            this.response.clearTimeout();
            if (this.response.state().isResponsePending()) {
                this.response.endWithoutBody(this.response.state().isHttpConnectionClose());
            }
            this.onRequestComplete();
        }

        return .undefined;
    }

    pub export fn Bun__NodeHTTPRequest__onReject(globalObject: *JSC.JSGlobalObject, callframe: *JSC.CallFrame) callconv(JSC.conv) JSC.JSValue {
        const arguments = callframe.arguments_old(2).slice();
        const err = arguments[0];
        const this: *NodeHTTPResponse = arguments[1].as(NodeHTTPResponse).?;
        this.promise.deinit();
        this.maybeStopReadingBody(globalObject.bunVM());

        defer this.deref();

        if (!this.finished and !this.aborted) {
            this.clearJSValues();
            this.response.clearAborted();
            this.response.clearOnData();
            this.response.clearOnWritable();
            this.response.clearTimeout();
            if (!this.response.state().isHttpStatusCalled()) {
                this.response.writeStatus("500 Internal Server Error");
            }
            this.response.endStream(this.response.state().isHttpConnectionClose());
            this.onRequestComplete();
        }

        _ = globalObject.bunVM().uncaughtException(globalObject, err, true);
        return .undefined;
    }

    fn clearJSValues(this: *NodeHTTPResponse) void {
        // Promise is handled separately.
        this.onWritableCallback.deinit();
        this.onAbortedCallback.deinit();
    }

    pub fn abort(this: *NodeHTTPResponse, globalObject: *JSC.JSGlobalObject, callframe: *JSC.CallFrame) bun.JSError!JSC.JSValue {
        _ = globalObject; // autofix
        _ = callframe; // autofix
        if (this.isDone()) {
            return .undefined;
        }

        this.aborted = true;
        const state = this.response.state();
        if (state.isHttpEndCalled()) {
            return .undefined;
        }

        this.response.clearAborted();
        this.response.clearOnData();
        this.response.clearOnWritable();
        this.response.clearTimeout();
        this.response.endWithoutBody(true);
        this.onRequestComplete();
        return .undefined;
    }

    fn onBufferRequestBodyWhilePaused(this: *NodeHTTPResponse, chunk: []const u8, last: bool) void {
        this.buffered_request_body_data_during_pause.append(bun.default_allocator, chunk) catch bun.outOfMemory();
        if (last) {
            this.is_data_buffered_during_pause_last = true;
            if (this.body_read_ref.has) {
                this.body_read_ref.unref(JSC.VirtualMachine.get());
                this.markRequestAsDoneIfNecessary();
                this.deref();
            }
        }
    }

    fn onDataOrAborted(this: *NodeHTTPResponse, chunk: []const u8, last: bool, event: AbortEvent) void {
        if (last) {
            this.ref();
            this.body_read_state = .done;
        }

        defer {
            if (last) {
                if (this.body_read_ref.has) {
                    this.body_read_ref.unref(JSC.VirtualMachine.get());
                    this.markRequestAsDoneIfNecessary();
                    this.deref();
                }

                this.deref();
            }
        }

        if (this.onDataCallback.get()) |callback| {
            const globalThis = this.onDataCallback.globalThis orelse JSC.VirtualMachine.get().global;
            const event_loop = globalThis.bunVM().eventLoop();

            const bytes: JSC.JSValue = brk: {
                if (chunk.len > 0 and this.buffered_request_body_data_during_pause.len > 0) {
                    const buffer = JSC.JSValue.createBufferFromLength(globalThis, chunk.len + this.buffered_request_body_data_during_pause.len);
                    this.buffered_request_body_data_during_pause.deinitWithAllocator(bun.default_allocator);
                    if (buffer.asArrayBuffer(globalThis)) |array_buffer| {
                        var input = array_buffer.slice();
                        @memcpy(input[0..this.buffered_request_body_data_during_pause.len], this.buffered_request_body_data_during_pause.slice());
                        @memcpy(input[this.buffered_request_body_data_during_pause.len..], chunk);
                        break :brk buffer;
                    }
                }

                if (this.drainBufferedRequestBodyFromPause(globalThis)) |buffered_data| {
                    break :brk buffered_data;
                }

                if (chunk.len > 0) {
                    break :brk JSC.ArrayBuffer.createBuffer(globalThis, chunk);
                }
                break :brk .undefined;
            };

            event_loop.runCallback(callback, globalThis, .undefined, &.{
                bytes,
                JSC.JSValue.jsBoolean(last),
                JSC.JSValue.jsNumber(@intFromEnum(event)),
            });
        }
    }
    pub const BUN_DEBUG_REFCOUNT_NAME = "NodeHTTPServerResponse";
    pub fn onData(this: *NodeHTTPResponse, chunk: []const u8, last: bool) void {
        log("onData({d} bytes, is_last = {d})", .{ chunk.len, @intFromBool(last) });

        onDataOrAborted(this, chunk, last, .none);
    }

    fn onDrain(this: *NodeHTTPResponse, offset: u64, response: uws.AnyResponse) bool {
        log("onDrain({d})", .{offset});
        this.ref();
        defer this.deref();
        response.clearOnWritable();
        if (this.aborted or this.finished) {
            return false;
        }
        const on_writable = this.onWritableCallback.trySwap() orelse return false;
        const globalThis = this.onWritableCallback.globalThis orelse JSC.VirtualMachine.get().global;
        const vm = globalThis.bunVM();

        response.corked(JSC.EventLoop.runCallback, .{ vm.eventLoop(), on_writable, globalThis, .undefined, &.{JSC.JSValue.jsNumberFromUint64(offset)} });
        if (this.aborted or this.finished) {
            return false;
        }

        return true;
    }

    fn writeOrEnd(
        this: *NodeHTTPResponse,
        globalObject: *JSC.JSGlobalObject,
        arguments: []const JSC.JSValue,
        comptime is_end: bool,
    ) bun.JSError!JSC.JSValue {
        if (this.isDone()) {
            return globalObject.ERR_STREAM_WRITE_AFTER_END("Stream already ended", .{}).throw();
        }

        const state = this.response.state();
        if (!state.isResponsePending()) {
            return globalObject.ERR_STREAM_WRITE_AFTER_END("Stream already ended", .{}).throw();
        }

        const input_value = if (arguments.len > 0) arguments[0] else .undefined;
        var encoding_value = if (arguments.len > 1) arguments[1] else .undefined;
        const callback_value = brk: {
            if ((encoding_value != .null and encoding_value != .undefined) and encoding_value.isCallable(globalObject.vm())) {
                encoding_value = .undefined;
                break :brk arguments[1];
            }

            if (arguments.len > 2 and arguments[2] != .undefined) {
                if (!arguments[2].isCallable(globalObject.vm())) {
                    return globalObject.throwInvalidArgumentTypeValue("callback", "function", arguments[2]);
                }

                break :brk arguments[2];
            }

            break :brk .undefined;
        };

        const string_or_buffer: JSC.Node.StringOrBuffer = brk: {
            if (input_value == .null or input_value == .undefined) {
                break :brk JSC.Node.StringOrBuffer.empty;
            }

            var encoding: JSC.Node.Encoding = .utf8;
            if (encoding_value != .undefined and encoding_value != .null) {
                if (!encoding_value.isString()) {
                    return globalObject.throwInvalidArgumentTypeValue("encoding", "string", encoding_value);
                }

                encoding = JSC.Node.Encoding.fromJS(encoding_value, globalObject) orelse {
                    return globalObject.throwInvalidArguments("Invalid encoding", .{});
                };
            }

            const result = JSC.Node.StringOrBuffer.fromJSWithEncoding(globalObject, bun.default_allocator, input_value, encoding) catch |err| return err;
            break :brk result orelse {
                return globalObject.throwInvalidArgumentTypeValue("input", "string or buffer", input_value);
            };
        };
        defer string_or_buffer.deinit();

        if (globalObject.hasException()) {
            return error.JSError;
        }

        const bytes = string_or_buffer.slice();

        if (comptime is_end) {
            log("end('{s}', {d})", .{ bytes[0..@min(bytes.len, 128)], bytes.len });
        } else {
            log("write('{s}', {d})", .{ bytes[0..@min(bytes.len, 128)], bytes.len });
        }

        if (is_end) {
            // Discard the body read ref if it's pending and no onData callback is set at this point.
            // This is the equivalent of req._dump().
            if (this.body_read_ref.has and this.body_read_state == .pending and !this.onDataCallback.has()) {
                this.body_read_ref.unref(JSC.VirtualMachine.get());
                this.deref();
                this.body_read_state = .none;
            }

            this.response.clearAborted();
            this.response.clearOnWritable();
            this.response.clearTimeout();
            this.ended = true;
            if (!state.isHttpWriteCalled() or bytes.len > 0) {
                this.response.end(bytes, state.isHttpConnectionClose());
            } else {
                this.response.endStream(state.isHttpConnectionClose());
            }
            this.onRequestComplete();

            return JSC.JSValue.jsNumberFromUint64(bytes.len);
        } else {
            switch (this.response.write(bytes)) {
                .want_more => |written| {
                    this.response.clearOnWritable();
                    this.onWritableCallback.clear();
                    return JSC.JSValue.jsNumberFromUint64(written);
                },
                .backpressure => |written| {
                    if (callback_value != .undefined) {
                        this.onWritableCallback.set(globalObject, callback_value.withAsyncContextIfNeeded(globalObject));
                        this.response.onWritable(*NodeHTTPResponse, onDrain, this);
                    }
                    return JSC.JSValue.jsNumberFromInt64(-@as(i64, @intCast(written)));
                },
            }
        }
    }

    pub fn setOnWritable(this: *NodeHTTPResponse, globalObject: *JSC.JSGlobalObject, value: JSValue) bool {
        if (this.isDone() or value == .undefined) {
            this.onWritableCallback.clear();
            return true;
        }

        this.onWritableCallback.set(globalObject, value.withAsyncContextIfNeeded(globalObject));
        return true;
    }

    pub fn getOnWritable(this: *NodeHTTPResponse, _: *JSC.JSGlobalObject) JSC.JSValue {
        return this.onWritableCallback.get() orelse .undefined;
    }

    pub fn getOnAbort(this: *NodeHTTPResponse, _: *JSC.JSGlobalObject) JSC.JSValue {
        return this.onAbortedCallback.get() orelse .undefined;
    }

    pub fn setOnAbort(this: *NodeHTTPResponse, globalObject: *JSC.JSGlobalObject, value: JSValue) bool {
        if (this.isDone() or value == .undefined) {
            this.onAbortedCallback.clear();
            return true;
        }

        this.onAbortedCallback.set(globalObject, value.withAsyncContextIfNeeded(globalObject));
        return true;
    }

    pub fn getOnData(this: *NodeHTTPResponse, _: *JSC.JSGlobalObject) JSC.JSValue {
        return this.onDataCallback.get() orelse .undefined;
    }

    fn clearOnDataCallback(this: *NodeHTTPResponse) void {
        if (this.body_read_state != .none) {
            this.onDataCallback.deinit();
            if (!this.aborted)
                this.response.clearOnData();
            if (this.body_read_state != .done) {
                this.body_read_state = .done;
                if (this.body_read_ref.has) {
                    this.deref();
                }
            }
        }
    }

    pub fn setOnData(this: *NodeHTTPResponse, globalObject: *JSC.JSGlobalObject, value: JSValue) bool {
        if (value == .undefined or this.ended or this.aborted or this.body_read_state == .none or this.is_data_buffered_during_pause_last) {
            this.onDataCallback.deinit();
            defer {
                if (this.body_read_ref.has) {
                    this.body_read_ref.unref(globalObject.bunVM());
                    this.deref();
                }
            }
            switch (this.body_read_state) {
                .pending, .done => {
                    if (!this.finished and !this.aborted) {
                        this.response.clearOnData();
                    }
                    this.body_read_state = .done;
                },
                .none => {},
            }
            return true;
        }

        this.onDataCallback.set(globalObject, value.withAsyncContextIfNeeded(globalObject));
        this.response.onData(*NodeHTTPResponse, onData, this);
        this.is_data_buffered_during_pause = false;

        if (!this.body_read_ref.has) {
            this.ref();
            this.body_read_ref.ref(globalObject.bunVM());
        }

        return true;
    }

    pub fn write(this: *NodeHTTPResponse, globalObject: *JSC.JSGlobalObject, callframe: *JSC.CallFrame) bun.JSError!JSC.JSValue {
        const arguments = callframe.arguments_old(3).slice();

        return writeOrEnd(this, globalObject, arguments, false);
    }

    pub fn end(this: *NodeHTTPResponse, globalObject: *JSC.JSGlobalObject, callframe: *JSC.CallFrame) bun.JSError!JSC.JSValue {
        const arguments = callframe.arguments_old(3).slice();
        return writeOrEnd(this, globalObject, arguments, true);
    }

    fn handleCorked(globalObject: *JSC.JSGlobalObject, function: JSC.JSValue, result: *JSValue, is_exception: *bool) void {
        result.* = function.call(globalObject, .undefined, &.{}) catch |err| {
            result.* = globalObject.takeException(err);
            is_exception.* = true;
            return;
        };
    }

    export fn NodeHTTPResponse__setTimeout(this: *NodeHTTPResponse, seconds: JSC.JSValue, globalThis: *JSC.JSGlobalObject) bool {
        if (!seconds.isNumber()) {
            globalThis.throwInvalidArgumentTypeValue("timeout", "number", seconds) catch {};
            return false;
        }

        if (this.finished or this.aborted) {
            return false;
        }

        this.response.timeout(@intCast(@min(seconds.to(c_uint), 255)));
        return true;
    }

    pub fn cork(this: *NodeHTTPResponse, globalObject: *JSC.JSGlobalObject, callframe: *JSC.CallFrame) bun.JSError!JSC.JSValue {
        const arguments = callframe.arguments_old(1).slice();
        if (arguments.len == 0) {
            return globalObject.throwNotEnoughArguments("cork", 1, 0);
        }

        if (!arguments[0].isCallable(globalObject.vm())) {
            return globalObject.throwInvalidArgumentTypeValue("cork", "function", arguments[0]);
        }

        if (this.finished or this.aborted) {
            return globalObject.ERR_STREAM_ALREADY_FINISHED("Stream is already ended", .{}).throw();
        }

        var result: JSC.JSValue = .zero;
        var is_exception: bool = false;
        this.ref();
        defer this.deref();

        this.response.corked(handleCorked, .{ globalObject, arguments[0], &result, &is_exception });

        if (is_exception) {
            if (result != .zero) {
                return globalObject.throwValue(result);
            } else {
                return globalObject.throw("unknown error", .{});
            }
        }

        if (result == .zero) {
            return .undefined;
        }

        return result;
    }
    pub fn finalize(this: *NodeHTTPResponse) void {
        this.clearJSValues();
        this.deref();
    }

    pub fn deinit(this: *NodeHTTPResponse) void {
        bun.debugAssert(!this.body_read_ref.has);
        bun.debugAssert(!this.js_ref.has);
        bun.debugAssert(!this.is_request_pending);
        bun.debugAssert(this.aborted or this.finished);

        this.buffered_request_body_data_during_pause.deinitWithAllocator(bun.default_allocator);
        this.js_ref.unref(JSC.VirtualMachine.get());
        this.body_read_ref.unref(JSC.VirtualMachine.get());
        this.onAbortedCallback.deinit();
        this.onDataCallback.deinit();
        this.onWritableCallback.deinit();
        this.promise.deinit();
        this.destroy();
    }

    comptime {
        @export(create, .{ .name = "NodeHTTPResponse__createForJS" });
    }
};

const ServePlugins = struct {
    value: Value,
    ref_count: u32 = 1,

    pub usingnamespace bun.NewRefCounted(ServePlugins, deinit);

    pub const Value = union(enum) {
        pending: struct {
            raw_plugins: []const []const u8,
            promise: JSC.JSPromise.Strong,
            plugins: ?*bun.JSC.API.JSBundler.Plugin,
            pending_bundled_routes: bun.ArrayList(*HTMLBundleRoute),
        },
        result: ?*bun.JSC.API.JSBundler.Plugin,
        err,
    };

    pub fn init(server: AnyServer, plugins: []const []const u8, initial_pending: *HTMLBundleRoute) *ServePlugins {

        // TODO: call builtin which resolves and imports plugin modules

        var pending_bundled_routes = bun.ArrayList(*HTMLBundleRoute){};
        pending_bundled_routes.append(bun.default_allocator, initial_pending) catch bun.outOfMemory();
        const this = ServePlugins.new(.{
            .value = .{
                .pending = .{
                    .plugins = null,
                    .raw_plugins = plugins,
                    .promise = JSC.JSPromise.Strong.init(server.globalThis()),
                    .pending_bundled_routes = pending_bundled_routes,
                },
            },
        });
        return this;
    }

    extern fn JSBundlerPlugin__loadAndResolvePluginsForServe(
        plugin: *bun.JSC.API.JSBundler.Plugin,
        plugins: JSC.JSValue,
        bunfig_folder: JSC.JSValue,
    ) JSValue;

    pub fn loadAndResolvePlugins(this: *ServePlugins, globalThis: *JSC.JSGlobalObject, bunfig_folder: string) void {
        bun.assert(this.value == .pending);
        this.ref();
        defer this.deref();

        const plugin = bun.JSC.API.JSBundler.Plugin.create(globalThis, .browser);
        this.value.pending.plugins = plugin;
        var sfb = std.heap.stackFallback(@sizeOf(bun.String) * 4, bun.default_allocator);
        const alloc = sfb.get();
        const bunstring_array = alloc.alloc(bun.String, this.value.pending.raw_plugins.len) catch bun.outOfMemory();
        defer alloc.free(bunstring_array);
        for (this.value.pending.raw_plugins, bunstring_array) |raw_plugin, *out| {
            out.* = bun.String.init(raw_plugin);
        }
        const plugins = bun.String.toJSArray(globalThis, bunstring_array);
        const bunfig_folder_bunstr = bun.String.createUTF8ForJS(globalThis, bunfig_folder);

        globalThis.bunVM().eventLoop().enter();
        const result = JSBundlerPlugin__loadAndResolvePluginsForServe(plugin, plugins, bunfig_folder_bunstr);
        globalThis.bunVM().eventLoop().exit();
        // handle the case where js synchronously throws an error
        if (globalThis.tryTakeException()) |e| {
            handleOnReject(this, globalThis, e);
            return;
        }

        if (!result.isEmptyOrUndefinedOrNull()) {
            // handle the case where js returns a promise
            if (result.asAnyPromise()) |promise| {
                switch (promise.status(globalThis.vm())) {
                    // promise not fulfilled yet
                    .pending => {
                        this.ref();
                        this.value.pending.promise.strong.set(globalThis, promise.asValue(globalThis));
                        promise.asValue(globalThis).then(globalThis, this, onResolveImpl, onRejectImpl);
                        return;
                    },
                    .fulfilled => {
                        handleOnResolve(this);
                        return;
                    },
                    .rejected => {
                        // const value = promise.asValue(globalThis);
                        const value = promise.result(globalThis.vm());
                        handleOnReject(this, globalThis, value);
                        return;
                    },
                }
            }

            if (result.toError()) |e| {
                handleOnReject(this, globalThis, e);
            } else {
                handleOnResolve(this);
            }
        }
    }

    pub fn deinit(this: *ServePlugins) void {
        if (this.value == .result) {
            if (this.value.result) |plugins| {
                plugins.deinit();
            }
        }
        ServePlugins.destroy(this);
    }

    pub const onResolve = JSC.toJSHostFunction(onResolveImpl);
    pub const onReject = JSC.toJSHostFunction(onRejectImpl);

    pub fn onResolveImpl(_: *JSC.JSGlobalObject, callframe: *JSC.CallFrame) bun.JSError!JSValue {
        ctxLog("onResolve", .{});

        const arguments = callframe.arguments_old(2);
        var plugins = arguments.ptr[1].asPromisePtr(ServePlugins);
        defer plugins.deref();
        const plugins_result = arguments.ptr[0];
        plugins_result.ensureStillAlive();

        handleOnResolve(plugins);

        return JSValue.jsUndefined();
    }

    pub fn handleOnResolve(this: *ServePlugins) void {
        this.value.pending.promise.deinit();
        var pending_bundled_routes = this.value.pending.pending_bundled_routes;
        defer pending_bundled_routes.deinit(bun.default_allocator);
        this.value = .{ .result = this.value.pending.plugins };
        for (pending_bundled_routes.items) |route| {
            route.onPluginsResolved(this.value.result);
            route.deref();
        }
    }

    pub fn onRejectImpl(globalThis: *JSC.JSGlobalObject, callframe: *JSC.CallFrame) bun.JSError!JSValue {
        ctxLog("onReject", .{});

        const arguments = callframe.arguments_old(2);
        const plugins = arguments.ptr[1].asPromisePtr(ServePlugins);
        handleOnReject(plugins, globalThis, arguments.ptr[0]);

        return JSValue.jsUndefined();
    }

    pub fn handleOnReject(plugins: *ServePlugins, globalThis: *JSC.JSGlobalObject, e: JSValue) void {
        defer plugins.deref();
        var pending_bundled_routes = plugins.value.pending.pending_bundled_routes;
        defer pending_bundled_routes.deinit(bun.default_allocator);
        plugins.value.pending.promise.deinit();
        plugins.value.pending.pending_bundled_routes = .{};
        plugins.value = .err;
        for (pending_bundled_routes.items) |route| {
            route.onPluginsRejected();
            route.deref();
        }
        globalThis.bunVM().runErrorHandler(e, null);
    }

    comptime {
        @export(onResolve, .{ .name = "BunServe__onResolvePlugins" });
        @export(onReject, .{ .name = "BunServe__onRejectPlugins" });
    }
};

const PluginsResult = union(enum) {
    pending,
    found: ?*bun.JSC.API.JSBundler.Plugin,
    err,
};

pub fn NewServer(comptime NamespaceType: type, comptime ssl_enabled_: bool, comptime debug_mode_: bool) type {
    return struct {
        pub const ssl_enabled = ssl_enabled_;
        pub const debug_mode = debug_mode_;

        const ThisServer = @This();
        pub const RequestContext = NewRequestContext(ssl_enabled, debug_mode, @This());

        pub const App = uws.NewApp(ssl_enabled);

        listener: ?*App.ListenSocket = null,
        thisObject: JSC.JSValue = JSC.JSValue.zero,
        /// Potentially null before listen() is called, and once .destroy() is called.
        app: ?*App = null,
        vm: *JSC.VirtualMachine,
        globalThis: *JSGlobalObject,
        base_url_string_for_joining: string = "",
        config: ServerConfig = ServerConfig{},
        pending_requests: usize = 0,
        request_pool_allocator: *RequestContext.RequestContextStackAllocator = undefined,
        all_closed_promise: JSC.JSPromise.Strong = .{},

        listen_callback: JSC.AnyTask = undefined,
        allocator: std.mem.Allocator,
        poll_ref: Async.KeepAlive = .{},

        cached_hostname: bun.String = bun.String.empty,

        flags: packed struct(u4) {
            deinit_scheduled: bool = false,
            terminated: bool = false,
            has_js_deinited: bool = false,
            has_handled_all_closed_promise: bool = false,
        } = .{},

        plugins: ?*ServePlugins = null,

        dev_server: ?*bun.bake.DevServer,

        pub const doStop = JSC.wrapInstanceMethod(ThisServer, "stopFromJS", false);
        pub const dispose = JSC.wrapInstanceMethod(ThisServer, "disposeFromJS", false);
        pub const doUpgrade = JSC.wrapInstanceMethod(ThisServer, "onUpgrade", false);
        pub const doPublish = JSC.wrapInstanceMethod(ThisServer, "publish", false);
        pub const doReload = onReload;
        pub const doFetch = onFetch;
        pub const doRequestIP = requestIP;
        pub const doTimeout = timeout;

        pub fn getPlugins(
            this: *ThisServer,
        ) PluginsResult {
            if (this.plugins) |p| {
                switch (p.value) {
                    .result => |plugins| {
                        return .{ .found = plugins };
                    },
                    .pending => return .pending,
                    .err => return .err,
                }
            }
            return .pending;
        }

        pub fn getPluginsAsync(
            this: *ThisServer,
            bundle: *HTMLBundleRoute,
            raw_plugins: []const []const u8,
            bunfig_folder: string,
        ) void {
            bun.assert(this.plugins == null or this.plugins.?.value == .pending);
            if (this.plugins) |p| {
                bun.assert(p.value != .err); // call .getPlugins() first
                switch (p.value) {
                    .pending => {
                        bundle.ref();
                        p.value.pending.pending_bundled_routes.append(
                            bun.default_allocator,
                            bundle,
                        ) catch unreachable;

                        return;
                    },
                    .result => {},
                    .err => {},
                }
            } else {
                this.plugins = ServePlugins.init(AnyServer.from(this), raw_plugins, bundle);
                this.plugins.?.loadAndResolvePlugins(this.globalThis, bunfig_folder);
            }
        }

        pub fn doSubscriberCount(this: *ThisServer, globalThis: *JSC.JSGlobalObject, callframe: *JSC.CallFrame) bun.JSError!JSC.JSValue {
            const arguments = callframe.arguments_old(1);
            if (arguments.len < 1) {
                return globalThis.throwNotEnoughArguments("subscriberCount", 1, 0);
            }

            if (arguments.ptr[0].isEmptyOrUndefinedOrNull()) {
                return globalThis.throwInvalidArguments("subscriberCount requires a topic name as a string", .{});
            }

            var topic = try arguments.ptr[0].toSlice(globalThis, bun.default_allocator);
            defer topic.deinit();

            if (topic.len == 0) {
                return JSValue.jsNumber(0);
            }

            return JSValue.jsNumber((this.app.?.numSubscribers(topic.slice())));
        }

        pub usingnamespace NamespaceType;
        pub usingnamespace bun.New(@This());

        pub fn constructor(globalThis: *JSC.JSGlobalObject, _: *JSC.CallFrame) bun.JSError!*ThisServer {
            return globalThis.throw2("Server() is not a constructor", .{});
        }

        extern fn JSSocketAddress__create(global: *JSC.JSGlobalObject, ip: JSValue, port: i32, is_ipv6: bool) JSValue;

        pub fn requestIP(this: *ThisServer, globalObject: *JSC.JSGlobalObject, callframe: *JSC.CallFrame) bun.JSError!JSC.JSValue {
            const arguments = callframe.arguments_old(1).slice();
            if (arguments.len < 1 or arguments[0].isEmptyOrUndefinedOrNull()) {
                return globalObject.throwNotEnoughArguments("requestIP", 1, 0);
            }

            if (this.config.address == .unix) {
                return JSValue.jsNull();
            }

            const info = brk: {
                if (arguments[0].as(Request)) |request| {
                    if (request.request_context.getRemoteSocketInfo()) |info|
                        break :brk info;
                } else if (arguments[0].as(NodeHTTPResponse)) |response| {
                    if (!response.finished) {
                        if (response.response.getRemoteSocketInfo()) |info| {
                            break :brk info;
                        }
                    }
                }

                return JSC.JSValue.jsNull();
            };

            return JSSocketAddress__create(
                this.globalThis,
                bun.String.createUTF8ForJS(this.globalThis, info.ip),
                info.port,
                info.is_ipv6,
            );
        }

        pub fn memoryCost(this: *ThisServer) usize {
            return @sizeOf(ThisServer) +
                this.base_url_string_for_joining.len +
                this.config.memoryCost();
        }

        pub fn timeout(this: *ThisServer, globalObject: *JSC.JSGlobalObject, callframe: *JSC.CallFrame) bun.JSError!JSC.JSValue {
            const arguments = callframe.arguments_old(2).slice();
            if (arguments.len < 2 or arguments[0].isEmptyOrUndefinedOrNull()) {
                return globalObject.throwNotEnoughArguments("timeout", 2, arguments.len);
            }

            const seconds = arguments[1];

            if (this.config.address == .unix) {
                return JSValue.jsNull();
            }

            if (!seconds.isNumber()) {
                return this.globalThis.throw("timeout() requires a number", .{});
            }
            const value = seconds.to(c_uint);

            if (arguments[0].as(Request)) |request| {
                _ = request.request_context.setTimeout(value);
            } else if (arguments[0].as(NodeHTTPResponse)) |response| {
                if (!response.finished) {
                    _ = response.response.timeout(@intCast(@min(value, 255)));
                }
            } else {
                return this.globalThis.throwInvalidArguments("timeout() requires a Request object", .{});
            }

            return JSValue.jsUndefined();
        }

        pub fn setIdleTimeout(this: *ThisServer, seconds: c_uint) void {
            this.config.idleTimeout = @truncate(@min(seconds, 255));
        }

        pub fn appendStaticRoute(this: *ThisServer, path: []const u8, route: AnyStaticRoute) !void {
            try this.config.appendStaticRoute(path, route);
        }

        pub fn publish(this: *ThisServer, globalThis: *JSC.JSGlobalObject, topic: ZigString, message_value: JSValue, compress_value: ?JSValue) bun.JSError!JSValue {
            if (this.config.websocket == null)
                return JSValue.jsNumber(0);

            const app = this.app.?;

            if (topic.len == 0) {
                httplog("publish() topic invalid", .{});
                return globalThis.throw("publish requires a topic string", .{});
            }

            var topic_slice = topic.toSlice(bun.default_allocator);
            defer topic_slice.deinit();
            if (topic_slice.len == 0) {
                return globalThis.throw("publish requires a non-empty topic", .{});
            }

            const compress = (compress_value orelse JSValue.jsBoolean(true)).toBoolean();

            if (message_value.asArrayBuffer(globalThis)) |buffer| {
                return JSValue.jsNumber(
                    // if 0, return 0
                    // else return number of bytes sent
                    @as(i32, @intFromBool(uws.AnyWebSocket.publishWithOptions(ssl_enabled, app, topic_slice.slice(), buffer.slice(), .binary, compress))) * @as(i32, @intCast(@as(u31, @truncate(buffer.len)))),
                );
            }

            {
                var js_string = message_value.toString(globalThis);
                if (globalThis.hasException()) {
                    return .zero;
                }
                const view = js_string.view(globalThis);
                const slice = view.toSlice(bun.default_allocator);
                defer slice.deinit();

                defer js_string.ensureStillAlive();

                const buffer = slice.slice();
                return JSValue.jsNumber(
                    // if 0, return 0
                    // else return number of bytes sent
                    @as(i32, @intFromBool(uws.AnyWebSocket.publishWithOptions(ssl_enabled, app, topic_slice.slice(), buffer, .text, compress))) * @as(i32, @intCast(@as(u31, @truncate(buffer.len)))),
                );
            }
        }

        pub fn onUpgrade(
            this: *ThisServer,
            globalThis: *JSC.JSGlobalObject,
            object: JSC.JSValue,
            optional: ?JSValue,
        ) bun.JSError!JSValue {
            if (this.config.websocket == null) {
                return globalThis.throwInvalidArguments("To enable websocket support, set the \"websocket\" object in Bun.serve({})", .{});
            }

            if (this.flags.terminated) {
                return JSValue.jsBoolean(false);
            }

            if (object.as(NodeHTTPResponse)) |nodeHttpResponse| {
                if (nodeHttpResponse.aborted or nodeHttpResponse.ended) {
                    return JSC.jsBoolean(false);
                }

                var data_value = JSC.JSValue.zero;

                // if we converted a HeadersInit to a Headers object, we need to free it
                var fetch_headers_to_deref: ?*JSC.FetchHeaders = null;

                defer {
                    if (fetch_headers_to_deref) |fh| {
                        fh.deref();
                    }
                }

                var sec_websocket_protocol = ZigString.Empty;
                var sec_websocket_extensions = ZigString.Empty;

                if (optional) |opts| {
                    getter: {
                        if (opts.isEmptyOrUndefinedOrNull()) {
                            break :getter;
                        }

                        if (!opts.isObject()) {
                            return globalThis.throwInvalidArguments("upgrade options must be an object", .{});
                        }

                        if (opts.fastGet(globalThis, .data)) |headers_value| {
                            data_value = headers_value;
                        }

                        if (globalThis.hasException()) {
                            return error.JSError;
                        }

                        if (opts.fastGet(globalThis, .headers)) |headers_value| {
                            if (headers_value.isEmptyOrUndefinedOrNull()) {
                                break :getter;
                            }

                            var fetch_headers_to_use: *JSC.FetchHeaders = headers_value.as(JSC.FetchHeaders) orelse brk: {
                                if (headers_value.isObject()) {
                                    if (JSC.FetchHeaders.createFromJS(globalThis, headers_value)) |fetch_headers| {
                                        fetch_headers_to_deref = fetch_headers;
                                        break :brk fetch_headers;
                                    }
                                }
                                break :brk null;
                            } orelse {
                                if (!globalThis.hasException()) {
                                    return globalThis.throwInvalidArguments("upgrade options.headers must be a Headers or an object", .{});
                                }
                                return error.JSError;
                            };

                            if (globalThis.hasException()) {
                                return error.JSError;
                            }

                            if (fetch_headers_to_use.fastGet(.SecWebSocketProtocol)) |protocol| {
                                sec_websocket_protocol = protocol;
                            }

                            if (fetch_headers_to_use.fastGet(.SecWebSocketExtensions)) |protocol| {
                                sec_websocket_extensions = protocol;
                            }

                            // we must write the status first so that 200 OK isn't written
                            nodeHttpResponse.response.writeStatus("101 Switching Protocols");
                            fetch_headers_to_use.toUWSResponse(comptime ssl_enabled, nodeHttpResponse.response.socket());
                        }

                        if (globalThis.hasException()) {
                            return error.JSError;
                        }
                    }
                }
                return JSC.jsBoolean(nodeHttpResponse.upgrade(data_value, sec_websocket_protocol, sec_websocket_extensions));
            }

            var request = object.as(Request) orelse {
                return globalThis.throwInvalidArguments("upgrade requires a Request object", .{});
            };

            var upgrader = request.request_context.get(RequestContext) orelse return JSC.jsBoolean(false);

            if (upgrader.isAbortedOrEnded()) {
                return JSC.jsBoolean(false);
            }

            if (upgrader.upgrade_context == null or @intFromPtr(upgrader.upgrade_context) == std.math.maxInt(usize)) {
                return JSC.jsBoolean(false);
            }

            const resp = upgrader.resp.?;
            const ctx = upgrader.upgrade_context.?;

            var sec_websocket_key_str = ZigString.Empty;

            var sec_websocket_protocol = ZigString.Empty;

            var sec_websocket_extensions = ZigString.Empty;

            if (request.getFetchHeaders()) |head| {
                sec_websocket_key_str = head.fastGet(.SecWebSocketKey) orelse ZigString.Empty;
                sec_websocket_protocol = head.fastGet(.SecWebSocketProtocol) orelse ZigString.Empty;
                sec_websocket_extensions = head.fastGet(.SecWebSocketExtensions) orelse ZigString.Empty;
            }

            if (upgrader.req) |req| {
                if (sec_websocket_key_str.len == 0) {
                    sec_websocket_key_str = ZigString.init(req.header("sec-websocket-key") orelse "");
                }
                if (sec_websocket_protocol.len == 0) {
                    sec_websocket_protocol = ZigString.init(req.header("sec-websocket-protocol") orelse "");
                }

                if (sec_websocket_extensions.len == 0) {
                    sec_websocket_extensions = ZigString.init(req.header("sec-websocket-extensions") orelse "");
                }
            }

            if (sec_websocket_key_str.len == 0) {
                return JSC.jsBoolean(false);
            }

            if (sec_websocket_protocol.len > 0) {
                sec_websocket_protocol.markUTF8();
            }

            if (sec_websocket_extensions.len > 0) {
                sec_websocket_extensions.markUTF8();
            }

            var data_value = JSC.JSValue.zero;

            // if we converted a HeadersInit to a Headers object, we need to free it
            var fetch_headers_to_deref: ?*JSC.FetchHeaders = null;

            defer {
                if (fetch_headers_to_deref) |fh| {
                    fh.deref();
                }
            }

            if (optional) |opts| {
                getter: {
                    if (opts.isEmptyOrUndefinedOrNull()) {
                        break :getter;
                    }

                    if (!opts.isObject()) {
                        return globalThis.throwInvalidArguments("upgrade options must be an object", .{});
                    }

                    if (opts.fastGet(globalThis, .data)) |headers_value| {
                        data_value = headers_value;
                    }

                    if (globalThis.hasException()) {
                        return error.JSError;
                    }

                    if (opts.fastGet(globalThis, .headers)) |headers_value| {
                        if (headers_value.isEmptyOrUndefinedOrNull()) {
                            break :getter;
                        }

                        var fetch_headers_to_use: *JSC.FetchHeaders = headers_value.as(JSC.FetchHeaders) orelse brk: {
                            if (headers_value.isObject()) {
                                if (JSC.FetchHeaders.createFromJS(globalThis, headers_value)) |fetch_headers| {
                                    fetch_headers_to_deref = fetch_headers;
                                    break :brk fetch_headers;
                                }
                            }
                            break :brk null;
                        } orelse {
                            if (!globalThis.hasException()) {
                                return globalThis.throwInvalidArguments("upgrade options.headers must be a Headers or an object", .{});
                            }
                            return error.JSError;
                        };

                        if (globalThis.hasException()) {
                            return error.JSError;
                        }

                        if (fetch_headers_to_use.fastGet(.SecWebSocketProtocol)) |protocol| {
                            sec_websocket_protocol = protocol;
                        }

                        if (fetch_headers_to_use.fastGet(.SecWebSocketExtensions)) |protocol| {
                            sec_websocket_extensions = protocol;
                        }

                        // we must write the status first so that 200 OK isn't written
                        resp.writeStatus("101 Switching Protocols");
                        fetch_headers_to_use.toUWSResponse(comptime ssl_enabled, resp);
                    }

                    if (globalThis.hasException()) {
                        return error.JSError;
                    }
                }
            }

            // --- After this point, do not throw an exception
            // See https://github.com/oven-sh/bun/issues/1339

            // obviously invalid pointer marks it as used
            upgrader.upgrade_context = @as(*uws.uws_socket_context_s, @ptrFromInt(std.math.maxInt(usize)));
            const signal = upgrader.signal;

            upgrader.signal = null;
            upgrader.resp = null;
            request.request_context = AnyRequestContext.Null;
            upgrader.request_weakref.deinit();

            data_value.ensureStillAlive();
            const ws = ServerWebSocket.new(.{
                .handler = &this.config.websocket.?.handler,
                .this_value = data_value,
                .signal = signal,
            });
            data_value.ensureStillAlive();

            var sec_websocket_protocol_str = sec_websocket_protocol.toSlice(bun.default_allocator);
            defer sec_websocket_protocol_str.deinit();
            var sec_websocket_extensions_str = sec_websocket_extensions.toSlice(bun.default_allocator);
            defer sec_websocket_extensions_str.deinit();

            resp.clearAborted();
            resp.clearOnData();
            resp.clearOnWritable();
            resp.clearTimeout();

            upgrader.deref();

            resp.upgrade(
                *ServerWebSocket,
                ws,
                sec_websocket_key_str.slice(),
                sec_websocket_protocol_str.slice(),
                sec_websocket_extensions_str.slice(),
                ctx,
            );

            return JSC.jsBoolean(true);
        }

        pub fn onReloadFromZig(this: *ThisServer, new_config: *ServerConfig, globalThis: *JSC.JSGlobalObject) void {
            httplog("onReload", .{});

            this.app.?.clearRoutes();

            // only reload those two, but ignore if they're not specified.
            if (this.config.onRequest != new_config.onRequest and (new_config.onRequest != .zero and new_config.onRequest != .undefined)) {
                this.config.onRequest.unprotect();
                this.config.onRequest = new_config.onRequest;
            }
            if (this.config.onNodeHTTPRequest != new_config.onNodeHTTPRequest) {
                this.config.onNodeHTTPRequest.unprotect();
                this.config.onNodeHTTPRequest = new_config.onNodeHTTPRequest;
            }
            if (this.config.onError != new_config.onError and (new_config.onError != .zero and new_config.onError != .undefined)) {
                this.config.onError.unprotect();
                this.config.onError = new_config.onError;
            }

            if (new_config.websocket) |*ws| {
                ws.handler.flags.ssl = ssl_enabled;
                if (ws.handler.onMessage != .zero or ws.handler.onOpen != .zero) {
                    if (this.config.websocket) |old_ws| {
                        old_ws.unprotect();
                    }

                    ws.globalObject = globalThis;
                    this.config.websocket = ws.*;
                } // we don't remove it
            }

            for (this.config.static_routes.items) |*route| {
                route.deinit();
            }
            this.config.static_routes.deinit();
            this.config.static_routes = new_config.static_routes;

            this.setRoutes();
        }

        pub fn reloadStaticRoutes(this: *ThisServer) !bool {
            if (this.app == null) {
                // Static routes will get cleaned up when the server is stopped
                return false;
            }
            this.config = try this.config.cloneForReloadingStaticRoutes();
            this.app.?.clearRoutes();
            this.setRoutes();
            return true;
        }

        pub fn onReload(this: *ThisServer, globalThis: *JSC.JSGlobalObject, callframe: *JSC.CallFrame) bun.JSError!JSC.JSValue {
            const arguments = callframe.arguments_old(1).slice();
            if (arguments.len < 1) {
                return globalThis.throwNotEnoughArguments("reload", 1, 0);
            }

            var args_slice = JSC.Node.ArgumentsSlice.init(globalThis.bunVM(), arguments);
            defer args_slice.deinit();

            var new_config: ServerConfig = .{};
            try ServerConfig.fromJS(globalThis, &new_config, &args_slice, false, false);
            if (globalThis.hasException()) {
                new_config.deinit();
                return error.JSError;
            }

            this.onReloadFromZig(&new_config, globalThis);

            return this.thisObject;
        }

        pub fn onFetch(
            this: *ThisServer,
            ctx: *JSC.JSGlobalObject,
            callframe: *JSC.CallFrame,
        ) bun.JSError!JSC.JSValue {
            JSC.markBinding(@src());
            const arguments = callframe.arguments_old(2).slice();
            if (arguments.len == 0) {
                const fetch_error = WebCore.Fetch.fetch_error_no_args;
                return JSPromise.rejectedPromiseValue(ctx, ZigString.init(fetch_error).toErrorInstance(ctx));
            }

            var headers: ?*JSC.FetchHeaders = null;
            var method = HTTP.Method.GET;
            var args = JSC.Node.ArgumentsSlice.init(ctx.bunVM(), arguments);
            defer args.deinit();

            var first_arg = args.nextEat().?;
            var body: JSC.WebCore.Body.Value = .{ .Null = {} };
            var existing_request: WebCore.Request = undefined;
            // TODO: set Host header
            // TODO: set User-Agent header
            // TODO: unify with fetch() implementation.
            if (first_arg.isString()) {
                const url_zig_str = try arguments[0].toSlice(ctx, bun.default_allocator);
                defer url_zig_str.deinit();
                var temp_url_str = url_zig_str.slice();

                if (temp_url_str.len == 0) {
                    const fetch_error = JSC.WebCore.Fetch.fetch_error_blank_url;
                    return JSPromise.rejectedPromiseValue(ctx, ZigString.init(fetch_error).toErrorInstance(ctx));
                }

                var url = URL.parse(temp_url_str);

                if (url.hostname.len == 0) {
                    url = URL.parse(
                        strings.append(this.allocator, this.base_url_string_for_joining, url.pathname) catch unreachable,
                    );
                } else {
                    temp_url_str = this.allocator.dupe(u8, temp_url_str) catch unreachable;
                    url = URL.parse(temp_url_str);
                }

                if (arguments.len >= 2 and arguments[1].isObject()) {
                    var opts = arguments[1];
                    if (opts.fastGet(ctx, .method)) |method_| {
                        var slice_ = try method_.toSlice(ctx, getAllocator(ctx));
                        defer slice_.deinit();
                        method = HTTP.Method.which(slice_.slice()) orelse method;
                    }

                    if (opts.fastGet(ctx, .headers)) |headers_| {
                        if (headers_.as(JSC.FetchHeaders)) |headers__| {
                            headers = headers__;
                        } else if (JSC.FetchHeaders.createFromJS(ctx, headers_)) |headers__| {
                            headers = headers__;
                        }
                    }

                    if (opts.fastGet(ctx, .body)) |body__| {
                        if (Blob.get(ctx, body__, true, false)) |new_blob| {
                            body = .{ .Blob = new_blob };
                        } else |_| {
                            return JSPromise.rejectedPromiseValue(ctx, ZigString.init("fetch() received invalid body").toErrorInstance(ctx));
                        }
                    }
                }

                existing_request = Request.init(
                    bun.String.createUTF8(url.href),
                    headers,
                    this.vm.initRequestBodyValue(body) catch bun.outOfMemory(),
                    method,
                );
            } else if (first_arg.as(Request)) |request_| {
                request_.cloneInto(
                    &existing_request,
                    bun.default_allocator,
                    ctx,
                    false,
                );
            } else {
                const fetch_error = JSC.WebCore.Fetch.fetch_type_error_strings.get(js.JSValueGetType(ctx, first_arg.asRef()));
                const err = JSC.toTypeError(.ERR_INVALID_ARG_TYPE, "{s}", .{fetch_error}, ctx);

                return JSPromise.rejectedPromiseValue(ctx, err);
            }

            var request = Request.new(existing_request);

            const response_value = this.config.onRequest.call(
                this.globalThis,
                this.thisObject,
                &[_]JSC.JSValue{request.toJS(this.globalThis)},
            ) catch |err| this.globalThis.takeException(err);

            if (response_value.isAnyError()) {
                return JSC.JSPromise.rejectedPromiseValue(ctx, response_value);
            }

            if (response_value.isEmptyOrUndefinedOrNull()) {
                return JSC.JSPromise.rejectedPromiseValue(ctx, ZigString.init("fetch() returned an empty value").toErrorInstance(ctx));
            }

            if (response_value.asAnyPromise() != null) {
                return response_value;
            }

            if (response_value.as(JSC.WebCore.Response)) |resp| {
                resp.url = existing_request.url.clone();
            }
            return JSC.JSPromise.resolvedPromiseValue(ctx, response_value);
        }

        pub fn stopFromJS(this: *ThisServer, abruptly: ?JSValue) JSC.JSValue {
            const rc = this.getAllClosedPromise(this.globalThis);

            if (this.listener != null) {
                const abrupt = brk: {
                    if (abruptly) |val| {
                        if (val.isBoolean() and val.toBoolean()) {
                            break :brk true;
                        }
                    }
                    break :brk false;
                };

                this.thisObject.unprotect();
                this.thisObject = .undefined;
                this.stop(abrupt);
            }

            return rc;
        }

        pub fn disposeFromJS(this: *ThisServer) JSC.JSValue {
            if (this.listener != null) {
                this.thisObject.unprotect();
                this.thisObject = .undefined;
                this.stop(true);
            }

            return .undefined;
        }

        pub fn getPort(
            this: *ThisServer,
            _: *JSC.JSGlobalObject,
        ) JSC.JSValue {
            switch (this.config.address) {
                .unix => return .undefined,
                else => {},
            }

            var listener = this.listener orelse return JSC.JSValue.jsNumber(this.config.address.tcp.port);
            return JSC.JSValue.jsNumber(listener.getLocalPort());
        }

        pub fn getId(
            this: *ThisServer,
            globalThis: *JSC.JSGlobalObject,
        ) JSC.JSValue {
            return bun.String.createUTF8ForJS(globalThis, this.config.id);
        }

        pub fn getPendingRequests(
            this: *ThisServer,
            _: *JSC.JSGlobalObject,
        ) JSC.JSValue {
            return JSC.JSValue.jsNumber(@as(i32, @intCast(@as(u31, @truncate(this.pending_requests)))));
        }

        pub fn getPendingWebSockets(
            this: *ThisServer,
            _: *JSC.JSGlobalObject,
        ) JSC.JSValue {
            return JSC.JSValue.jsNumber(@as(i32, @intCast(@as(u31, @truncate(this.activeSocketsCount())))));
        }

        pub fn getAddress(this: *ThisServer, globalThis: *JSGlobalObject) JSC.JSValue {
            switch (this.config.address) {
                .unix => |unix| {
                    var value = bun.String.createUTF8(unix);
                    defer value.deref();
                    return value.toJS(globalThis);
                },
                .tcp => {
                    var port: u16 = this.config.address.tcp.port;

                    if (this.listener) |listener| {
                        port = @intCast(listener.getLocalPort());

                        var buf: [64]u8 = [_]u8{0} ** 64;
                        var is_ipv6: bool = false;

                        if (listener.socket().localAddressText(&buf, &is_ipv6)) |slice| {
                            var ip = bun.String.createUTF8(slice);
                            defer ip.deref();
                            return JSSocketAddress__create(
                                this.globalThis,
                                ip.toJS(this.globalThis),
                                port,
                                is_ipv6,
                            );
                        }
                    }
                    return JSValue.jsNull();
                },
            }
        }

        pub fn getURL(this: *ThisServer, globalThis: *JSGlobalObject) JSC.JSValue {
            const fmt = switch (this.config.address) {
                .unix => |unix| brk: {
                    if (unix.len > 1 and unix[0] == 0) {
                        // abstract domain socket, let's give it an "abstract" URL
                        break :brk bun.fmt.URLFormatter{
                            .proto = .abstract,
                            .hostname = unix[1..],
                        };
                    }

                    break :brk bun.fmt.URLFormatter{
                        .proto = .unix,
                        .hostname = unix,
                    };
                },
                .tcp => |tcp| blk: {
                    var port: u16 = tcp.port;
                    if (this.listener) |listener| {
                        port = @intCast(listener.getLocalPort());
                    }
                    break :blk bun.fmt.URLFormatter{
                        .proto = if (comptime ssl_enabled_) .https else .http,
                        .hostname = if (tcp.hostname) |hostname| bun.sliceTo(@constCast(hostname), 0) else null,
                        .port = port,
                    };
                },
            };

            const buf = std.fmt.allocPrint(default_allocator, "{any}", .{fmt}) catch bun.outOfMemory();
            defer default_allocator.free(buf);

            var value = bun.String.createUTF8(buf);
            defer value.deref();
            return value.toJSDOMURL(globalThis);
        }

        pub fn getHostname(this: *ThisServer, globalThis: *JSGlobalObject) JSC.JSValue {
            switch (this.config.address) {
                .unix => return .undefined,
                else => {},
            }

            if (this.cached_hostname.isEmpty()) {
                if (this.listener) |listener| {
                    var buf: [1024]u8 = [_]u8{0} ** 1024;
                    var len: i32 = 1024;
                    listener.socket().remoteAddress(&buf, &len);
                    if (len > 0) {
                        this.cached_hostname = bun.String.createUTF8(buf[0..@as(usize, @intCast(len))]);
                    }
                }

                if (this.cached_hostname.isEmpty()) {
                    switch (this.config.address) {
                        .tcp => |tcp| {
                            if (tcp.hostname) |hostname| {
                                this.cached_hostname = bun.String.createUTF8(bun.sliceTo(hostname, 0));
                            } else {
                                this.cached_hostname = bun.String.createAtomASCII("localhost");
                            }
                        },
                        else => {},
                    }
                }
            }

            return this.cached_hostname.toJS(globalThis);
        }

        pub fn getProtocol(this: *ThisServer, globalThis: *JSGlobalObject) JSC.JSValue {
            _ = this;
            return bun.String.static(if (ssl_enabled) "https" else "http").toJS(globalThis);
        }

        pub fn getDevelopment(
            _: *ThisServer,
            _: *JSC.JSGlobalObject,
        ) JSC.JSValue {
            return JSC.JSValue.jsBoolean(debug_mode);
        }

        pub fn onStaticRequestComplete(this: *ThisServer) void {
            this.pending_requests -= 1;
            this.deinitIfWeCan();
        }

        pub fn onRequestComplete(this: *ThisServer) void {
            this.vm.eventLoop().processGCTimer();

            this.pending_requests -= 1;
            this.deinitIfWeCan();
        }

        pub fn finalize(this: *ThisServer) void {
            httplog("finalize", .{});
            this.flags.has_js_deinited = true;
            this.deinitIfWeCan();
        }

        pub fn activeSocketsCount(this: *const ThisServer) u32 {
            const websocket = &(this.config.websocket orelse return 0);
            return @as(u32, @truncate(websocket.handler.active_connections));
        }

        pub fn hasActiveWebSockets(this: *const ThisServer) bool {
            return this.activeSocketsCount() > 0;
        }

        pub fn getAllClosedPromise(this: *ThisServer, globalThis: *JSC.JSGlobalObject) JSC.JSValue {
            if (this.listener == null and this.pending_requests == 0) {
                return JSC.JSPromise.resolvedPromise(globalThis, .undefined).asValue(globalThis);
            }
            const prom = &this.all_closed_promise;
            if (prom.strong.has()) {
                return prom.value();
            }
            prom.* = JSC.JSPromise.Strong.init(globalThis);
            return prom.value();
        }

        pub fn deinitIfWeCan(this: *ThisServer) void {
            httplog("deinitIfWeCan", .{});

            const vm = this.globalThis.bunVM();

            if (this.pending_requests == 0 and this.listener == null and !this.hasActiveWebSockets() and !this.flags.has_handled_all_closed_promise and this.all_closed_promise.strong.has()) {
                const event_loop = vm.eventLoop();

                // use a flag here instead of `this.all_closed_promise.get().isHandled(vm)` to prevent the race condition of this block being called
                // again before the task has run.
                this.flags.has_handled_all_closed_promise = true;

                const task = ServerAllConnectionsClosedTask.new(.{
                    .globalObject = this.globalThis,
                    // Duplicate the Strong handle so that we can hold two independent strong references to it.
                    .promise = JSC.JSPromise.Strong{
                        .strong = JSC.Strong.create(this.all_closed_promise.value(), this.globalThis),
                    },
                    .tracker = JSC.AsyncTaskTracker.init(vm),
                });
                event_loop.enqueueTask(JSC.Task.init(task));
            }
            if (this.pending_requests == 0 and this.listener == null and this.flags.has_js_deinited and !this.hasActiveWebSockets()) {
                if (this.config.websocket) |*ws| {
                    ws.handler.app = null;
                }
                this.unref();
                this.scheduleDeinit();
            }
        }

        pub fn stopListening(this: *ThisServer, abrupt: bool) void {
            httplog("stopListening", .{});
            var listener = this.listener orelse return;
            this.listener = null;
            this.unref();

            if (!ssl_enabled_)
                this.vm.removeListeningSocketForWatchMode(listener.socket().fd());

            if (!abrupt) {
                listener.close();
            } else if (!this.flags.terminated) {
                if (this.config.websocket) |*ws| {
                    ws.handler.app = null;
                }
                this.flags.terminated = true;
                this.app.?.close();
            }
        }

        pub fn stop(this: *ThisServer, abrupt: bool) void {
            if (this.config.allow_hot and this.config.id.len > 0) {
                if (this.globalThis.bunVM().hotMap()) |hot| {
                    hot.remove(this.config.id);
                }
            }

            this.stopListening(abrupt);
            this.deinitIfWeCan();
        }

        pub fn scheduleDeinit(this: *ThisServer) void {
            if (this.flags.deinit_scheduled)
                return;
            this.flags.deinit_scheduled = true;
            httplog("scheduleDeinit", .{});

            if (!this.flags.terminated) {
                // App.close can cause finalizers to run.
                // scheduleDeinit can be called inside a finalizer.
                // Therefore, we split it into two tasks.
                this.flags.terminated = true;
                const task = bun.default_allocator.create(JSC.AnyTask) catch unreachable;
                task.* = JSC.AnyTask.New(App, App.close).init(this.app.?);
                this.vm.enqueueTask(JSC.Task.init(task));
            }

            const task = bun.default_allocator.create(JSC.AnyTask) catch unreachable;
            task.* = JSC.AnyTask.New(ThisServer, deinit).init(this);
            this.vm.enqueueTask(JSC.Task.init(task));
        }

        pub fn deinit(this: *ThisServer) void {
            httplog("deinit", .{});
            this.cached_hostname.deref();
            this.all_closed_promise.deinit();

            this.config.deinit();
            if (this.app) |app| {
                this.app = null;
                app.destroy();
            }

            if (this.dev_server) |dev_server| {
                dev_server.deinit();
            }

            if (this.plugins) |plugins| {
                plugins.deref();
            }

            this.destroy();
        }

        pub fn init(config: *ServerConfig, global: *JSGlobalObject) bun.JSOOM!*ThisServer {
            const base_url = try bun.default_allocator.dupe(u8, strings.trim(config.base_url.href, "/"));
            errdefer bun.default_allocator.free(base_url);

            const dev_server = if (config.bake) |*bake_options| dev_server: {
                bun.bake.printWarning();

                break :dev_server try bun.bake.DevServer.init(.{
                    .arena = bake_options.arena.allocator(),
                    .root = bake_options.root,
                    .framework = bake_options.framework,
                    .bundler_options = bake_options.bundler_options,
                    .vm = global.bunVM(),
                });
            } else null;
            errdefer if (dev_server) |d| d.deinit();

            var server = ThisServer.new(.{
                .globalThis = global,
                .config = config.*,
                .base_url_string_for_joining = base_url,
                .vm = JSC.VirtualMachine.get(),
                .allocator = Arena.getThreadlocalDefault(),
                .dev_server = dev_server,
            });

            if (RequestContext.pool == null) {
                RequestContext.pool = bun.create(
                    server.allocator,
                    RequestContext.RequestContextStackAllocator,
                    RequestContext.RequestContextStackAllocator.init(bun.typedAllocator(RequestContext)),
                );
            }

            server.request_pool_allocator = RequestContext.pool.?;

            if (comptime ssl_enabled_) {
                Analytics.Features.https_server += 1;
            } else {
                Analytics.Features.http_server += 1;
            }

            return server;
        }

        noinline fn onListenFailed(this: *ThisServer) void {
            httplog("onListenFailed", .{});

            const globalThis = this.globalThis;

            var error_instance = JSC.JSValue.zero;
            var output_buf: [4096]u8 = undefined;

            if (comptime ssl_enabled) {
                output_buf[0] = 0;
                var written: usize = 0;
                var ssl_error = BoringSSL.ERR_get_error();
                while (ssl_error != 0 and written < output_buf.len) : (ssl_error = BoringSSL.ERR_get_error()) {
                    if (written > 0) {
                        output_buf[written] = '\n';
                        written += 1;
                    }

                    if (BoringSSL.ERR_reason_error_string(
                        ssl_error,
                    )) |reason_ptr| {
                        const reason = std.mem.span(reason_ptr);
                        if (reason.len == 0) {
                            break;
                        }
                        @memcpy(output_buf[written..][0..reason.len], reason);
                        written += reason.len;
                    }

                    if (BoringSSL.ERR_func_error_string(
                        ssl_error,
                    )) |reason_ptr| {
                        const reason = std.mem.span(reason_ptr);
                        if (reason.len > 0) {
                            output_buf[written..][0.." via ".len].* = " via ".*;
                            written += " via ".len;
                            @memcpy(output_buf[written..][0..reason.len], reason);
                            written += reason.len;
                        }
                    }

                    if (BoringSSL.ERR_lib_error_string(
                        ssl_error,
                    )) |reason_ptr| {
                        const reason = std.mem.span(reason_ptr);
                        if (reason.len > 0) {
                            output_buf[written..][0] = ' ';
                            written += 1;
                            @memcpy(output_buf[written..][0..reason.len], reason);
                            written += reason.len;
                        }
                    }
                }

                if (written > 0) {
                    const message = output_buf[0..written];
                    error_instance = globalThis.createErrorInstance("OpenSSL {s}", .{message});
                    BoringSSL.ERR_clear_error();
                }
            }

            if (error_instance == .zero) {
                switch (this.config.address) {
                    .tcp => |tcp| {
                        error_set: {
                            if (comptime Environment.isLinux) {
                                const rc: i32 = -1;
                                const code = Sys.getErrno(rc);
                                if (code == bun.C.E.ACCES) {
                                    error_instance = (JSC.SystemError{
                                        .message = bun.String.init(std.fmt.bufPrint(&output_buf, "permission denied {s}:{d}", .{ tcp.hostname orelse "0.0.0.0", tcp.port }) catch "Failed to start server"),
                                        .code = bun.String.static("EACCES"),
                                        .syscall = bun.String.static("listen"),
                                    }).toErrorInstance(globalThis);
                                    break :error_set;
                                }
                            }
                            error_instance = (JSC.SystemError{
                                .message = bun.String.init(std.fmt.bufPrint(&output_buf, "Failed to start server. Is port {d} in use?", .{tcp.port}) catch "Failed to start server"),
                                .code = bun.String.static("EADDRINUSE"),
                                .syscall = bun.String.static("listen"),
                            }).toErrorInstance(globalThis);
                        }
                    },
                    .unix => |unix| {
                        switch (bun.sys.getErrno(@as(i32, -1))) {
                            .SUCCESS => {
                                error_instance = (JSC.SystemError{
                                    .message = bun.String.init(std.fmt.bufPrint(&output_buf, "Failed to listen on unix socket {}", .{bun.fmt.QuotedFormatter{ .text = unix }}) catch "Failed to start server"),
                                    .code = bun.String.static("EADDRINUSE"),
                                    .syscall = bun.String.static("listen"),
                                }).toErrorInstance(globalThis);
                            },
                            else => |e| {
                                var sys_err = bun.sys.Error.fromCode(e, .listen);
                                sys_err.path = unix;
                                error_instance = sys_err.toJSC(globalThis);
                            },
                        }
                    },
                }
            }

            error_instance.ensureStillAlive();
            globalThis.throwValue(error_instance) catch {};
        }

        pub fn onListen(this: *ThisServer, socket: ?*App.ListenSocket) void {
            if (socket == null) {
                return this.onListenFailed();
            }

            this.listener = socket;
            this.vm.event_loop_handle = Async.Loop.get();
            if (!ssl_enabled_)
                this.vm.addListeningSocketForWatchMode(socket.?.socket().fd());
        }

        pub fn ref(this: *ThisServer) void {
            if (this.poll_ref.isActive()) return;

            this.poll_ref.ref(this.vm);
        }

        pub fn unref(this: *ThisServer) void {
            if (!this.poll_ref.isActive()) return;

            this.poll_ref.unref(this.vm);
        }

        pub fn doRef(this: *ThisServer, _: *JSC.JSGlobalObject, callframe: *JSC.CallFrame) bun.JSError!JSC.JSValue {
            const this_value = callframe.this();
            this.ref();

            return this_value;
        }

        pub fn doUnref(this: *ThisServer, _: *JSC.JSGlobalObject, callframe: *JSC.CallFrame) bun.JSError!JSC.JSValue {
            const this_value = callframe.this();
            this.unref();

            return this_value;
        }

        pub fn onBunInfoRequest(this: *ThisServer, req: *uws.Request, resp: *App.Response) void {
            JSC.markBinding(@src());
            this.pending_requests += 1;
            defer this.pending_requests -= 1;
            req.setYield(false);
            var stack_fallback = std.heap.stackFallback(8192, this.allocator);
            const allocator = stack_fallback.get();

            const buffer_writer = js_printer.BufferWriter.init(allocator) catch unreachable;
            var writer = js_printer.BufferPrinter.init(buffer_writer);
            defer writer.ctx.buffer.deinit();
            var source = logger.Source.initEmptyFile("info.json");
            _ = js_printer.printJSON(
                *js_printer.BufferPrinter,
                &writer,
                bun.Global.BunInfo.generate(*Transpiler, &JSC.VirtualMachine.get().transpiler, allocator) catch unreachable,
                &source,
                .{},
            ) catch unreachable;

            resp.writeStatus("200 OK");
            resp.writeHeader("Content-Type", MimeType.json.value);
            resp.writeHeader("Cache-Control", "public, max-age=3600");
            resp.writeHeaderInt("Age", 0);
            const buffer = writer.ctx.written;
            resp.end(buffer, false);
        }

        pub fn onSrcRequest(this: *ThisServer, req: *uws.Request, resp: *App.Response) void {
            JSC.markBinding(@src());
            this.pending_requests += 1;
            defer this.pending_requests -= 1;
            req.setYield(false);

            if (req.header("open-in-editor") == null) {
                resp.writeStatus("501 Not Implemented");
                resp.end("Viewing source without opening in editor is not implemented yet!", false);
                return;
            }

            var ctx = &JSC.VirtualMachine.get().rareData().editor_context;
            ctx.autoDetectEditor(JSC.VirtualMachine.get().transpiler.env);
            const line: ?string = req.header("editor-line");
            const column: ?string = req.header("editor-column");

            if (ctx.editor) |editor| {
                resp.writeStatus("200 Opened");
                resp.end("Opened in editor", false);
                var url = req.url()["/src:".len..];
                if (strings.indexOfChar(url, ':')) |colon| {
                    url = url[0..colon];
                }
                editor.open(ctx.path, url, line, column, this.allocator) catch Output.prettyErrorln("Failed to open editor", .{});
            } else {
                resp.writeStatus("500 Missing Editor :(");
                resp.end("Please set your editor in bunfig.toml", false);
            }
        }

        pub fn onPendingRequest(this: *ThisServer) void {
            this.pending_requests += 1;
        }

        pub fn onNodeHTTPRequestWithUpgradeCtx(this: *ThisServer, req: *uws.Request, resp: *App.Response, upgrade_ctx: ?*uws.uws_socket_context_t) void {
            this.onPendingRequest();
            if (comptime Environment.isDebug) {
                this.vm.eventLoop().debug.enter();
            }
            defer {
                if (comptime Environment.isDebug) {
                    this.vm.eventLoop().debug.exit();
                }
            }
            req.setYield(false);
            resp.timeout(this.config.idleTimeout);

            const globalThis = this.globalThis;
            const thisObject = this.thisObject;
            const vm = this.vm;

            var node_http_response: ?*NodeHTTPResponse = null;
            var is_async = false;
            defer {
                if (!is_async) {
                    if (node_http_response) |node_response| {
                        node_response.deref();
                    }
                }
            }

            const result: JSValue = onNodeHTTPRequestFn(
                @bitCast(AnyServer.from(this)),
                globalThis,
                thisObject,
                this.config.onNodeHTTPRequest,
                req,
                resp,
                upgrade_ctx,
                &node_http_response,
            );

            const HTTPResult = union(enum) {
                rejection: JSC.JSValue,
                exception: JSC.JSValue,
                success: void,
                pending: JSC.JSValue,
            };
            var strong_promise: JSC.Strong = .{};
            var needs_to_drain = true;

            defer {
                if (needs_to_drain) {
                    vm.drainMicrotasks();
                }
            }
            defer strong_promise.deinit();
            const http_result: HTTPResult = brk: {
                if (result.toError()) |err| {
                    break :brk .{ .exception = err };
                }

                if (result.asAnyPromise()) |promise| {
                    if (promise.status(globalThis.vm()) == .pending) {
                        strong_promise.set(globalThis, result);
                        needs_to_drain = false;
                        vm.drainMicrotasks();
                    }

                    switch (promise.status(globalThis.vm())) {
                        .fulfilled => {
                            globalThis.handleRejectedPromises();
                            break :brk .{ .success = {} };
                        },
                        .rejected => {
                            promise.setHandled(globalThis.vm());
                            break :brk .{ .rejection = promise.result(globalThis.vm()) };
                        },
                        .pending => {
                            globalThis.handleRejectedPromises();
                            if (node_http_response) |node_response| {
                                const strong_self = node_response.getThisValue();

                                if (node_response.finished or node_response.aborted or strong_self.isEmptyOrUndefinedOrNull()) {
                                    strong_promise.deinit();
                                    break :brk .{ .success = {} };
                                }

                                node_response.promise = strong_promise;
                                strong_promise = .{};
                                result._then2(globalThis, strong_self, NodeHTTPResponse.Bun__NodeHTTPRequest__onResolve, NodeHTTPResponse.Bun__NodeHTTPRequest__onReject);
                                is_async = true;
                            }

                            break :brk .{ .pending = result };
                        },
                    }
                }

                break :brk .{ .success = {} };
            };

            switch (http_result) {
                .exception, .rejection => |err| {
                    _ = vm.uncaughtException(globalThis, err, http_result == .rejection);

                    if (node_http_response) |node_response| {
                        if (!node_response.finished and node_response.response.state().isResponsePending()) {
                            if (node_response.response.state().isHttpStatusCalled()) {
                                node_response.response.writeStatus("500 Internal Server Error");
                                node_response.response.endWithoutBody(true);
                            } else {
                                node_response.response.endStream(true);
                            }
                        }
                        node_response.onRequestComplete();
                    }
                },
                .success => {},
                .pending => {},
            }

            if (node_http_response) |node_response| {
                if (!node_response.finished and node_response.response.state().isResponsePending()) {
                    node_response.setOnAbortedHandler();
                }
                // If we ended the response without attaching an ondata handler, we discard the body read stream
                else if (http_result != .pending) {
                    node_response.maybeStopReadingBody(vm);
                }
            }
        }

        pub fn onNodeHTTPRequest(
            this: *ThisServer,
            req: *uws.Request,
            resp: *App.Response,
        ) void {
            JSC.markBinding(@src());
            onNodeHTTPRequestWithUpgradeCtx(this, req, resp, null);
        }

        const onNodeHTTPRequestFn = if (ssl_enabled)
            NodeHTTPServer__onRequest_https
        else
            NodeHTTPServer__onRequest_http;

        var did_send_idletimeout_warning_once = false;
        fn onTimeoutForIdleWarn(_: *anyopaque, _: *App.Response) void {
            if (debug_mode and !did_send_idletimeout_warning_once) {
                if (!bun.CLI.Command.get().debug.silent) {
                    did_send_idletimeout_warning_once = true;
                    Output.prettyErrorln("<r><yellow>[Bun.serve]<r><d>:<r> request timed out after 10 seconds. Pass <d><cyan>`idleTimeout`<r> to configure.", .{});
                    Output.flush();
                }
            }
        }

        fn shouldAddTimeoutHandlerForWarning(server: *ThisServer) bool {
            if (comptime debug_mode) {
                if (!did_send_idletimeout_warning_once and !bun.CLI.Command.get().debug.silent) {
                    return !server.config.has_idleTimeout;
                }
            }

            return false;
        }

        pub fn onRequest(this: *ThisServer, req: *uws.Request, resp: *App.Response) void {
            // Track this before we enter JavaScript.
            var should_deinit_context = false;
            const prepared = this.prepareJsRequestContext(req, resp, &should_deinit_context) orelse return;
            const ctx = prepared.ctx;

            bun.assert(this.config.onRequest != .zero);

            const response_value = this.config.onRequest.call(this.globalThis, this.thisObject, &.{
                prepared.js_request,
                this.thisObject,
            }) catch |err|
                this.globalThis.takeException(err);

            defer {
                // uWS request will not live longer than this function
                prepared.request_object.request_context.detachRequest();
            }

            ctx.onResponse(this, prepared.js_request, response_value);

            // Reference in the stack here in case it is not for whatever reason
            prepared.js_request.ensureStillAlive();

            ctx.defer_deinit_until_callback_completes = null;

            if (should_deinit_context) {
                ctx.deinit();
                return;
            }

            if (ctx.shouldRenderMissing()) {
                ctx.renderMissing();
                return;
            }

            // The request is asynchronous, and all information from `req` must be copied
            // since the provided uws.Request will be re-used for future requests (stack allocated).
            ctx.toAsync(req, prepared.request_object);
        }

        pub fn onRequestFromSaved(
            this: *ThisServer,
            req: SavedRequest.Union,
            resp: *App.Response,
            callback: JSValue,
            comptime arg_count: comptime_int,
            extra_args: [arg_count]JSValue,
        ) void {
            const prepared: PreparedRequest = switch (req) {
                .stack => |r| this.prepareJsRequestContext(r, resp, null) orelse return,
                .saved => |data| .{
                    .js_request = data.js_request.get() orelse @panic("Request was unexpectedly freed"),
                    .request_object = data.request,
                    .ctx = data.ctx.tagged_pointer.as(RequestContext),
                },
            };
            const ctx = prepared.ctx;

            bun.assert(callback != .zero);
            const args = .{prepared.js_request} ++ extra_args;
            const response_value = callback.call(this.globalThis, this.thisObject, &args) catch |err|
                this.globalThis.takeException(err);

            defer if (req == .stack) {
                // uWS request will not live longer than this function
                prepared.request_object.request_context.detachRequest();
            };
            const original_state = ctx.defer_deinit_until_callback_completes;
            var should_deinit_context = false;
            ctx.defer_deinit_until_callback_completes = &should_deinit_context;
            ctx.onResponse(this, prepared.js_request, response_value);
            ctx.defer_deinit_until_callback_completes = original_state;

            // Reference in the stack here in case it is not for whatever reason
            prepared.js_request.ensureStillAlive();

            if (should_deinit_context) {
                ctx.deinit();
                return;
            }

            if (ctx.shouldRenderMissing()) {
                ctx.renderMissing();
                return;
            }

            // The request is asynchronous, and all information from `req` must be copied
            // since the provided uws.Request will be re-used for future requests (stack allocated).
            switch (req) {
                .stack => |r| ctx.toAsync(r, prepared.request_object),
                .saved => {}, // info already copied
            }
        }

        pub const PreparedRequest = struct {
            js_request: JSValue,
            request_object: *Request,
            ctx: *RequestContext,

            /// This is used by DevServer for deferring calling the JS handler
            /// to until the bundle is actually ready.
            pub fn save(
                prepared: PreparedRequest,
                global: *JSC.JSGlobalObject,
                req: *uws.Request,
                resp: *App.Response,
            ) SavedRequest {
                // By saving a request, all information from `req` must be
                // copied since the provided uws.Request will be re-used for
                // future requests (stack allocated).
                prepared.ctx.toAsync(req, prepared.request_object);

                return .{
                    .js_request = JSC.Strong.create(prepared.js_request, global),
                    .request = prepared.request_object,
                    .ctx = AnyRequestContext.init(prepared.ctx),
                    .response = uws.AnyResponse.init(resp),
                };
            }
        };

        pub fn prepareJsRequestContext(this: *ThisServer, req: *uws.Request, resp: *App.Response, should_deinit_context: ?*bool) ?PreparedRequest {
            JSC.markBinding(@src());
            this.onPendingRequest();
            if (comptime Environment.isDebug) {
                this.vm.eventLoop().debug.enter();
            }
            defer {
                if (comptime Environment.isDebug) {
                    this.vm.eventLoop().debug.exit();
                }
            }
            req.setYield(false);
            resp.timeout(this.config.idleTimeout);

            // Since we do timeouts by default, we should tell the user when
            // this happens - but limit it to only warn once.
            if (shouldAddTimeoutHandlerForWarning(this)) {
                // We need to pass it a pointer, any pointer should do.
                resp.onTimeout(*anyopaque, onTimeoutForIdleWarn, &did_send_idletimeout_warning_once);
            }

            const ctx = this.request_pool_allocator.tryGet() catch bun.outOfMemory();
            ctx.create(this, req, resp, should_deinit_context);
            this.vm.jsc.reportExtraMemory(@sizeOf(RequestContext));
            const body = this.vm.initRequestBodyValue(.{ .Null = {} }) catch unreachable;

            ctx.request_body = body;
            var signal = JSC.WebCore.AbortSignal.new(this.globalThis);
            ctx.signal = signal;
            signal.pendingActivityRef();

            const request_object = Request.new(.{
                .method = ctx.method,
                .request_context = AnyRequestContext.init(ctx),
                .https = ssl_enabled,
                .signal = signal.ref(),
                .body = body.ref(),
            });
            ctx.request_weakref = Request.WeakRef.create(request_object);

            if (comptime debug_mode) {
                ctx.flags.is_web_browser_navigation = brk: {
                    if (req.header("sec-fetch-dest")) |fetch_dest| {
                        if (strings.eqlComptime(fetch_dest, "document")) {
                            break :brk true;
                        }
                    }

                    break :brk false;
                };
            }

            // we need to do this very early unfortunately
            // it seems to work fine for synchronous requests but anything async will take too long to register the handler
            // we do this only for HTTP methods that support request bodies, so not GET, HEAD, OPTIONS, or CONNECT.
            if ((HTTP.Method.which(req.method()) orelse HTTP.Method.OPTIONS).hasRequestBody()) {
                const req_len: usize = brk: {
                    if (req.header("content-length")) |content_length| {
                        break :brk std.fmt.parseInt(usize, content_length, 10) catch 0;
                    }

                    break :brk 0;
                };

                if (req_len > this.config.max_request_body_size) {
                    resp.writeStatus("413 Request Entity Too Large");
                    resp.endWithoutBody(true);
                    this.finalize();
                    return null;
                }

                ctx.request_body_content_len = req_len;
                ctx.flags.is_transfer_encoding = req.header("transfer-encoding") != null;
                if (req_len > 0 or ctx.flags.is_transfer_encoding) {
                    // we defer pre-allocating the body until we receive the first chunk
                    // that way if the client is lying about how big the body is or the client aborts
                    // we don't waste memory
                    ctx.request_body.?.value = .{
                        .Locked = .{
                            .task = ctx,
                            .global = this.globalThis,
                            .onStartBuffering = RequestContext.onStartBufferingCallback,
                            .onStartStreaming = RequestContext.onStartStreamingRequestBodyCallback,
                            .onReadableStreamAvailable = RequestContext.onRequestBodyReadableStreamAvailable,
                        },
                    };
                    ctx.flags.is_waiting_for_request_body = true;

                    resp.onData(*RequestContext, RequestContext.onBufferedBodyChunk, ctx);
                }
            }

            return .{
                .js_request = request_object.toJS(this.globalThis),
                .request_object = request_object,
                .ctx = ctx,
            };
        }

        pub fn onWebSocketUpgrade(
            this: *ThisServer,
            resp: *App.Response,
            req: *uws.Request,
            upgrade_ctx: *uws.uws_socket_context_t,
            _: usize,
        ) void {
            JSC.markBinding(@src());
            if (this.config.onNodeHTTPRequest != .zero) {
                onNodeHTTPRequestWithUpgradeCtx(this, req, resp, upgrade_ctx);
                return;
            }
            this.pending_requests += 1;
            req.setYield(false);
            var ctx = this.request_pool_allocator.tryGet() catch bun.outOfMemory();
            var should_deinit_context = false;
            ctx.create(this, req, resp, &should_deinit_context);
            var body = this.vm.initRequestBodyValue(.{ .Null = {} }) catch unreachable;

            ctx.request_body = body;
            var signal = JSC.WebCore.AbortSignal.new(this.globalThis);
            ctx.signal = signal;

            var request_object = Request.new(.{
                .method = ctx.method,
                .request_context = AnyRequestContext.init(ctx),
                .https = ssl_enabled,
                .signal = signal.ref(),
                .body = body.ref(),
            });
            ctx.upgrade_context = upgrade_ctx;
            ctx.request_weakref = Request.WeakRef.create(request_object);
            // We keep the Request object alive for the duration of the request so that we can remove the pointer to the UWS request object.
            var args = [_]JSC.JSValue{
                request_object.toJS(this.globalThis),
                this.thisObject,
            };
            const request_value = args[0];
            request_value.ensureStillAlive();

            const response_value = this.config.onRequest.call(this.globalThis, this.thisObject, &args) catch |err|
                this.globalThis.takeException(err);
            defer {
                // uWS request will not live longer than this function
                request_object.request_context.detachRequest();
            }
            ctx.onResponse(
                this,
                request_value,
                response_value,
            );

            ctx.defer_deinit_until_callback_completes = null;

            if (should_deinit_context) {
                ctx.deinit();
                return;
            }

            if (ctx.shouldRenderMissing()) {
                ctx.renderMissing();
                return;
            }

            ctx.toAsync(req, request_object);
        }

        fn setRoutes(this: *ThisServer) void {
            const app = this.app.?;
            if (this.config.static_routes.items.len > 0) {
                this.config.applyStaticRoutes(
                    ssl_enabled,
                    AnyServer.from(this),
                    app,
                );
            }

            if (this.config.websocket) |*websocket| {
                websocket.globalObject = this.globalThis;
                websocket.handler.app = app;
                websocket.handler.flags.ssl = ssl_enabled;
                app.ws(
                    "/*",
                    this,
                    0,
                    ServerWebSocket.behavior(ThisServer, ssl_enabled, websocket.toBehavior()),
                );
            }
            if (this.dev_server) |dev| {
                dev.attachRoutes(this) catch bun.outOfMemory();
            } else if (this.config.onNodeHTTPRequest != .zero) {
                app.any("/*", *ThisServer, this, onNodeHTTPRequest);
                NodeHTTP_assignOnCloseFunction(@intFromBool(ssl_enabled), app);
            } else if (this.config.onRequest != .zero) {
                app.any("/*", *ThisServer, this, onRequest);
            }

            if (comptime debug_mode) {
                app.get("/bun:info", *ThisServer, this, onBunInfoRequest);
                if (this.config.inspector) {
                    JSC.markBinding(@src());
                    Bun__addInspector(ssl_enabled, app, this.globalThis);
                }

                app.get("/src:/*", *ThisServer, this, onSrcRequest);
            }
<<<<<<< HEAD
=======

            if (this.dev_server) |dev| {
                dev.attachRoutes(this) catch bun.outOfMemory();
            } else {
                const @"has /*" = brk: {
                    for (this.config.static_routes.items) |route| {
                        if (strings.eqlComptime(route.path, "/*")) {
                            break :brk true;
                        }
                    }

                    break :brk false;
                };

                // "/*" routes are added backwards, so if they have a static route, it will never be matched
                // so we need to check for that first
                if (!@"has /*") {
                    bun.assert(this.config.onRequest != .zero);
                    app.any("/*", *ThisServer, this, onRequest);
                } else if (this.config.onRequest != .zero) {
                    app.post("/*", *ThisServer, this, onRequest);
                    app.put("/*", *ThisServer, this, onRequest);
                    app.patch("/*", *ThisServer, this, onRequest);
                    app.delete("/*", *ThisServer, this, onRequest);
                    app.options("/*", *ThisServer, this, onRequest);
                    app.trace("/*", *ThisServer, this, onRequest);
                    app.connect("/*", *ThisServer, this, onRequest);
                }
            }
>>>>>>> 253faed1
        }

        // TODO: make this return JSError!void, and do not deinitialize on synchronous failure, to allow errdefer in caller scope
        pub fn listen(this: *ThisServer) void {
            httplog("listen", .{});
            var app: *App = undefined;
            const globalThis = this.globalThis;
            if (ssl_enabled) {
                BoringSSL.load();
                const ssl_config = this.config.ssl_config orelse @panic("Assertion failure: ssl_config");
                const ssl_options = ssl_config.asUSockets();

                app = App.create(ssl_options) orelse {
                    if (!globalThis.hasException()) {
                        if (!throwSSLErrorIfNecessary(globalThis)) {
                            globalThis.throw("Failed to create HTTP server", .{}) catch {};
                        }
                    }

                    this.app = null;
                    this.deinit();
                    return;
                };

                this.app = app;

                this.setRoutes();

                // add serverName to the SSL context using default ssl options
                if (ssl_config.server_name) |server_name_ptr| {
                    const server_name: [:0]const u8 = std.mem.span(server_name_ptr);
                    if (server_name.len > 0) {
                        app.addServerNameWithOptions(server_name, ssl_options) catch {
                            if (!globalThis.hasException()) {
                                if (!throwSSLErrorIfNecessary(globalThis)) {
                                    globalThis.throw("Failed to add serverName: {s}", .{server_name}) catch {};
                                }
                            }

                            this.deinit();
                            return;
                        };
                        if (throwSSLErrorIfNecessary(globalThis)) {
                            this.deinit();
                            return;
                        }

                        app.domain(server_name);
                        if (throwSSLErrorIfNecessary(globalThis)) {
                            this.deinit();
                            return;
                        }

                        // Ensure the routes are set for that domain name.
                        this.setRoutes();
                    }
                }

                // apply SNI routes if any
                if (this.config.sni) |*sni| {
                    for (sni.slice()) |*sni_ssl_config| {
                        const sni_servername: [:0]const u8 = std.mem.span(sni_ssl_config.server_name);
                        if (sni_servername.len > 0) {
                            app.addServerNameWithOptions(sni_servername, sni_ssl_config.asUSockets()) catch {
                                if (!globalThis.hasException()) {
                                    if (!throwSSLErrorIfNecessary(globalThis)) {
                                        globalThis.throw("Failed to add serverName: {s}", .{sni_servername}) catch {};
                                    }
                                }

                                this.deinit();
                                return;
                            };

                            app.domain(sni_servername);

                            if (throwSSLErrorIfNecessary(globalThis)) {
                                this.deinit();
                                return;
                            }

                            // Ensure the routes are set for that domain name.
                            this.setRoutes();
                        }
                    }
                }
            } else {
                app = App.create(.{}) orelse {
                    if (!globalThis.hasException()) {
                        globalThis.throw("Failed to create HTTP server", .{}) catch {};
                    }
                    this.deinit();
                    return;
                };
                this.app = app;

                this.setRoutes();
            }

            switch (this.config.address) {
                .tcp => |tcp| {
                    var host: ?[*:0]const u8 = null;
                    var host_buff: [1024:0]u8 = undefined;

                    if (tcp.hostname) |existing| {
                        const hostname = bun.span(existing);

                        if (hostname.len > 2 and hostname[0] == '[') {
                            // remove "[" and "]" from hostname
                            host = std.fmt.bufPrintZ(&host_buff, "{s}", .{hostname[1 .. hostname.len - 1]}) catch unreachable;
                        } else {
                            host = tcp.hostname;
                        }
                    }

                    app.listenWithConfig(*ThisServer, this, onListen, .{
                        .port = tcp.port,
                        .host = host,
                        .options = this.config.getUsocketsOptions(),
                    });
                },

                .unix => |unix| {
                    app.listenOnUnixSocket(
                        *ThisServer,
                        this,
                        onListen,
                        unix,
                        this.config.getUsocketsOptions(),
                    );
                },
            }

            if (globalThis.hasException()) {
                this.deinit();
                return;
            }

            this.ref();

            // Starting up an HTTP server is a good time to GC
            if (this.vm.aggressive_garbage_collection == .aggressive) {
                this.vm.autoGarbageCollect();
            } else {
                this.vm.eventLoop().performGC();
            }
        }
    };
}

pub const SavedRequest = struct {
    js_request: JSC.Strong,
    request: *Request,
    ctx: AnyRequestContext,
    response: uws.AnyResponse,

    pub fn deinit(sr: *SavedRequest) void {
        sr.js_request.deinit();
        sr.ctx.deref();
    }

    pub const Union = union(enum) {
        stack: *uws.Request,
        saved: bun.JSC.API.SavedRequest,
    };
};

pub const ServerAllConnectionsClosedTask = struct {
    globalObject: *JSC.JSGlobalObject,
    promise: JSC.JSPromise.Strong,
    tracker: JSC.AsyncTaskTracker,

    pub usingnamespace bun.New(@This());

    pub fn runFromJSThread(this: *ServerAllConnectionsClosedTask, vm: *JSC.VirtualMachine) void {
        httplog("ServerAllConnectionsClosedTask runFromJSThread", .{});

        const globalObject = this.globalObject;
        const tracker = this.tracker;
        tracker.willDispatch(globalObject);
        defer tracker.didDispatch(globalObject);

        var promise = this.promise;
        defer promise.deinit();
        this.destroy();

        if (!vm.isShuttingDown()) {
            promise.resolve(globalObject, .undefined);
        }
    }
};

pub const HTTPServer = NewServer(JSC.Codegen.JSHTTPServer, false, false);
pub const HTTPSServer = NewServer(JSC.Codegen.JSHTTPSServer, true, false);
pub const DebugHTTPServer = NewServer(JSC.Codegen.JSDebugHTTPServer, false, true);
pub const DebugHTTPSServer = NewServer(JSC.Codegen.JSDebugHTTPSServer, true, true);
pub const AnyServer = packed struct {
    ptr: Ptr,

    const Ptr = bun.TaggedPointerUnion(.{
        HTTPServer,
        HTTPSServer,
        DebugHTTPServer,
        DebugHTTPSServer,
    });

    pub fn plugins(this: AnyServer) ?*ServePlugins {
        return switch (this.ptr.tag()) {
            Ptr.case(HTTPServer) => this.ptr.as(HTTPServer).plugins,
            Ptr.case(HTTPSServer) => this.ptr.as(HTTPSServer).plugins,
            Ptr.case(DebugHTTPServer) => this.ptr.as(DebugHTTPServer).plugins,
            Ptr.case(DebugHTTPSServer) => this.ptr.as(DebugHTTPSServer).plugins,
            else => bun.unreachablePanic("Invalid pointer tag", .{}),
        };
    }

    pub fn getPlugins(this: AnyServer) PluginsResult {
        return switch (this.ptr.tag()) {
            Ptr.case(HTTPServer) => this.ptr.as(HTTPServer).getPlugins(),
            Ptr.case(HTTPSServer) => this.ptr.as(HTTPSServer).getPlugins(),
            Ptr.case(DebugHTTPServer) => this.ptr.as(DebugHTTPServer).getPlugins(),
            Ptr.case(DebugHTTPSServer) => this.ptr.as(DebugHTTPSServer).getPlugins(),
            else => bun.unreachablePanic("Invalid pointer tag", .{}),
        };
    }

    pub fn loadAndResolvePlugins(this: AnyServer, bundle: *HTMLBundleRoute, raw_plugins: []const []const u8, bunfig_path: []const u8) void {
        return switch (this.ptr.tag()) {
            Ptr.case(HTTPServer) => this.ptr.as(HTTPServer).getPluginsAsync(bundle, raw_plugins, bunfig_path),
            Ptr.case(HTTPSServer) => this.ptr.as(HTTPSServer).getPluginsAsync(bundle, raw_plugins, bunfig_path),
            Ptr.case(DebugHTTPServer) => this.ptr.as(DebugHTTPServer).getPluginsAsync(bundle, raw_plugins, bunfig_path),
            Ptr.case(DebugHTTPSServer) => this.ptr.as(DebugHTTPSServer).getPluginsAsync(bundle, raw_plugins, bunfig_path),
            else => bun.unreachablePanic("Invalid pointer tag", .{}),
        };
    }

    pub fn reloadStaticRoutes(this: AnyServer) !bool {
        return switch (this.ptr.tag()) {
            Ptr.case(HTTPServer) => this.ptr.as(HTTPServer).reloadStaticRoutes(),
            Ptr.case(HTTPSServer) => this.ptr.as(HTTPSServer).reloadStaticRoutes(),
            Ptr.case(DebugHTTPServer) => this.ptr.as(DebugHTTPServer).reloadStaticRoutes(),
            Ptr.case(DebugHTTPSServer) => this.ptr.as(DebugHTTPSServer).reloadStaticRoutes(),
            else => bun.unreachablePanic("Invalid pointer tag", .{}),
        };
    }

    pub fn appendStaticRoute(this: AnyServer, path: []const u8, route: AnyStaticRoute) !void {
        return switch (this.ptr.tag()) {
            Ptr.case(HTTPServer) => this.ptr.as(HTTPServer).appendStaticRoute(path, route),
            Ptr.case(HTTPSServer) => this.ptr.as(HTTPSServer).appendStaticRoute(path, route),
            Ptr.case(DebugHTTPServer) => this.ptr.as(DebugHTTPServer).appendStaticRoute(path, route),
            Ptr.case(DebugHTTPSServer) => this.ptr.as(DebugHTTPSServer).appendStaticRoute(path, route),
            else => bun.unreachablePanic("Invalid pointer tag", .{}),
        };
    }

    pub fn globalThis(this: AnyServer) *JSC.JSGlobalObject {
        return switch (this.ptr.tag()) {
            Ptr.case(HTTPServer) => this.ptr.as(HTTPServer).globalThis,
            Ptr.case(HTTPSServer) => this.ptr.as(HTTPSServer).globalThis,
            Ptr.case(DebugHTTPServer) => this.ptr.as(DebugHTTPServer).globalThis,
            Ptr.case(DebugHTTPSServer) => this.ptr.as(DebugHTTPSServer).globalThis,
            else => bun.unreachablePanic("Invalid pointer tag", .{}),
        };
    }

    pub fn config(this: AnyServer) *const ServerConfig {
        return switch (this.ptr.tag()) {
            Ptr.case(HTTPServer) => &this.ptr.as(HTTPServer).config,
            Ptr.case(HTTPSServer) => &this.ptr.as(HTTPSServer).config,
            Ptr.case(DebugHTTPServer) => &this.ptr.as(DebugHTTPServer).config,
            Ptr.case(DebugHTTPSServer) => &this.ptr.as(DebugHTTPSServer).config,
            else => bun.unreachablePanic("Invalid pointer tag", .{}),
        };
    }

    pub fn webSocketHandler(this: AnyServer) ?*WebSocketServer.Handler {
        const server_config: *ServerConfig = switch (this.ptr.tag()) {
            Ptr.case(HTTPServer) => &this.ptr.as(HTTPServer).config,
            Ptr.case(HTTPSServer) => &this.ptr.as(HTTPSServer).config,
            Ptr.case(DebugHTTPServer) => &this.ptr.as(DebugHTTPServer).config,
            Ptr.case(DebugHTTPSServer) => &this.ptr.as(DebugHTTPSServer).config,
            else => bun.unreachablePanic("Invalid pointer tag", .{}),
        };
        if (server_config.websocket == null) return null;
        return &server_config.websocket.?.handler;
    }

    pub fn onRequest(
        this: AnyServer,
        req: *uws.Request,
        resp: *uws.NewApp(false).Response,
    ) void {
        return switch (this.ptr.tag()) {
            Ptr.case(HTTPServer) => this.ptr.as(HTTPServer).onRequest(req, resp),
            Ptr.case(HTTPSServer) => @panic("TODO: https"),
            Ptr.case(DebugHTTPServer) => this.ptr.as(DebugHTTPServer).onRequest(req, resp),
            Ptr.case(DebugHTTPSServer) => @panic("TODO: https"),
            else => bun.unreachablePanic("Invalid pointer tag", .{}),
        };
    }

    pub fn from(server: anytype) AnyServer {
        return .{ .ptr = Ptr.init(server) };
    }

    pub fn onPendingRequest(this: AnyServer) void {
        switch (this.ptr.tag()) {
            Ptr.case(HTTPServer) => this.ptr.as(HTTPServer).onPendingRequest(),
            Ptr.case(HTTPSServer) => this.ptr.as(HTTPSServer).onPendingRequest(),
            Ptr.case(DebugHTTPServer) => this.ptr.as(DebugHTTPServer).onPendingRequest(),
            Ptr.case(DebugHTTPSServer) => this.ptr.as(DebugHTTPSServer).onPendingRequest(),
            else => bun.unreachablePanic("Invalid pointer tag", .{}),
        }
    }

    pub fn onRequestComplete(this: AnyServer) void {
        switch (this.ptr.tag()) {
            Ptr.case(HTTPServer) => this.ptr.as(HTTPServer).onRequestComplete(),
            Ptr.case(HTTPSServer) => this.ptr.as(HTTPSServer).onRequestComplete(),
            Ptr.case(DebugHTTPServer) => this.ptr.as(DebugHTTPServer).onRequestComplete(),
            Ptr.case(DebugHTTPSServer) => this.ptr.as(DebugHTTPSServer).onRequestComplete(),
            else => bun.unreachablePanic("Invalid pointer tag", .{}),
        }
    }

    pub fn onStaticRequestComplete(this: AnyServer) void {
        switch (this.ptr.tag()) {
            Ptr.case(HTTPServer) => this.ptr.as(HTTPServer).onStaticRequestComplete(),
            Ptr.case(HTTPSServer) => this.ptr.as(HTTPSServer).onStaticRequestComplete(),
            Ptr.case(DebugHTTPServer) => this.ptr.as(DebugHTTPServer).onStaticRequestComplete(),
            Ptr.case(DebugHTTPSServer) => this.ptr.as(DebugHTTPSServer).onStaticRequestComplete(),
            else => bun.unreachablePanic("Invalid pointer tag", .{}),
        }
    }

    pub fn publish(this: AnyServer, topic: []const u8, message: []const u8, opcode: uws.Opcode, compress: bool) bool {
        return switch (this.ptr.tag()) {
            Ptr.case(HTTPServer) => this.ptr.as(HTTPServer).app.?.publish(topic, message, opcode, compress),
            Ptr.case(HTTPSServer) => this.ptr.as(HTTPSServer).app.?.publish(topic, message, opcode, compress),
            Ptr.case(DebugHTTPServer) => this.ptr.as(DebugHTTPServer).app.?.publish(topic, message, opcode, compress),
            Ptr.case(DebugHTTPSServer) => this.ptr.as(DebugHTTPSServer).app.?.publish(topic, message, opcode, compress),
            else => bun.unreachablePanic("Invalid pointer tag", .{}),
        };
    }

    // TODO: support TLS
    pub fn onRequestFromSaved(
        this: AnyServer,
        req: SavedRequest.Union,
        resp: *uws.NewApp(false).Response,
        callback: JSC.JSValue,
        comptime extra_arg_count: usize,
        extra_args: [extra_arg_count]JSValue,
    ) void {
        return switch (this.ptr.tag()) {
            Ptr.case(HTTPServer) => this.ptr.as(HTTPServer).onRequestFromSaved(req, resp, callback, extra_arg_count, extra_args),
            Ptr.case(HTTPSServer) => @panic("TODO: https"),
            Ptr.case(DebugHTTPServer) => this.ptr.as(DebugHTTPServer).onRequestFromSaved(req, resp, callback, extra_arg_count, extra_args),
            Ptr.case(DebugHTTPSServer) => @panic("TODO: https"),
            else => bun.unreachablePanic("Invalid pointer tag", .{}),
        };
    }
    pub fn numSubscribers(this: AnyServer, topic: []const u8) u32 {
        return switch (this.ptr.tag()) {
            Ptr.case(HTTPServer) => this.ptr.as(HTTPServer).app.?.numSubscribers(topic),
            Ptr.case(HTTPSServer) => this.ptr.as(HTTPSServer).app.?.numSubscribers(topic),
            Ptr.case(DebugHTTPServer) => this.ptr.as(DebugHTTPServer).app.?.numSubscribers(topic),
            Ptr.case(DebugHTTPSServer) => this.ptr.as(DebugHTTPSServer).app.?.numSubscribers(topic),
            else => bun.unreachablePanic("Invalid pointer tag", .{}),
        };
    }
};
const welcome_page_html_gz = @embedFile("welcome-page.html.gz");

extern fn Bun__addInspector(bool, *anyopaque, *JSC.JSGlobalObject) void;

const assert = bun.assert;

pub export fn Server__setIdleTimeout(server: JSC.JSValue, seconds: JSC.JSValue, globalThis: *JSC.JSGlobalObject) void {
    Server__setIdleTimeout_(server, seconds, globalThis) catch return;
}
pub fn Server__setIdleTimeout_(server: JSC.JSValue, seconds: JSC.JSValue, globalThis: *JSC.JSGlobalObject) bun.JSError!void {
    if (!server.isObject()) {
        return globalThis.throw("Failed to set timeout: The 'this' value is not a Server.", .{});
    }

    if (!seconds.isNumber()) {
        return globalThis.throw("Failed to set timeout: The provided value is not of type 'number'.", .{});
    }
    const value = seconds.to(c_uint);
    if (server.as(HTTPServer)) |this| {
        this.setIdleTimeout(value);
    } else if (server.as(HTTPSServer)) |this| {
        this.setIdleTimeout(value);
    } else if (server.as(DebugHTTPServer)) |this| {
        this.setIdleTimeout(value);
    } else if (server.as(DebugHTTPSServer)) |this| {
        this.setIdleTimeout(value);
    } else {
        return globalThis.throw("Failed to set timeout: The 'this' value is not a Server.", .{});
    }
}

comptime {
    _ = Server__setIdleTimeout;
    _ = NodeHTTPResponse.create;
}

extern fn NodeHTTPServer__onRequest_http(
    any_server: u64,
    globalThis: *JSC.JSGlobalObject,
    this: JSC.JSValue,
    callback: JSC.JSValue,
    request: *uws.Request,
    response: *uws.NewApp(false).Response,
    upgrade_ctx: ?*uws.uws_socket_context_t,
    node_response_ptr: *?*NodeHTTPResponse,
) JSC.JSValue;

extern fn NodeHTTPServer__onRequest_https(
    any_server: u64,
    globalThis: *JSC.JSGlobalObject,
    this: JSC.JSValue,
    callback: JSC.JSValue,
    request: *uws.Request,
    response: *uws.NewApp(true).Response,
    upgrade_ctx: ?*uws.uws_socket_context_t,
    node_response_ptr: *?*NodeHTTPResponse,
) JSC.JSValue;

extern fn NodeHTTP_assignOnCloseFunction(c_int, *anyopaque) void;

fn throwSSLErrorIfNecessary(globalThis: *JSC.JSGlobalObject) bool {
    const err_code = BoringSSL.ERR_get_error();
    if (err_code != 0) {
        defer BoringSSL.ERR_clear_error();
        globalThis.throwValue(JSC.API.Bun.Crypto.createCryptoError(globalThis, err_code)) catch {};
        return true;
    }

    return false;
}<|MERGE_RESOLUTION|>--- conflicted
+++ resolved
@@ -5807,7 +5807,6 @@
     onWritableCallback: JSC.Strong = .{},
     onAbortedCallback: JSC.Strong = .{},
 
-<<<<<<< HEAD
     ref_count: u32 = 1,
     js_ref: JSC.Ref = .{},
     aborted: bool = false,
@@ -5832,7 +5831,7 @@
 
     const log = bun.Output.scoped(.NodeHTTPResponse, false);
     pub usingnamespace JSC.Codegen.JSNodeHTTPResponse;
-    pub usingnamespace bun.NewRefCounted(@This(), deinit);
+    pub usingnamespace bun.NewRefCounted(@This(), deinit, null);
 
     pub const UpgradeCTX = struct {
         context: ?*uws.uws_socket_context_t = null,
@@ -5875,9 +5874,6 @@
             }
         }
     };
-=======
-    pub usingnamespace bun.NewRefCounted(ServePlugins, deinit, null);
->>>>>>> 253faed1
 
     pub const BodyReadState = enum(u8) {
         none = 0,
@@ -6127,18 +6123,12 @@
         return JSC.JSValue.jsNumber(result);
     }
 
-<<<<<<< HEAD
     pub fn getBufferedAmount(this: *const NodeHTTPResponse, _: *JSC.JSGlobalObject) JSC.JSValue {
         if (this.finished) {
             return JSC.JSValue.jsNull();
         }
 
         return JSC.JSValue.jsNumber(this.response.getBufferedAmount());
-=======
-    comptime {
-        @export(&onResolve, .{ .name = "BunServe__onResolvePlugins" });
-        @export(&onReject, .{ .name = "BunServe__onRejectPlugins" });
->>>>>>> 253faed1
     }
 
     pub fn jsRef(this: *NodeHTTPResponse, globalObject: *JSC.JSGlobalObject, _: *JSC.CallFrame) bun.JSError!JSC.JSValue {
@@ -6815,7 +6805,7 @@
     }
 
     comptime {
-        @export(create, .{ .name = "NodeHTTPResponse__createForJS" });
+        @export(&create, .{ .name = "NodeHTTPResponse__createForJS" });
     }
 };
 
@@ -6823,7 +6813,7 @@
     value: Value,
     ref_count: u32 = 1,
 
-    pub usingnamespace bun.NewRefCounted(ServePlugins, deinit);
+    pub usingnamespace bun.NewRefCounted(ServePlugins, deinit, null);
 
     pub const Value = union(enum) {
         pending: struct {
@@ -6981,8 +6971,8 @@
     }
 
     comptime {
-        @export(onResolve, .{ .name = "BunServe__onResolvePlugins" });
-        @export(onReject, .{ .name = "BunServe__onRejectPlugins" });
+        @export(&onResolve, .{ .name = "BunServe__onResolvePlugins" });
+        @export(&onReject, .{ .name = "BunServe__onRejectPlugins" });
     }
 };
 
@@ -8755,8 +8745,6 @@
 
                 app.get("/src:/*", *ThisServer, this, onSrcRequest);
             }
-<<<<<<< HEAD
-=======
 
             if (this.dev_server) |dev| {
                 dev.attachRoutes(this) catch bun.outOfMemory();
@@ -8774,8 +8762,19 @@
                 // "/*" routes are added backwards, so if they have a static route, it will never be matched
                 // so we need to check for that first
                 if (!@"has /*") {
-                    bun.assert(this.config.onRequest != .zero);
-                    app.any("/*", *ThisServer, this, onRequest);
+                    if (this.config.onRequest != .zero) {
+                        app.any("/*", *ThisServer, this, onRequest);
+                    } else if (this.config.onNodeHTTPRequest != .zero) {
+                        app.any("/*", *ThisServer, this, onNodeHTTPRequest);
+                    }
+                } else if (this.config.onNodeHTTPRequest != .zero) {
+                    app.post("/*", *ThisServer, this, onNodeHTTPRequest);
+                    app.put("/*", *ThisServer, this, onNodeHTTPRequest);
+                    app.patch("/*", *ThisServer, this, onNodeHTTPRequest);
+                    app.delete("/*", *ThisServer, this, onNodeHTTPRequest);
+                    app.options("/*", *ThisServer, this, onNodeHTTPRequest);
+                    app.trace("/*", *ThisServer, this, onNodeHTTPRequest);
+                    app.connect("/*", *ThisServer, this, onNodeHTTPRequest);
                 } else if (this.config.onRequest != .zero) {
                     app.post("/*", *ThisServer, this, onRequest);
                     app.put("/*", *ThisServer, this, onRequest);
@@ -8786,7 +8785,6 @@
                     app.connect("/*", *ThisServer, this, onRequest);
                 }
             }
->>>>>>> 253faed1
         }
 
         // TODO: make this return JSError!void, and do not deinitialize on synchronous failure, to allow errdefer in caller scope
