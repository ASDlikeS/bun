--- conflicted
+++ resolved
@@ -152,10 +152,7 @@
         fn: "jsUnref",
         length: 0,
       },
-<<<<<<< HEAD
-=======
-
->>>>>>> 2bbdf4f9
+
       localFamily: {
         getter: "getLocalFamily",
         cache: true,
@@ -196,10 +193,6 @@
       },
       remotePort: {
         getter: "getRemotePort",
-<<<<<<< HEAD
-        cache: true,
-=======
->>>>>>> 2bbdf4f9
       },
 
       reload: {
