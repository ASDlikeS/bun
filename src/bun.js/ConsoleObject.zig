--- conflicted
+++ resolved
@@ -3038,11 +3038,7 @@
                     if (_tag.type == .Symbol) {} else if (_tag.type.isStringLike()) {
                         try type_value.toZigString(&tag_name_str, this.globalThis);
                         is_tag_kind_primitive = true;
-<<<<<<< HEAD
-                    } else if (_tag.type.isObject() or type_value.isCallable(this.globalThis.vm())) {
-=======
-                    } else if (_tag.cell.isObject() or type_value.isCallable()) {
->>>>>>> 3349c995
+                    } else if (_tag.type.isObject() or type_value.isCallable()) {
                         type_value.getNameProperty(this.globalThis, &tag_name_str);
                         if (tag_name_str.len == 0) {
                             tag_name_str = ZigString.init("NoName");
