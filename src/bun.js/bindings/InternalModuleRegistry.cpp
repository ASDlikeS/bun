--- conflicted
+++ resolved
@@ -63,13 +63,7 @@
     ASSERT_INTERNAL_MODULE(result, moduleName);                                             \
     return result;
 
-<<<<<<< HEAD
 #if BUN_DEBUG
-=======
-#if BUN_DEBUG && __has_include("../../src/js/out/DebugPath.h")
-
-#include "../../src/js/out/DebugPath.h"
->>>>>>> 52d47c24
 #define ASSERT_INTERNAL_MODULE(result, moduleName)                                                        \
     if (!result || !result.isCell() || !jsDynamicCast<JSObject*>(result)) {                               \
         printf("Expected \"%s\" to export a JSObject. Bun is going to crash.", moduleName.utf8().data()); \
