#include "root.h"
#include "ZigGlobalObject.h"
#include "helpers.h"
#include "JavaScriptCore/ArgList.h"
#include "JavaScriptCore/JSImmutableButterfly.h"
#include "wtf/text/Base64.h"
#include "JavaScriptCore/BuiltinNames.h"
#include "JavaScriptCore/CallData.h"
#include "JavaScriptCore/CatchScope.h"
#include "JavaScriptCore/ClassInfo.h"
#include "JavaScriptCore/CodeBlock.h"
#include "JavaScriptCore/Completion.h"
#include "JavaScriptCore/DeferredWorkTimer.h"
#include "JavaScriptCore/Error.h"
#include "JavaScriptCore/ErrorInstance.h"
#include "JavaScriptCore/Exception.h"
#include "JavaScriptCore/ExceptionScope.h"
#include "JavaScriptCore/FunctionConstructor.h"
#include "JavaScriptCore/FunctionPrototype.h"
#include "JavaScriptCore/GetterSetter.h"
#include "JavaScriptCore/GlobalObjectMethodTable.h"
#include "JavaScriptCore/Heap.h"
#include "JavaScriptCore/Identifier.h"
#include "JavaScriptCore/InitializeThreading.h"
#include "JavaScriptCore/InternalFieldTuple.h"
#include "JavaScriptCore/InternalFunction.h"
#include "JavaScriptCore/JSArray.h"
#include "JavaScriptCore/JSCast.h"
#include "JavaScriptCore/JSCJSValue.h"
#include "JavaScriptCore/JSGlobalProxyInlines.h"
#include "JavaScriptCore/JSInternalPromise.h"
#include "JavaScriptCore/JSLock.h"
#include "JavaScriptCore/JSMap.h"
#include "JavaScriptCore/JSMicrotask.h"
#include "JavaScriptCore/JSModuleLoader.h"
#include "JavaScriptCore/JSModuleNamespaceObject.h"
#include "JavaScriptCore/JSModuleNamespaceObjectInlines.h"
#include "JavaScriptCore/JSModuleRecord.h"
#include "JavaScriptCore/JSNativeStdFunction.h"
#include "JavaScriptCore/JSObject.h"
#include "JavaScriptCore/JSObjectInlines.h"
#include "JavaScriptCore/JSPromise.h"
#include "JavaScriptCore/JSScriptFetchParameters.h"
#include "JavaScriptCore/JSSourceCode.h"
#include "JavaScriptCore/JSString.h"
#include "JavaScriptCore/JSWeakMap.h"
#include "JavaScriptCore/LazyClassStructure.h"
#include "JavaScriptCore/LazyClassStructureInlines.h"
#include "JavaScriptCore/ObjectConstructor.h"
#include "JavaScriptCore/ScriptExecutable.h"
#include "JavaScriptCore/ScriptFetchParameters.h"
#include "JavaScriptCore/SourceOrigin.h"
#include "JavaScriptCore/StackFrame.h"
#include "JavaScriptCore/StackVisitor.h"
#include "JavaScriptCore/VM.h"
#include "AddEventListenerOptions.h"
#include "AsyncContextFrame.h"
#include "BunClientData.h"
#include "BunObject.h"
#include "BunPlugin.h"
#include "BunProcess.h"
#include "BunWorkerGlobalScope.h"
#include "CallSite.h"
#include "CallSitePrototype.h"
#include "CommonJSModuleRecord.h"
#include "ConsoleObject.h"
#include "DOMWrapperWorld-class.h"
#include "ErrorStackTrace.h"
#include "IDLTypes.h"
#include "ImportMetaObject.h"
#include "JS2Native.h"
#include "JSAbortAlgorithm.h"
#include "JSAbortController.h"
#include "JSAbortSignal.h"
#include "JSBroadcastChannel.h"
#include "JSBuffer.h"
#include "JSBufferList.h"
#include "JSByteLengthQueuingStrategy.h"
#include "JSCloseEvent.h"
#include "JSCountQueuingStrategy.h"
#include "JSCustomEvent.h"
#include "JSDOMConvertBase.h"
#include "JSDOMConvertUnion.h"
#include "JSDOMException.h"
#include "JSDOMFile.h"
#include "JSDOMFormData.h"
#include "JSDOMURL.h"
#include "JSEnvironmentVariableMap.h"
#include "JSErrorEvent.h"
#include "JSEvent.h"
#include "JSEventEmitter.h"
#include "JSEventListener.h"
#include "JSEventTarget.h"
#include "JSFetchHeaders.h"
#include "JSFFIFunction.h"
#include "JSMessageChannel.h"
#include "JSMessageEvent.h"
#include "JSMessagePort.h"
#include "JSNextTickQueue.h"
#include "JSPerformance.h"
#include "JSPerformanceEntry.h"
#include "JSPerformanceMark.h"
#include "JSPerformanceMeasure.h"
#include "JSPerformanceObserver.h"
#include "JSPerformanceObserverEntryList.h"
#include "JSReadableByteStreamController.h"
#include "JSReadableStream.h"
#include "JSReadableStreamBYOBReader.h"
#include "JSReadableStreamBYOBRequest.h"
#include "JSReadableStreamDefaultController.h"
#include "JSReadableStreamDefaultReader.h"
#include "JSSink.h"
#include "JSSocketAddress.h"
#include "JSSQLStatement.h"
#include "JSStringDecoder.h"
#include "JSTextEncoder.h"
#include "JSTextEncoderStream.h"
#include "JSTextDecoderStream.h"
#include "JSTransformStream.h"
#include "JSTransformStreamDefaultController.h"
#include "JSURLSearchParams.h"
#include "JSWebSocket.h"
#include "JSWorker.h"
#include "JSWritableStream.h"
#include "JSWritableStreamDefaultController.h"
#include "JSWritableStreamDefaultWriter.h"
#include "libusockets.h"
#include "ModuleLoader.h"
#include "napi_external.h"
#include "napi_handle_scope.h"
#include "napi_type_tag.h"
#include "napi.h"
#include "NodeHTTP.h"
#include "NodeVM.h"
#include "Performance.h"
#include "ProcessBindingConstants.h"
#include "ProcessBindingTTYWrap.h"
#include "ProcessIdentifier.h"
#include "ReadableStream.h"
#include "SerializedScriptValue.h"
#include "StructuredClone.h"
#include "WebCoreJSBuiltins.h"
#include "webcrypto/JSCryptoKey.h"
#include "webcrypto/JSSubtleCrypto.h"
#include "ZigGeneratedClasses.h"
#include "ZigSourceProvider.h"
#include "UtilInspect.h"
#include "Base64Helpers.h"
#include "wtf/text/OrdinalNumber.h"
#include "ErrorCode.h"
#include "v8/shim/GlobalInternals.h"
#include "EventLoopTask.h"
#include "NodeModuleModule.h"
#include <JavaScriptCore/JSCBytecodeCacheVersion.h>

#if ENABLE(REMOTE_INSPECTOR)
#include "JavaScriptCore/RemoteInspectorServer.h"
#endif

#if !OS(WINDOWS)
#include <dlfcn.h>
#endif

#ifdef __APPLE__
#include <sys/sysctl.h>
#elif defined(__linux__)
// for sysconf
#include <unistd.h>
#endif

using namespace Bun;

BUN_DECLARE_HOST_FUNCTION(Bun__NodeUtil__jsParseArgs);
BUN_DECLARE_HOST_FUNCTION(BUN__HTTP2__getUnpackedSettings);
BUN_DECLARE_HOST_FUNCTION(BUN__HTTP2_getPackedSettings);
BUN_DECLARE_HOST_FUNCTION(BUN__HTTP2_assertSettings);

using JSGlobalObject = JSC::JSGlobalObject;
using Exception = JSC::Exception;
using JSValue = JSC::JSValue;
using JSString = JSC::JSString;
using JSModuleLoader = JSC::JSModuleLoader;
using JSModuleRecord = JSC::JSModuleRecord;
using Identifier = JSC::Identifier;
using SourceOrigin = JSC::SourceOrigin;
using JSObject = JSC::JSObject;
using JSNonFinalObject = JSC::JSNonFinalObject;
namespace JSCastingHelpers = JSC::JSCastingHelpers;

constexpr size_t DEFAULT_ERROR_STACK_TRACE_LIMIT = 10;

// #include <iostream>
static bool has_loaded_jsc = false;

Structure* createMemoryFootprintStructure(JSC::VM& vm, JSC::JSGlobalObject* globalObject);

extern "C" WebCore::Worker* WebWorker__getParentWorker(void*);

#ifndef BUN_WEBKIT_VERSION
#ifndef ASSERT_ENABLED
#warning "BUN_WEBKIT_VERSION is not defined. WebKit's cmakeconfig.h is supposed to define that. If you're building a release build locally, ignore this warning. If you're seeing this warning in CI, please file an issue."
#endif

#define WEBKIT_BYTECODE_CACHE_HASH_KEY __TIMESTAMP__
#else
#define WEBKIT_BYTECODE_CACHE_HASH_KEY BUN_WEBKIT_VERSION
#endif
static consteval unsigned getWebKitBytecodeCacheVersion()
{
    return WTF::SuperFastHash::computeHash(WEBKIT_BYTECODE_CACHE_HASH_KEY);
}
#undef WEBKIT_BYTECODE_CACHE_HASH_KEY

extern "C" unsigned getJSCBytecodeCacheVersion()
{
    return getWebKitBytecodeCacheVersion();
}

extern "C" void JSCInitialize(const char* envp[], size_t envc, void (*onCrash)(const char* ptr, size_t length), bool evalMode)
{
    // NOLINTBEGIN
    if (has_loaded_jsc)
        return;
    has_loaded_jsc = true;
    JSC::Config::enableRestrictedOptions();

    std::set_terminate([]() { Zig__GlobalObject__onCrash(); });
    WTF::initializeMainThread();
    JSC::initialize();
    {

        JSC::Options::AllowUnfinalizedAccessScope scope;

        JSC::Options::useConcurrentJIT() = true;
        // JSC::Options::useSigillCrashAnalyzer() = true;
        JSC::Options::useWasm() = true;
        JSC::Options::useSourceProviderCache() = true;
        // JSC::Options::useUnlinkedCodeBlockJettisoning() = false;
        JSC::Options::exposeInternalModuleLoader() = true;
        JSC::Options::useSharedArrayBuffer() = true;
        JSC::Options::useJIT() = true;
        JSC::Options::useBBQJIT() = true;
        JSC::Options::useUint8ArrayBase64Methods() = true;
        JSC::Options::useJITCage() = false;
        JSC::Options::useShadowRealm() = true;
        JSC::Options::useV8DateParser() = true;
        JSC::Options::evalMode() = evalMode;
        JSC::Options::usePromiseTryMethod() = true;
        JSC::Options::useRegExpEscape() = true;
        JSC::Options::useIteratorHelpers() = true;
        JSC::dangerouslyOverrideJSCBytecodeCacheVersion(getWebKitBytecodeCacheVersion());

#ifdef BUN_DEBUG
        JSC::Options::showPrivateScriptsInStackTraces() = true;
#endif

        if (LIKELY(envc > 0)) {
            while (envc--) {
                const char* env = (const char*)envp[envc];
                // need to check for \0 so we might as well make this single pass
                // strlen would check the end of the string
                if (LIKELY(!(env[0] == 'B' && env[1] == 'U' && env[2] == 'N' && env[3] == '_' && env[4] == 'J' && env[5] == 'S' && env[6] == 'C' && env[7] == '_'))) {
                    continue;
                }

                if (UNLIKELY(!JSC::Options::setOption(env + 8))) {
                    onCrash(env, strlen(env));
                }
            }
        }
        JSC::Options::assertOptionsAreCoherent();
    }

    // NOLINTEND
}

extern "C" void* Bun__getVM();

extern "C" void Bun__setDefaultGlobalObject(Zig::GlobalObject* globalObject);

static JSValue formatStackTraceToJSValue(JSC::VM& vm, Zig::GlobalObject* globalObject, JSC::JSGlobalObject* lexicalGlobalObject, JSC::JSObject* errorObject, JSC::JSArray* callSites)
{
    auto scope = DECLARE_THROW_SCOPE(vm);

    // default formatting
    size_t framesCount = callSites->length();

    WTF::StringBuilder sb;

    if (JSC::JSValue errorMessage = errorObject->getIfPropertyExists(lexicalGlobalObject, vm.propertyNames->message)) {
        RETURN_IF_EXCEPTION(scope, {});
        auto* str = errorMessage.toString(lexicalGlobalObject);
        RETURN_IF_EXCEPTION(scope, {});
        if (str->length() > 0) {
            auto value = str->value(lexicalGlobalObject);
            RETURN_IF_EXCEPTION(scope, {});
            sb.append("Error: "_s);
            sb.append(value.data);
        } else {
            sb.append("Error"_s);
        }
    } else {
        sb.append("Error"_s);
    }

    for (size_t i = 0; i < framesCount; i++) {
        sb.append("\n    at "_s);

        JSC::JSValue callSiteValue = callSites->getIndex(lexicalGlobalObject, i);
        RETURN_IF_EXCEPTION(scope, {});

        if (CallSite* callSite = JSC::jsDynamicCast<CallSite*>(callSiteValue)) {
            callSite->formatAsString(vm, lexicalGlobalObject, sb);
            RETURN_IF_EXCEPTION(scope, {});
        } else {
            // This matches Node.js / V8's behavior
            // It can become "at [object Object]" if the object is not a CallSite
            auto* str = callSiteValue.toString(lexicalGlobalObject);
            RETURN_IF_EXCEPTION(scope, {});
            auto value = str->value(lexicalGlobalObject);
            RETURN_IF_EXCEPTION(scope, {});
            sb.append(value.data);
        }
    }

    return jsString(vm, sb.toString());
}

static JSValue formatStackTraceToJSValue(JSC::VM& vm, Zig::GlobalObject* globalObject, JSC::JSGlobalObject* lexicalGlobalObject, JSC::JSObject* errorObject, JSC::JSArray* callSites, JSValue prepareStackTrace)
{
    auto scope = DECLARE_THROW_SCOPE(vm);
    auto stackStringValue = formatStackTraceToJSValue(vm, globalObject, lexicalGlobalObject, errorObject, callSites);
    RETURN_IF_EXCEPTION(scope, {});

    if (prepareStackTrace && prepareStackTrace.isObject()) {
        JSC::CallData prepareStackTraceCallData = JSC::getCallData(prepareStackTrace);

        if (prepareStackTraceCallData.type != JSC::CallData::Type::None) {
            // In Node, if you console.log(error.stack) inside Error.prepareStackTrace
            // it will display the stack as a formatted string, so we have to do the same.
            errorObject->putDirect(vm, vm.propertyNames->stack, stackStringValue, 0);

            JSC::MarkedArgumentBuffer arguments;
            arguments.append(errorObject);
            arguments.append(callSites);

            JSC::JSValue result = profiledCall(
                lexicalGlobalObject,
                JSC::ProfilingReason::Other,
                prepareStackTrace,
                prepareStackTraceCallData,
                lexicalGlobalObject->m_errorStructure.constructor(globalObject),
                arguments);

            RETURN_IF_EXCEPTION(scope, stackStringValue);

            if (result.isUndefinedOrNull()) {
                result = jsUndefined();
            }

            return result;
        }
    }

    return stackStringValue;
}

static JSValue formatStackTraceToJSValueWithoutPrepareStackTrace(JSC::VM& vm, Zig::GlobalObject* globalObject, JSC::JSGlobalObject* lexicalGlobalObject, JSC::JSObject* errorObject, JSC::JSArray* callSites)
{
    JSValue prepareStackTrace = {};
    if (lexicalGlobalObject->inherits<Zig::GlobalObject>()) {
        if (auto prepare = globalObject->m_errorConstructorPrepareStackTraceValue.get()) {
            prepareStackTrace = prepare;
        }
    } else {
        auto scope = DECLARE_CATCH_SCOPE(vm);

        auto* errorConstructor = lexicalGlobalObject->m_errorStructure.constructor(globalObject);
        prepareStackTrace = errorConstructor->getIfPropertyExists(lexicalGlobalObject, JSC::Identifier::fromString(vm, "prepareStackTrace"_s));
        if (scope.exception()) {
            scope.clearException();
        }
    }

    return formatStackTraceToJSValue(vm, globalObject, lexicalGlobalObject, errorObject, callSites, prepareStackTrace);
}

WTF::String Bun::formatStackTrace(
    JSC::VM& vm,
    Zig::GlobalObject* globalObject,
    JSC::JSGlobalObject* lexicalGlobalObject,
    const WTF::String& name,
    const WTF::String& message,
    OrdinalNumber& line,
    OrdinalNumber& column,
    WTF::String& sourceURL,
    Vector<JSC::StackFrame>& stackTrace,
    JSC::JSObject* errorInstance)
{
    WTF::StringBuilder sb;

    if (!name.isEmpty()) {
        sb.append(name);
        if (!message.isEmpty()) {
            sb.append(": "_s);
            sb.append(message);
        }
    } else if (!message.isEmpty()) {
        sb.append(message);
    }

    // FIXME: why can size == 6 and capacity == 0?
    // https://discord.com/channels/876711213126520882/1174901590457585765/1174907969419350036
    size_t framesCount = stackTrace.size();

    bool hasSet = false;

    if (errorInstance) {
        if (JSC::ErrorInstance* err = jsDynamicCast<JSC::ErrorInstance*>(errorInstance)) {
            if (err->errorType() == ErrorType::SyntaxError && (stackTrace.isEmpty() || stackTrace.at(0).sourceURL(vm) != err->sourceURL())) {
                // There appears to be an off-by-one error.
                // The following reproduces the issue:
                // /* empty comment */
                // "".test(/[a-0]/);
                auto originalLine = WTF::OrdinalNumber::fromOneBasedInt(err->line());

                ZigStackFrame remappedFrame = {};
                memset(&remappedFrame, 0, sizeof(ZigStackFrame));

                remappedFrame.position.line_zero_based = originalLine.zeroBasedInt();
                remappedFrame.position.column_zero_based = 0;

                String sourceURLForFrame = err->sourceURL();

                // If it's not a Zig::GlobalObject, don't bother source-mapping it.
                if (globalObject && !sourceURLForFrame.isEmpty()) {
                    // https://github.com/oven-sh/bun/issues/3595
                    if (!sourceURLForFrame.isEmpty()) {
                        remappedFrame.source_url = Bun::toStringRef(sourceURLForFrame);

                        // This ensures the lifetime of the sourceURL is accounted for correctly
                        Bun__remapStackFramePositions(globalObject, &remappedFrame, 1);

                        sourceURLForFrame = remappedFrame.source_url.toWTFString();
                    }
                }

                // there is always a newline before each stack frame line, ensuring that the name + message
                // exist on the first line, even if both are empty
                sb.append("\n"_s);

                sb.append("    at <parse> ("_s);

                sb.append(remappedFrame.source_url.toWTFString());

                if (remappedFrame.remapped) {
                    errorInstance->putDirect(vm, builtinNames(vm).originalLinePublicName(), jsNumber(originalLine.oneBasedInt()), 0);
                    hasSet = true;
                    line = remappedFrame.position.line();
                }

                if (remappedFrame.remapped) {
                    sb.append(":"_s);
                    sb.append(remappedFrame.position.line().oneBasedInt());
                } else {
                    sb.append(":"_s);
                    sb.append(originalLine.oneBasedInt());
                }

                sb.append(")"_s);
            }
        }
    }

    if (framesCount == 0) {
        ASSERT(stackTrace.isEmpty());
        return sb.toString();
    }

    sb.append("\n"_s);

    for (size_t i = 0; i < framesCount; i++) {
        StackFrame& frame = stackTrace.at(i);
        WTF::String functionName;
        bool isBuiltinFunction = false;

        sb.append("    at "_s);

        if (auto codeblock = frame.codeBlock()) {

            if (codeblock->isConstructor()) {
                sb.append("new "_s);
            }

            // We cannot run this in FinalizeUnconditionally, as we cannot call getters there
            // We check the errorInstance to see if we are allowed to access this memory.
            if (errorInstance) {
                switch (codeblock->codeType()) {
                case JSC::CodeType::FunctionCode:
                case JSC::CodeType::EvalCode: {
                    if (auto* callee = frame.callee()) {
                        if (auto* object = callee->getObject()) {
                            JSValue functionNameValue = object->getDirect(vm, vm.propertyNames->name);
                            if (functionNameValue && functionNameValue.isString()) {
                                functionName = functionNameValue.toWTFString(lexicalGlobalObject);
                            }

                            if (functionName.isEmpty()) {
                                auto catchScope = DECLARE_CATCH_SCOPE(vm);
                                functionName = JSC::getCalculatedDisplayName(vm, object);
                                if (catchScope.exception()) {
                                    catchScope.clearException();
                                }
                            }

                            if (auto* unlinkedCodeBlock = codeblock->unlinkedCodeBlock()) {
                                if (unlinkedCodeBlock->isBuiltinFunction()) {
                                    isBuiltinFunction = true;
                                }
                            }
                        }
                    }
                    break;
                }
                default: {
                    break;
                }
                }
            }
        }

        if (functionName.isEmpty()) {
            functionName = frame.functionName(vm);
        }

        if (functionName.isEmpty()) {
            sb.append("<anonymous>"_s);
        } else {
            sb.append(functionName);
        }

        if (frame.hasLineAndColumnInfo()) {
            ZigStackFrame remappedFrame = {};
            LineColumn lineColumn = frame.computeLineAndColumn();
            OrdinalNumber originalLine = OrdinalNumber::fromOneBasedInt(lineColumn.line);
            OrdinalNumber originalColumn = OrdinalNumber::fromOneBasedInt(lineColumn.column);

            remappedFrame.position.line_zero_based = originalLine.zeroBasedInt();
            remappedFrame.position.column_zero_based = originalColumn.zeroBasedInt();

            String sourceURLForFrame = frame.sourceURL(vm);

            // Sometimes, the sourceURL is empty.
            // For example, pages in Next.js.
            if (sourceURLForFrame.isEmpty()) {
                // hasLineAndColumnInfo() checks codeBlock(), so this is safe to access here.
                const auto& source = frame.codeBlock()->source();

                // source.isNull() is true when the SourceProvider is a null pointer.
                if (!source.isNull()) {
                    auto* provider = source.provider();
                    // I'm not 100% sure we should show sourceURLDirective here.
                    if (!provider->sourceURLDirective().isEmpty()) {
                        sourceURLForFrame = provider->sourceURLDirective();
                    } else if (!provider->sourceURL().isEmpty()) {
                        sourceURLForFrame = provider->sourceURL();
                    } else {
                        const auto& origin = provider->sourceOrigin();
                        if (!origin.isNull()) {
                            sourceURLForFrame = origin.string();
                        }
                    }
                }
            }

            bool isDefinitelyNotRunninginNodeVMGlobalObject = (globalObject == lexicalGlobalObject && globalObject);

            bool isDefaultGlobalObjectInAFinalizer = (globalObject && !lexicalGlobalObject && !errorInstance);
            if (isDefinitelyNotRunninginNodeVMGlobalObject || isDefaultGlobalObjectInAFinalizer) {
                // https://github.com/oven-sh/bun/issues/3595
                if (!sourceURLForFrame.isEmpty()) {
                    remappedFrame.source_url = Bun::toStringRef(sourceURLForFrame);

                    // This ensures the lifetime of the sourceURL is accounted for correctly
                    Bun__remapStackFramePositions(globalObject, &remappedFrame, 1);

                    sourceURLForFrame = remappedFrame.source_url.toWTFString();
                }
            }

            if (!hasSet) {
                hasSet = true;
                line = remappedFrame.position.line();
                column = remappedFrame.position.column();
                sourceURL = frame.sourceURL(vm);

                if (remappedFrame.remapped) {
                    if (errorInstance) {
                        errorInstance->putDirect(vm, builtinNames(vm).originalLinePublicName(), jsNumber(originalLine.oneBasedInt()), 0);
                        errorInstance->putDirect(vm, builtinNames(vm).originalColumnPublicName(), jsNumber(originalColumn.oneBasedInt()), 0);
                    }
                }
            }

            sb.append(" ("_s);
            if (sourceURLForFrame.isEmpty()) {
                if (isBuiltinFunction) {
                    sb.append("native"_s);
                } else {
                    sb.append("unknown"_s);
                }
            } else {
                sb.append(sourceURLForFrame);
            }
            sb.append(":"_s);
            sb.append(remappedFrame.position.line().oneBasedInt());
            sb.append(":"_s);
            sb.append(remappedFrame.position.column().oneBasedInt());
            sb.append(")"_s);
        } else {
            sb.append(" (native)"_s);
        }

        if (i != framesCount - 1) {
            sb.append("\n"_s);
        }
    }

    return sb.toString();
}

// error.stack calls this function
static String computeErrorInfoWithoutPrepareStackTrace(
    JSC::VM& vm,
    Zig::GlobalObject* globalObject,
    JSC::JSGlobalObject* lexicalGlobalObject,
    Vector<StackFrame>& stackTrace,
    OrdinalNumber& line,
    OrdinalNumber& column,
    String& sourceURL,
    JSObject* errorInstance)
{

    WTF::String name = "Error"_s;
    WTF::String message;

    if (errorInstance) {
        // Note that we are not allowed to allocate memory in here. It's called inside a finalizer.
        if (auto* instance = jsDynamicCast<ErrorInstance*>(errorInstance)) {
            if (!lexicalGlobalObject) {
                lexicalGlobalObject = errorInstance->globalObject();
            }
            name = instance->sanitizedNameString(lexicalGlobalObject);
            message = instance->sanitizedMessageString(lexicalGlobalObject);
        }
    }

    if (UNLIKELY(!globalObject)) {
        globalObject = defaultGlobalObject();
    }

    return Bun::formatStackTrace(vm, globalObject, lexicalGlobalObject, name, message, line, column, sourceURL, stackTrace, errorInstance);
}

static JSValue computeErrorInfoWithPrepareStackTrace(JSC::VM& vm, Zig::GlobalObject* globalObject, JSC::JSGlobalObject* lexicalGlobalObject, Vector<StackFrame>& stackFrames, OrdinalNumber& line, OrdinalNumber& column, String& sourceURL, JSObject* errorObject, JSObject* prepareStackTrace)
{
    auto scope = DECLARE_THROW_SCOPE(vm);

    JSCStackTrace stackTrace = JSCStackTrace::fromExisting(vm, stackFrames);

    // Note: we cannot use tryCreateUninitializedRestricted here because we cannot allocate memory inside initializeIndex()
    MarkedArgumentBuffer callSites;

    // Create the call sites (one per frame)
    GlobalObject::createCallSitesFromFrames(globalObject, lexicalGlobalObject, stackTrace, callSites);

    // We need to sourcemap it if it's a GlobalObject.
    if (globalObject == lexicalGlobalObject) {
        size_t framesCount = stackTrace.size();
        ZigStackFrame remappedFrames[64];
        framesCount = framesCount > 64 ? 64 : framesCount;
        for (int i = 0; i < framesCount; i++) {
            remappedFrames[i] = {};
            remappedFrames[i].source_url = Bun::toStringRef(lexicalGlobalObject, stackTrace.at(i).sourceURL());
            if (JSCStackFrame::SourcePositions* sourcePositions = stackTrace.at(i).getSourcePositions()) {
                remappedFrames[i].position.line_zero_based = sourcePositions->line.zeroBasedInt();
                remappedFrames[i].position.column_zero_based = sourcePositions->column.zeroBasedInt();
            } else {
                remappedFrames[i].position.line_zero_based = -1;
                remappedFrames[i].position.column_zero_based = -1;
            }
        }

        Bun__remapStackFramePositions(globalObject, remappedFrames, framesCount);

        for (size_t i = 0; i < framesCount; i++) {
            JSC::JSValue callSiteValue = callSites.at(i);
            if (remappedFrames[i].remapped) {
                CallSite* callSite = JSC::jsCast<CallSite*>(callSiteValue);
                callSite->setColumnNumber(remappedFrames[i].position.column());
                callSite->setLineNumber(remappedFrames[i].position.line());
            }
        }
    }

    JSArray* callSitesArray = JSC::constructArray(globalObject, globalObject->arrayStructureForIndexingTypeDuringAllocation(JSC::ArrayWithContiguous), callSites);

    return formatStackTraceToJSValue(vm, globalObject, lexicalGlobalObject, errorObject, callSitesArray, prepareStackTrace);
}

static String computeErrorInfoToString(JSC::VM& vm, Vector<StackFrame>& stackTrace, OrdinalNumber& line, OrdinalNumber& column, String& sourceURL)
{

    Zig::GlobalObject* globalObject = nullptr;
    JSC::JSGlobalObject* lexicalGlobalObject = nullptr;

    return computeErrorInfoWithoutPrepareStackTrace(vm, globalObject, lexicalGlobalObject, stackTrace, line, column, sourceURL, nullptr);
}

static JSValue computeErrorInfoToJSValueWithoutSkipping(JSC::VM& vm, Vector<StackFrame>& stackTrace, OrdinalNumber& line, OrdinalNumber& column, String& sourceURL, JSObject* errorInstance)
{
    Zig::GlobalObject* globalObject = nullptr;
    JSC::JSGlobalObject* lexicalGlobalObject = nullptr;

    lexicalGlobalObject = errorInstance->globalObject();
    globalObject = jsDynamicCast<Zig::GlobalObject*>(lexicalGlobalObject);

    // Error.prepareStackTrace - https://v8.dev/docs/stack-trace-api#customizing-stack-traces
    if (!globalObject) {
        // node:vm will use a different JSGlobalObject
        globalObject = defaultGlobalObject();
        if (!globalObject->isInsideErrorPrepareStackTraceCallback) {
            auto* errorConstructor = lexicalGlobalObject->m_errorStructure.constructor(lexicalGlobalObject);
            if (JSValue prepareStackTrace = errorConstructor->getIfPropertyExists(lexicalGlobalObject, Identifier::fromString(vm, "prepareStackTrace"_s))) {
                if (prepareStackTrace.isCell() && prepareStackTrace.isObject() && prepareStackTrace.isCallable()) {
                    globalObject->isInsideErrorPrepareStackTraceCallback = true;
                    auto result = computeErrorInfoWithPrepareStackTrace(vm, globalObject, lexicalGlobalObject, stackTrace, line, column, sourceURL, errorInstance, prepareStackTrace.getObject());
                    globalObject->isInsideErrorPrepareStackTraceCallback = false;
                    return result;
                }
            }
        }
    } else if (!globalObject->isInsideErrorPrepareStackTraceCallback) {
        if (JSValue prepareStackTrace = globalObject->m_errorConstructorPrepareStackTraceValue.get()) {
            if (prepareStackTrace) {
                if (prepareStackTrace.isCallable()) {
                    globalObject->isInsideErrorPrepareStackTraceCallback = true;
                    auto result = computeErrorInfoWithPrepareStackTrace(vm, globalObject, lexicalGlobalObject, stackTrace, line, column, sourceURL, errorInstance, prepareStackTrace.getObject());
                    globalObject->isInsideErrorPrepareStackTraceCallback = false;
                    return result;
                }
            }
        }
    }

    String result = computeErrorInfoWithoutPrepareStackTrace(vm, globalObject, lexicalGlobalObject, stackTrace, line, column, sourceURL, errorInstance);
    return jsString(vm, result);
}

static JSValue computeErrorInfoToJSValue(JSC::VM& vm, Vector<StackFrame>& stackTrace, OrdinalNumber& line, OrdinalNumber& column, String& sourceURL, JSObject* errorInstance)
{
    return computeErrorInfoToJSValueWithoutSkipping(vm, stackTrace, line, column, sourceURL, errorInstance);
}

// TODO: @paperdave: remove this wrapper and make the WTF::Function from JavaScriptCore expect OrdinalNumber instead of unsigned.
static String computeErrorInfoWrapperToString(JSC::VM& vm, Vector<StackFrame>& stackTrace, unsigned int& line_in, unsigned int& column_in, String& sourceURL)
{
    OrdinalNumber line = OrdinalNumber::fromOneBasedInt(line_in);
    OrdinalNumber column = OrdinalNumber::fromOneBasedInt(column_in);

    WTF::String result = computeErrorInfoToString(vm, stackTrace, line, column, sourceURL);

    line_in = line.oneBasedInt();
    column_in = column.oneBasedInt();

    return result;
}

static JSValue computeErrorInfoWrapperToJSValue(JSC::VM& vm, Vector<StackFrame>& stackTrace, unsigned int& line_in, unsigned int& column_in, String& sourceURL, JSObject* errorInstance)
{
    OrdinalNumber line = OrdinalNumber::fromOneBasedInt(line_in);
    OrdinalNumber column = OrdinalNumber::fromOneBasedInt(column_in);

    JSValue result = computeErrorInfoToJSValue(vm, stackTrace, line, column, sourceURL, errorInstance);

    line_in = line.oneBasedInt();
    column_in = column.oneBasedInt();

    return result;
}

static void checkIfNextTickWasCalledDuringMicrotask(JSC::VM& vm)
{
    auto* globalObject = defaultGlobalObject();
    if (auto nextTickQueueValue = globalObject->m_nextTickQueue.get()) {
        auto* queue = jsCast<Bun::JSNextTickQueue*>(nextTickQueueValue);
        globalObject->resetOnEachMicrotaskTick();
        queue->drain(vm, globalObject);
    }
}

static void cleanupAsyncHooksData(JSC::VM& vm)
{
    auto* globalObject = defaultGlobalObject();
    globalObject->m_asyncContextData.get()->putInternalField(vm, 0, jsUndefined());
    globalObject->asyncHooksNeedsCleanup = false;
    if (!globalObject->m_nextTickQueue) {
        vm.setOnEachMicrotaskTick(&checkIfNextTickWasCalledDuringMicrotask);
        checkIfNextTickWasCalledDuringMicrotask(vm);
    } else {
        vm.setOnEachMicrotaskTick(nullptr);
    }
}

void Zig::GlobalObject::resetOnEachMicrotaskTick()
{
    JSC::VM& vm = this->vm();
    if (this->asyncHooksNeedsCleanup) {
        vm.setOnEachMicrotaskTick(&cleanupAsyncHooksData);
    } else {
        if (this->m_nextTickQueue) {
            vm.setOnEachMicrotaskTick(nullptr);
        } else {
            vm.setOnEachMicrotaskTick(&checkIfNextTickWasCalledDuringMicrotask);
        }
    }
}

extern "C" JSC__JSGlobalObject* Zig__GlobalObject__create(void* console_client, int32_t executionContextId, bool miniMode, bool evalMode, void* worker_ptr)
{
    auto heapSize = miniMode ? JSC::HeapType::Small : JSC::HeapType::Large;
    JSC::VM& vm = JSC::VM::create(heapSize).leakRef();
    // This must happen before JSVMClientData::create
    vm.heap.acquireAccess();
    JSC::JSLockHolder locker(vm);

    WebCore::JSVMClientData::create(&vm, Bun__getVM());

    const auto createGlobalObject = [&]() -> Zig::GlobalObject* {
        if (UNLIKELY(executionContextId > -1)) {
            auto* structure = Zig::GlobalObject::createStructure(vm);
            if (UNLIKELY(!structure)) {
                return nullptr;
            }
            return Zig::GlobalObject::create(
                vm,
                structure,
                static_cast<ScriptExecutionContextIdentifier>(executionContextId));
        } else if (evalMode) {
            auto* structure = Zig::EvalGlobalObject::createStructure(vm);
            if (UNLIKELY(!structure)) {
                return nullptr;
            }
            return Zig::EvalGlobalObject::create(
                vm,
                structure,
                &Zig::EvalGlobalObject::s_globalObjectMethodTable);

        } else {
            auto* structure = Zig::GlobalObject::createStructure(vm);
            if (UNLIKELY(!structure)) {
                return nullptr;
            }
            return Zig::GlobalObject::create(
                vm,
                structure);
        }
    };

    auto* globalObject = createGlobalObject();
    if (UNLIKELY(!globalObject)) {
        BUN_PANIC("Failed to allocate JavaScript global object. Did your computer run out of memory?");
    }

    globalObject->setConsole(console_client);
    globalObject->isThreadLocalDefaultGlobalObject = true;
    globalObject->setStackTraceLimit(DEFAULT_ERROR_STACK_TRACE_LIMIT); // Node.js defaults to 10
    Bun__setDefaultGlobalObject(globalObject);
    JSC::gcProtect(globalObject);

    vm.setOnComputeErrorInfo(computeErrorInfoWrapperToString);
    vm.setOnComputeErrorInfoJSValue(computeErrorInfoWrapperToJSValue);
    vm.setOnEachMicrotaskTick([](JSC::VM& vm) -> void {
        auto* globalObject = defaultGlobalObject();
        if (auto nextTickQueue = globalObject->m_nextTickQueue.get()) {
            globalObject->resetOnEachMicrotaskTick();
            Bun::JSNextTickQueue* queue = jsCast<Bun::JSNextTickQueue*>(nextTickQueue);
            queue->drain(vm, globalObject);
            return;
        }
    });

    if (executionContextId > -1) {
        const auto initializeWorker = [&](WebCore::Worker& worker) -> void {
            auto& options = worker.options();

            if (options.bun.env) {
                auto map = WTFMove(options.bun.env);
                auto size = map->size();

                // In theory, a GC could happen before we finish putting all the properties on the object.
                // So we use a MarkedArgumentBuffer to ensure that the strings are not collected and we immediately put them on the object.
                MarkedArgumentBuffer strings;
                strings.ensureCapacity(map->size());
                for (const auto& value : map->values()) {
                    strings.append(jsString(vm, value));
                }

                auto env = JSC::constructEmptyObject(globalObject, globalObject->objectPrototype(), size >= JSFinalObject::maxInlineCapacity ? JSFinalObject::maxInlineCapacity : size);
                size_t i = 0;
                for (auto k : *map) {
                    // They can have environment variables with numbers as keys.
                    // So we must use putDirectMayBeIndex to handle that.
                    env->putDirectMayBeIndex(globalObject, JSC::Identifier::fromString(vm, WTFMove(k.key)), strings.at(i++));
                }
                map->clear();
                globalObject->m_processEnvObject.set(vm, globalObject, env);
            }

            // ensure remote termination works.
            vm.ensureTerminationException();
            vm.forbidExecutionOnTermination();
        };

        if (auto* worker = static_cast<WebCore::Worker*>(worker_ptr)) {
            initializeWorker(*worker);
        }
    }

    return globalObject;
}

JSC_DEFINE_HOST_FUNCTION(functionFulfillModuleSync,
    (JSC::JSGlobalObject * lexicalGlobalObject, JSC::CallFrame* callFrame))
{
    Zig::GlobalObject* globalObject = jsCast<Zig::GlobalObject*>(lexicalGlobalObject);

    auto& vm = globalObject->vm();
    auto scope = DECLARE_THROW_SCOPE(vm);
    JSC::JSValue key = callFrame->argument(0);

    auto moduleKey = key.toWTFString(globalObject);
    RETURN_IF_EXCEPTION(scope, {});

    if (moduleKey.endsWith(".node"_s)) {
        throwException(globalObject, scope, createTypeError(globalObject, "To load Node-API modules, use require() or process.dlopen instead of importSync."_s));
        return {};
    }

    auto specifier = Bun::toString(moduleKey);
    ErrorableResolvedSource res;
    res.success = false;
    res.result.err.code = 0;
    res.result.err.ptr = nullptr;

    JSValue result = Bun::fetchESMSourceCodeSync(
        globalObject,
        key,
        &res,
        &specifier,
        &specifier,
        nullptr);

    if (scope.exception() || !result) {
        RELEASE_AND_RETURN(scope, JSValue::encode(JSC::jsUndefined()));
    }

    globalObject->moduleLoader()->provideFetch(globalObject, key, jsCast<JSC::JSSourceCode*>(result)->sourceCode());
    RELEASE_AND_RETURN(scope, JSValue::encode(JSC::jsUndefined()));
}

extern "C" void* Zig__GlobalObject__getModuleRegistryMap(JSC__JSGlobalObject* arg0)
{
    if (JSC::JSObject* loader = JSC::jsDynamicCast<JSC::JSObject*>(arg0->moduleLoader())) {
        JSC::JSMap* map = JSC::jsDynamicCast<JSC::JSMap*>(
            loader->getDirect(arg0->vm(), JSC::Identifier::fromString(arg0->vm(), "registry"_s)));

        JSC::JSMap* cloned = map->clone(arg0, arg0->vm(), arg0->mapStructure());
        JSC::gcProtect(cloned);

        return cloned;
    }

    return nullptr;
}

extern "C" bool Zig__GlobalObject__resetModuleRegistryMap(JSC__JSGlobalObject* globalObject,
    void* map_ptr)
{
    if (map_ptr == nullptr)
        return false;
    JSC::JSMap* map = reinterpret_cast<JSC::JSMap*>(map_ptr);
    JSC::VM& vm = globalObject->vm();
    if (JSC::JSObject* obj = JSC::jsDynamicCast<JSC::JSObject*>(globalObject->moduleLoader())) {
        auto identifier = JSC::Identifier::fromString(globalObject->vm(), "registry"_s);

        if (JSC::JSMap* oldMap = JSC::jsDynamicCast<JSC::JSMap*>(
                obj->getDirect(globalObject->vm(), identifier))) {

            vm.finalizeSynchronousJSExecution();

            obj->putDirect(globalObject->vm(), identifier,
                map->clone(globalObject, globalObject->vm(), globalObject->mapStructure()));

            // vm.deleteAllLinkedCode(JSC::DeleteAllCodeEffort::DeleteAllCodeIfNotCollecting);
            // JSC::Heap::PreventCollectionScope(vm.heap);
            oldMap->clear(globalObject);
            JSC::gcUnprotect(oldMap);
            // vm.heap.completeAllJITPlans();

            // vm.forEachScriptExecutableSpace([&](auto &spaceAndSet) {
            //   JSC::HeapIterationScope heapIterationScope(vm.heap);
            //   auto &set = spaceAndSet.set;
            //   set.forEachLiveCell([&](JSC::HeapCell *cell, JSC::HeapCell::Kind) {
            //     if (JSC::ModuleProgramExecutable *executable =
            //           JSC::jsDynamicCast<JSC::ModuleProgramExecutable *>(cell)) {
            //       executable->clearCode(set);
            //     }
            //   });
            // });

            // globalObject->vm().heap.deleteAllUnlinkedCodeBlocks(
            //   JSC::DeleteAllCodeEffort::PreventCollectionAndDeleteAllCode);
        }
    }
    // map
    // }
    return true;
}

#define WEBCORE_GENERATED_CONSTRUCTOR_GETTER(ConstructorName)                                                                                                       \
    JSValue ConstructorName##ConstructorCallback(VM& vm, JSObject* lexicalGlobalObject)                                                                             \
    {                                                                                                                                                               \
        return WebCore::JS##ConstructorName::getConstructor(vm, JSC::jsCast<Zig::GlobalObject*>(lexicalGlobalObject));                                              \
    }                                                                                                                                                               \
    JSC_DEFINE_CUSTOM_GETTER(ConstructorName##_getter,                                                                                                              \
        (JSC::JSGlobalObject * lexicalGlobalObject, JSC::EncodedJSValue thisValue,                                                                                  \
            JSC::PropertyName))                                                                                                                                     \
    {                                                                                                                                                               \
        return JSC::JSValue::encode(WebCore::JS##ConstructorName::getConstructor(lexicalGlobalObject->vm(), JSC::jsCast<Zig::GlobalObject*>(lexicalGlobalObject))); \
    }

String GlobalObject::defaultAgentClusterID()
{
    return makeString(WebCore::Process::identifier().toUInt64(), "-default"_s);
}

String GlobalObject::agentClusterID() const
{
    // TODO: workers
    // if (is<SharedWorkerGlobalScope>(scriptExecutionContext()))
    //     return makeString(WProcess::identifier().toUInt64(), "-sharedworker");
    return defaultAgentClusterID();
}

namespace Zig {

using namespace WebCore;

static JSGlobalObject* deriveShadowRealmGlobalObject(JSGlobalObject* globalObject)
{
    auto& vm = globalObject->vm();
    Zig::GlobalObject* shadow = Zig::GlobalObject::create(vm, Zig::GlobalObject::createStructure(vm));
    shadow->setConsole(shadow);

    return shadow;
}

extern "C" int Bun__VM__scriptExecutionStatus(void*);
JSC::ScriptExecutionStatus Zig::GlobalObject::scriptExecutionStatus(JSC::JSGlobalObject* globalObject, JSC::JSObject*)
{
    switch (Bun__VM__scriptExecutionStatus(jsCast<Zig::GlobalObject*>(globalObject)->bunVM())) {
    case 0:
        return JSC::ScriptExecutionStatus::Running;
    case 1:
        return JSC::ScriptExecutionStatus::Suspended;
    case 2:
        return JSC::ScriptExecutionStatus::Stopped;
    default: {
        RELEASE_ASSERT_NOT_REACHED();
    }
    }
}

const JSC::GlobalObjectMethodTable GlobalObject::s_globalObjectMethodTable = {
    &supportsRichSourceInfo,
    &shouldInterruptScript,
    &javaScriptRuntimeFlags,
    nullptr, // &queueMicrotaskToEventLoop, // queueTaskToEventLoop
    nullptr, // &shouldInterruptScriptBeforeTimeout,
    &moduleLoaderImportModule, // moduleLoaderImportModule
    &moduleLoaderResolve, // moduleLoaderResolve
    &moduleLoaderFetch, // moduleLoaderFetch
    &moduleLoaderCreateImportMetaProperties, // moduleLoaderCreateImportMetaProperties
    &moduleLoaderEvaluate, // moduleLoaderEvaluate
    &promiseRejectionTracker, // promiseRejectionTracker
    &reportUncaughtExceptionAtEventLoop,
    &currentScriptExecutionOwner,
    &scriptExecutionStatus,
    nullptr, // reportViolationForUnsafeEval
    nullptr, // defaultLanguage
    nullptr, // compileStreaming
    nullptr, // instantiateStreaming
    &Zig::deriveShadowRealmGlobalObject,
    nullptr, // codeForEval
    nullptr, // canCompileStrings
};

const JSC::GlobalObjectMethodTable EvalGlobalObject::s_globalObjectMethodTable = {
    &supportsRichSourceInfo,
    &shouldInterruptScript,
    &javaScriptRuntimeFlags,
    // &queueMicrotaskToEventLoop, // queueTaskToEventLoop
    nullptr,
    nullptr, // &shouldInterruptScriptBeforeTimeout,
    &moduleLoaderImportModule, // moduleLoaderImportModule
    &moduleLoaderResolve, // moduleLoaderResolve
    &moduleLoaderFetch, // moduleLoaderFetch
    &moduleLoaderCreateImportMetaProperties, // moduleLoaderCreateImportMetaProperties
    &moduleLoaderEvaluate, // moduleLoaderEvaluate
    &promiseRejectionTracker, // promiseRejectionTracker
    &reportUncaughtExceptionAtEventLoop,
    &currentScriptExecutionOwner,
    &scriptExecutionStatus,
    nullptr, // reportViolationForUnsafeEval
    nullptr, // defaultLanguage
    nullptr, // compileStreaming
    nullptr, // instantiateStreaming
    &Zig::deriveShadowRealmGlobalObject,
    nullptr, // codeForEval
    nullptr, // canCompileStrings
};

GlobalObject::GlobalObject(JSC::VM& vm, JSC::Structure* structure, const JSC::GlobalObjectMethodTable* methodTable)
    : Base(vm, structure, methodTable)
    , m_bunVM(Bun__getVM())
    , m_constructors(makeUnique<WebCore::DOMConstructors>())
    , m_world(WebCore::DOMWrapperWorld::create(vm, WebCore::DOMWrapperWorld::Type::Normal))
    , m_worldIsNormal(true)
    , m_builtinInternalFunctions(vm)
    , m_scriptExecutionContext(new WebCore::ScriptExecutionContext(&vm, this))
    , globalEventScope(*new Bun::WorkerGlobalScope(m_scriptExecutionContext))
{
    // m_scriptExecutionContext = globalEventScope.m_context;
    mockModule = Bun::JSMockModule::create(this);
    globalEventScope.m_context = m_scriptExecutionContext;
    // FIXME: is there a better way to do this? this event handler should always be tied to the global object
    globalEventScope.relaxAdoptionRequirement();
}

GlobalObject::GlobalObject(JSC::VM& vm, JSC::Structure* structure, WebCore::ScriptExecutionContextIdentifier contextId, const JSC::GlobalObjectMethodTable* methodTable)
    : Base(vm, structure, methodTable)
    , m_bunVM(Bun__getVM())
    , m_constructors(makeUnique<WebCore::DOMConstructors>())
    , m_world(WebCore::DOMWrapperWorld::create(vm, WebCore::DOMWrapperWorld::Type::Normal))
    , m_worldIsNormal(true)
    , m_builtinInternalFunctions(vm)
    , m_scriptExecutionContext(new WebCore::ScriptExecutionContext(&vm, this, contextId))
    , globalEventScope(*new Bun::WorkerGlobalScope(m_scriptExecutionContext))
{
    // m_scriptExecutionContext = globalEventScope.m_context;
    mockModule = Bun::JSMockModule::create(this);
    globalEventScope.m_context = m_scriptExecutionContext;
    // FIXME: is there a better way to do this? this event handler should always be tied to the global object
    globalEventScope.relaxAdoptionRequirement();
}

GlobalObject::~GlobalObject()
{
<<<<<<< HEAD
    for (const auto& env : m_napiEnvs) {
        if (env->instanceDataFinalizer) {
            napi_finalize finalizer = reinterpret_cast<napi_finalize>(env->instanceDataFinalizer);
            finalizer(env.get(), env->instanceData, env->instanceDataFinalizerHint);
        }
    }
=======
    napiFinalizer.call(napiInstanceData);
>>>>>>> 23dc0fed

    if (auto* ctx = scriptExecutionContext()) {
        ctx->removeFromContextsMap();
    }
}

void GlobalObject::destroy(JSCell* cell)
{
    static_cast<GlobalObject*>(cell)->GlobalObject::~GlobalObject();
}

WebCore::ScriptExecutionContext* GlobalObject::scriptExecutionContext()
{
    return m_scriptExecutionContext;
}

WebCore::ScriptExecutionContext* GlobalObject::scriptExecutionContext() const
{
    return m_scriptExecutionContext;
}

void GlobalObject::reportUncaughtExceptionAtEventLoop(JSGlobalObject* globalObject,
    JSC::Exception* exception)
{
    Bun__reportUnhandledError(globalObject, JSValue::encode(JSValue(exception)));
}

void GlobalObject::promiseRejectionTracker(JSGlobalObject* obj, JSC::JSPromise* promise,
    JSC::JSPromiseRejectionOperation operation)
{
    // Zig__GlobalObject__promiseRejectionTracker(
    //     obj, prom, reject == JSC::JSPromiseRejectionOperation::Reject ? 0 : 1);

    // Do this in C++ for now
    auto* globalObj = reinterpret_cast<GlobalObject*>(obj);
    switch (operation) {
    case JSPromiseRejectionOperation::Reject:
        globalObj->m_aboutToBeNotifiedRejectedPromises.append(JSC::Strong<JSPromise>(obj->vm(), promise));
        break;
    case JSPromiseRejectionOperation::Handle:
        globalObj->m_aboutToBeNotifiedRejectedPromises.removeFirstMatching([&](Strong<JSPromise>& unhandledPromise) {
            return unhandledPromise.get() == promise;
        });
        break;
    }
}

void GlobalObject::setConsole(void* console)
{
    this->setConsoleClient(new Bun::ConsoleObject(console));
}

JSC_DEFINE_CUSTOM_GETTER(errorConstructorPrepareStackTraceGetter,
    (JSC::JSGlobalObject * lexicalGlobalObject, JSC::EncodedJSValue thisValue,
        JSC::PropertyName))
{
    Zig::GlobalObject* thisObject = JSC::jsCast<Zig::GlobalObject*>(lexicalGlobalObject);
    if (thisObject->m_errorConstructorPrepareStackTraceValue) {
        return JSValue::encode(thisObject->m_errorConstructorPrepareStackTraceValue.get());
    }

    return JSValue::encode(thisObject->m_errorConstructorPrepareStackTraceInternalValue.get(thisObject));
}

JSC_DEFINE_CUSTOM_SETTER(errorConstructorPrepareStackTraceSetter,
    (JSC::JSGlobalObject * lexicalGlobalObject, JSC::EncodedJSValue thisValue,
        JSC::EncodedJSValue encodedValue, JSC::PropertyName property))
{
    auto& vm = JSC::getVM(lexicalGlobalObject);
    Zig::GlobalObject* thisObject = JSC::jsCast<Zig::GlobalObject*>(lexicalGlobalObject);
    JSValue value = JSValue::decode(encodedValue);
    if (value == thisObject->m_errorConstructorPrepareStackTraceInternalValue.get(thisObject)) {
        thisObject->m_errorConstructorPrepareStackTraceValue.clear();
    } else {
        thisObject->m_errorConstructorPrepareStackTraceValue.set(vm, thisObject, value);
    }

    return true;
}

#pragma mark - Globals

JSC_DEFINE_CUSTOM_GETTER(globalOnMessage,
    (JSC::JSGlobalObject * lexicalGlobalObject, JSC::EncodedJSValue thisValue,
        JSC::PropertyName))
{
    Zig::GlobalObject* thisObject = JSC::jsCast<Zig::GlobalObject*>(JSValue::decode(thisValue));
    return JSValue::encode(eventHandlerAttribute(thisObject->eventTarget(), eventNames().messageEvent, thisObject->world()));
}

JSC_DEFINE_CUSTOM_GETTER(globalOnError,
    (JSC::JSGlobalObject * lexicalGlobalObject, JSC::EncodedJSValue thisValue,
        JSC::PropertyName))
{
    Zig::GlobalObject* thisObject = JSC::jsCast<Zig::GlobalObject*>(JSValue::decode(thisValue));
    return JSValue::encode(eventHandlerAttribute(thisObject->eventTarget(), eventNames().errorEvent, thisObject->world()));
}

JSC_DEFINE_CUSTOM_SETTER(setGlobalOnMessage,
    (JSC::JSGlobalObject * lexicalGlobalObject, JSC::EncodedJSValue thisValue,
        JSC::EncodedJSValue encodedValue, JSC::PropertyName property))
{
    auto& vm = JSC::getVM(lexicalGlobalObject);
    JSValue value = JSValue::decode(encodedValue);
    auto* thisObject = jsCast<Zig::GlobalObject*>(JSValue::decode(thisValue));
    setEventHandlerAttribute<JSEventListener>(thisObject->eventTarget(), eventNames().messageEvent, value, *thisObject);
    vm.writeBarrier(thisObject, value);
    ensureStillAliveHere(value);
    return true;
}

JSC_DEFINE_CUSTOM_SETTER(setGlobalOnError,
    (JSC::JSGlobalObject * lexicalGlobalObject, JSC::EncodedJSValue thisValue,
        JSC::EncodedJSValue encodedValue, JSC::PropertyName property))
{
    auto& vm = JSC::getVM(lexicalGlobalObject);
    JSValue value = JSValue::decode(encodedValue);
    auto* thisObject = jsCast<Zig::GlobalObject*>(JSValue::decode(thisValue));
    setEventHandlerAttribute<JSEventListener>(thisObject->eventTarget(), eventNames().errorEvent, value, *thisObject);
    vm.writeBarrier(thisObject, value);
    ensureStillAliveHere(value);
    return true;
}

WebCore::EventTarget& GlobalObject::eventTarget()
{
    return globalEventScope;
}

JSC_DEFINE_CUSTOM_GETTER(functionLazyLoadStreamPrototypeMap_getter,
    (JSC::JSGlobalObject * lexicalGlobalObject, JSC::EncodedJSValue thisValue,
        JSC::PropertyName))
{
    Zig::GlobalObject* thisObject = JSC::jsCast<Zig::GlobalObject*>(lexicalGlobalObject);
    return JSC::JSValue::encode(
        thisObject->readableStreamNativeMap());
}

JSC_DEFINE_CUSTOM_GETTER(JSBuffer_getter,
    (JSC::JSGlobalObject * lexicalGlobalObject, JSC::EncodedJSValue thisValue,
        JSC::PropertyName))
{
    return JSC::JSValue::encode(JSC::jsCast<Zig::GlobalObject*>(lexicalGlobalObject)->JSBufferConstructor());
}

// This macro defines the getter needed for ZigGlobalObject.lut.h
// "<ClassName>ConstructorCallback" is a PropertyCallback
// it also defines "<ClassName>_getter" which is the getter for a JSC::CustomGetterSetter
WEBCORE_GENERATED_CONSTRUCTOR_GETTER(AbortController);
WEBCORE_GENERATED_CONSTRUCTOR_GETTER(AbortSignal);
WEBCORE_GENERATED_CONSTRUCTOR_GETTER(BroadcastChannel);
WEBCORE_GENERATED_CONSTRUCTOR_GETTER(ByteLengthQueuingStrategy)
WEBCORE_GENERATED_CONSTRUCTOR_GETTER(CloseEvent);
WEBCORE_GENERATED_CONSTRUCTOR_GETTER(CountQueuingStrategy)
WEBCORE_GENERATED_CONSTRUCTOR_GETTER(CryptoKey);
WEBCORE_GENERATED_CONSTRUCTOR_GETTER(CustomEvent);
WEBCORE_GENERATED_CONSTRUCTOR_GETTER(DOMException);
WEBCORE_GENERATED_CONSTRUCTOR_GETTER(DOMFormData);
WEBCORE_GENERATED_CONSTRUCTOR_GETTER(DOMURL);
WEBCORE_GENERATED_CONSTRUCTOR_GETTER(ErrorEvent);
WEBCORE_GENERATED_CONSTRUCTOR_GETTER(Event);
WEBCORE_GENERATED_CONSTRUCTOR_GETTER(EventTarget);
WEBCORE_GENERATED_CONSTRUCTOR_GETTER(FetchHeaders);
WEBCORE_GENERATED_CONSTRUCTOR_GETTER(MessageChannel);
WEBCORE_GENERATED_CONSTRUCTOR_GETTER(MessageEvent);
WEBCORE_GENERATED_CONSTRUCTOR_GETTER(MessagePort);
WEBCORE_GENERATED_CONSTRUCTOR_GETTER(Performance);
WEBCORE_GENERATED_CONSTRUCTOR_GETTER(PerformanceEntry);
WEBCORE_GENERATED_CONSTRUCTOR_GETTER(PerformanceMark);
WEBCORE_GENERATED_CONSTRUCTOR_GETTER(PerformanceMeasure);
WEBCORE_GENERATED_CONSTRUCTOR_GETTER(PerformanceObserver);
WEBCORE_GENERATED_CONSTRUCTOR_GETTER(PerformanceObserverEntryList);
WEBCORE_GENERATED_CONSTRUCTOR_GETTER(ReadableByteStreamController)
WEBCORE_GENERATED_CONSTRUCTOR_GETTER(ReadableStream)
WEBCORE_GENERATED_CONSTRUCTOR_GETTER(ReadableStreamBYOBReader)
WEBCORE_GENERATED_CONSTRUCTOR_GETTER(ReadableStreamBYOBRequest)
WEBCORE_GENERATED_CONSTRUCTOR_GETTER(ReadableStreamDefaultController)
WEBCORE_GENERATED_CONSTRUCTOR_GETTER(ReadableStreamDefaultReader)
WEBCORE_GENERATED_CONSTRUCTOR_GETTER(SubtleCrypto);
WEBCORE_GENERATED_CONSTRUCTOR_GETTER(TextEncoder);
WEBCORE_GENERATED_CONSTRUCTOR_GETTER(TextEncoderStream);
WEBCORE_GENERATED_CONSTRUCTOR_GETTER(TextDecoderStream);
WEBCORE_GENERATED_CONSTRUCTOR_GETTER(TransformStream)
WEBCORE_GENERATED_CONSTRUCTOR_GETTER(TransformStreamDefaultController)
WEBCORE_GENERATED_CONSTRUCTOR_GETTER(URLSearchParams);
WEBCORE_GENERATED_CONSTRUCTOR_GETTER(WebSocket);
WEBCORE_GENERATED_CONSTRUCTOR_GETTER(Worker);
WEBCORE_GENERATED_CONSTRUCTOR_GETTER(WritableStream);
WEBCORE_GENERATED_CONSTRUCTOR_GETTER(WritableStreamDefaultController);
WEBCORE_GENERATED_CONSTRUCTOR_GETTER(WritableStreamDefaultWriter);

JSC_DEFINE_HOST_FUNCTION(functionGetSelf,
    (JSC::JSGlobalObject * globalObject, JSC::CallFrame* callFrame))
{
    return JSValue::encode(globalObject->globalThis());
}

JSC_DEFINE_HOST_FUNCTION(functionSetSelf,
    (JSC::JSGlobalObject * globalObject, JSC::CallFrame* callFrame))
{
    auto& vm = globalObject->vm();
    JSC::JSValue value = callFrame->argument(0);
    // Chrome DevTools:
    //   > Object.getOwnPropertyDescriptor(globalThis, "self")
    //   < {enumerable: true, configurable: true, get: ƒ, set: ƒ}
    //   > globalThis.self = 123
    //   < 123
    //   > Object.getOwnPropertyDescriptor(globalThis, "self")
    //   < {value: 123, writable: true, enumerable: true, configurable: true}
    globalObject->putDirect(vm, WebCore::builtinNames(vm).selfPublicName(), value, 0);
    return JSValue::encode(value);
}

JSC_DEFINE_HOST_FUNCTION(functionQueueMicrotask,
    (JSC::JSGlobalObject * globalObject, JSC::CallFrame* callFrame))
{
    JSC::VM& vm = globalObject->vm();
    auto scope = DECLARE_THROW_SCOPE(vm);
    if (callFrame->argumentCount() == 0) {
        JSC::throwTypeError(globalObject, scope, "queueMicrotask requires 1 argument (a function)"_s);
        return {};
    }

    JSC::JSValue job = callFrame->argument(0);

    if (!job.isObject() || !job.getObject()->isCallable()) {
        JSC::throwTypeError(globalObject, scope, "queueMicrotask expects a function"_s);
        return {};
    }

    Zig::GlobalObject* global = JSC::jsCast<Zig::GlobalObject*>(globalObject);
    JSC::JSValue asyncContext = global->m_asyncContextData.get()->getInternalField(0);

    // This is a JSC builtin function
    globalObject->queueMicrotask(global->performMicrotaskFunction(), job, asyncContext,
        JSC::JSValue {}, JSC::JSValue {});

    return JSC::JSValue::encode(JSC::jsUndefined());
}

using MicrotaskCallback = void (*)(void*);

JSC_DEFINE_HOST_FUNCTION(functionNativeMicrotaskTrampoline,
    (JSC::JSGlobalObject * globalObject, JSC::CallFrame* callFrame))
{
    // Do not use JSCell* here because the GC will try to visit it.
    double cellPtr = callFrame->uncheckedArgument(0).asNumber();
    double callbackPtr = callFrame->uncheckedArgument(1).asNumber();

    void* cell = reinterpret_cast<void*>(bitwise_cast<uintptr_t>(cellPtr));
    auto* callback = reinterpret_cast<MicrotaskCallback>(bitwise_cast<uintptr_t>(callbackPtr));
    callback(cell);
    return JSValue::encode(jsUndefined());
}

JSC_DEFINE_HOST_FUNCTION(functionSetTimeout,
    (JSC::JSGlobalObject * globalObject, JSC::CallFrame* callFrame))
{
    JSC::VM& vm = globalObject->vm();
    JSC::JSValue job = callFrame->argument(0);
    JSC::JSValue num = callFrame->argument(1);
    JSC::JSValue arguments = {};
    size_t argumentCount = callFrame->argumentCount();
    auto scope = DECLARE_THROW_SCOPE(globalObject->vm());
    switch (argumentCount) {
    case 0: {
        JSC::throwTypeError(globalObject, scope, "setTimeout requires 1 argument (a function)"_s);
        return {};
    }
    case 1:
    case 2: {
        break;
    }
    case 3: {
        arguments = callFrame->argument(2);
        break;
    }

    default: {
        ArgList argumentsList = ArgList(callFrame, 2);
        auto* args = JSC::JSImmutableButterfly::tryCreateFromArgList(vm, argumentsList);

        if (UNLIKELY(!args)) {
            JSC::throwOutOfMemoryError(globalObject, scope);
            return {};
        }

        arguments = JSValue(args);
    }
    }

    if (UNLIKELY(!job.isObject() || !job.getObject()->isCallable())) {
        JSC::throwTypeError(globalObject, scope, "setTimeout expects a function"_s);
        return {};
    }

#ifdef BUN_DEBUG
    /** View the file name of the JS file that called this function
     * from a debugger */
    SourceOrigin sourceOrigin = callFrame->callerSourceOrigin(vm);
    const char* fileName = sourceOrigin.string().utf8().data();
    static const char* lastFileName = nullptr;
    if (lastFileName != fileName) {
        lastFileName = fileName;
    }
#endif

    return Bun__Timer__setTimeout(globalObject, JSC::JSValue::encode(job), JSC::JSValue::encode(num), JSValue::encode(arguments));
}

JSC_DEFINE_HOST_FUNCTION(functionSetInterval,
    (JSC::JSGlobalObject * globalObject, JSC::CallFrame* callFrame))
{
    JSC::VM& vm = globalObject->vm();
    JSC::JSValue job = callFrame->argument(0);
    JSC::JSValue num = callFrame->argument(1);
    JSC::JSValue arguments = {};
    size_t argumentCount = callFrame->argumentCount();
    auto scope = DECLARE_THROW_SCOPE(globalObject->vm());

    switch (argumentCount) {
    case 0: {
        JSC::throwTypeError(globalObject, scope, "setInterval requires 1 argument (a function)"_s);
        return {};
    }
    case 1: {
        num = jsNumber(0);
        break;
    }
    case 2: {
        break;
    }
    case 3: {
        arguments = callFrame->argument(2);
        break;
    }

    default: {
        ArgList argumentsList = ArgList(callFrame, 2);
        auto* args = JSC::JSImmutableButterfly::tryCreateFromArgList(vm, argumentsList);

        if (UNLIKELY(!args)) {
            JSC::throwOutOfMemoryError(globalObject, scope);
            return {};
        }

        arguments = JSValue(args);
    }
    }

    if (UNLIKELY(!job.isObject() || !job.getObject()->isCallable())) {
        JSC::throwTypeError(globalObject, scope, "setInterval expects a function"_s);
        return {};
    }

#ifdef BUN_DEBUG
    /** View the file name of the JS file that called this function
     * from a debugger */
    SourceOrigin sourceOrigin = callFrame->callerSourceOrigin(vm);
    const char* fileName = sourceOrigin.string().utf8().data();
    static const char* lastFileName = nullptr;
    if (lastFileName != fileName) {
        lastFileName = fileName;
    }
#endif

    return Bun__Timer__setInterval(globalObject, JSC::JSValue::encode(job), JSC::JSValue::encode(num), JSValue::encode(arguments));
}

JSC_DEFINE_HOST_FUNCTION(functionClearInterval,
    (JSC::JSGlobalObject * globalObject, JSC::CallFrame* callFrame))
{
    JSC::VM& vm = globalObject->vm();

    if (callFrame->argumentCount() == 0) {
        auto scope = DECLARE_THROW_SCOPE(globalObject->vm());
        JSC::throwTypeError(globalObject, scope, "clearInterval requires 1 argument (a number)"_s);
        return {};
    }

    JSC::JSValue num = callFrame->argument(0);

#ifdef BUN_DEBUG
    /** View the file name of the JS file that called this function
     * from a debugger */
    SourceOrigin sourceOrigin = callFrame->callerSourceOrigin(vm);
    const char* fileName = sourceOrigin.string().utf8().data();
    static const char* lastFileName = nullptr;
    if (lastFileName != fileName) {
        lastFileName = fileName;
    }
#endif

    return Bun__Timer__clearInterval(globalObject, JSC::JSValue::encode(num));
}

JSC_DEFINE_HOST_FUNCTION(functionClearTimeout,
    (JSC::JSGlobalObject * globalObject, JSC::CallFrame* callFrame))
{
    JSC::VM& vm = globalObject->vm();

    if (callFrame->argumentCount() == 0) {
        auto scope = DECLARE_THROW_SCOPE(globalObject->vm());
        JSC::throwTypeError(globalObject, scope, "clearTimeout requires 1 argument (a number)"_s);
        return {};
    }

    JSC::JSValue num = callFrame->argument(0);

#ifdef BUN_DEBUG
    /** View the file name of the JS file that called this function
     * from a debugger */
    SourceOrigin sourceOrigin = callFrame->callerSourceOrigin(vm);
    const char* fileName = sourceOrigin.string().utf8().data();
    static const char* lastFileName = nullptr;
    if (lastFileName != fileName) {
        lastFileName = fileName;
    }
#endif

    return Bun__Timer__clearTimeout(globalObject, JSC::JSValue::encode(num));
}

JSC_DEFINE_HOST_FUNCTION(functionStructuredClone,
    (JSC::JSGlobalObject * globalObject, JSC::CallFrame* callFrame))
{
    JSC::VM& vm = globalObject->vm();
    auto throwScope = DECLARE_THROW_SCOPE(vm);

    if (callFrame->argumentCount() == 0) {
        throwTypeError(globalObject, throwScope, "structuredClone requires 1 argument"_s);
        return {};
    }

    JSC::JSValue value = callFrame->argument(0);
    JSC::JSValue options = callFrame->argument(1);

    Vector<JSC::Strong<JSC::JSObject>> transferList;

    if (options.isObject()) {
        JSC::JSObject* optionsObject = options.getObject();
        JSC::JSValue transferListValue = optionsObject->get(globalObject, vm.propertyNames->transfer);
        if (transferListValue.isObject()) {
            JSC::JSObject* transferListObject = transferListValue.getObject();
            if (auto* transferListArray = jsDynamicCast<JSC::JSArray*>(transferListObject)) {
                for (unsigned i = 0; i < transferListArray->length(); i++) {
                    JSC::JSValue transferListValue = transferListArray->get(globalObject, i);
                    if (transferListValue.isObject()) {
                        JSC::JSObject* transferListObject = transferListValue.getObject();
                        transferList.append(JSC::Strong<JSC::JSObject>(vm, transferListObject));
                    }
                }
            }
        }
    }

    Vector<RefPtr<MessagePort>> ports;
    ExceptionOr<Ref<SerializedScriptValue>> serialized = SerializedScriptValue::create(*globalObject, value, WTFMove(transferList), ports);
    if (serialized.hasException()) {
        WebCore::propagateException(*globalObject, throwScope, serialized.releaseException());
        return JSValue::encode(jsUndefined());
    }

    JSValue deserialized = serialized.releaseReturnValue()->deserialize(*globalObject, globalObject, ports);

    return JSValue::encode(deserialized);
}

JSC_DEFINE_HOST_FUNCTION(functionBTOA,
    (JSC::JSGlobalObject * globalObject, JSC::CallFrame* callFrame))
{
    JSC::VM& vm = globalObject->vm();
    auto throwScope = DECLARE_THROW_SCOPE(globalObject->vm());

    if (callFrame->argumentCount() == 0) {
        JSC::throwTypeError(globalObject, throwScope, "btoa requires 1 argument (a string)"_s);
        return {};
    }

    JSValue arg0 = callFrame->uncheckedArgument(0);
    WTF::String encodedString = arg0.toWTFString(globalObject);
    RETURN_IF_EXCEPTION(throwScope, JSC::JSValue::encode(JSC::JSValue {}));

    if (encodedString.isEmpty()) {
        return JSC::JSValue::encode(JSC::jsEmptyString(vm));
    }

    if (!encodedString.containsOnlyLatin1()) {
        throwException(globalObject, throwScope, createDOMException(globalObject, InvalidCharacterError));
        return {};
    }

    // Reminder: btoa() is for Byte Strings
    // Specifically: latin1 byte strings
    // That means even though this looks like the wrong thing to do,
    // we should be converting to latin1, not utf8.
    if (!encodedString.is8Bit()) {
        LChar* ptr;
        unsigned length = encodedString.length();
        auto dest = WTF::String::createUninitialized(length, ptr);
        if (UNLIKELY(dest.isNull())) {
            throwOutOfMemoryError(globalObject, throwScope);
            return {};
        }
        WTF::StringImpl::copyCharacters(ptr, encodedString.span16());
        encodedString = WTFMove(dest);
    }

    unsigned length = encodedString.length();
    RELEASE_AND_RETURN(
        throwScope,
        Bun__encoding__toString(
            encodedString.span8().data(),
            length,
            globalObject,
            static_cast<uint8_t>(WebCore::BufferEncodingType::base64)));
}

JSC_DEFINE_HOST_FUNCTION(functionATOB,
    (JSC::JSGlobalObject * globalObject, JSC::CallFrame* callFrame))
{
    JSC::VM& vm = globalObject->vm();
    auto throwScope = DECLARE_THROW_SCOPE(globalObject->vm());

    if (callFrame->argumentCount() == 0) {
        JSC::throwTypeError(globalObject, throwScope, "atob requires 1 argument (a string)"_s);
        return {};
    }

    WTF::String encodedString = callFrame->uncheckedArgument(0).toWTFString(globalObject);
    RETURN_IF_EXCEPTION(throwScope, JSC::JSValue::encode(JSC::JSValue {}));

    auto result = Bun::Base64::atob(encodedString);
    if (result.hasException()) {
        throwException(globalObject, throwScope, createDOMException(*globalObject, result.releaseException()));
        return {};
    }

    RELEASE_AND_RETURN(throwScope, JSValue::encode(jsString(vm, result.releaseReturnValue())));
}

JSC_DEFINE_HOST_FUNCTION(functionReportError,
    (JSC::JSGlobalObject * globalObject, JSC::CallFrame* callFrame))
{
    switch (callFrame->argumentCount()) {
    case 0: {
        return JSC::JSValue::encode(JSC::jsUndefined());
    }
    default: {
        Bun__reportError(globalObject, JSC::JSValue::encode(callFrame->argument(0)));
    }
    }

    return JSC::JSValue::encode(JSC::jsUndefined());
}

extern "C" JSC__JSValue ArrayBuffer__fromSharedMemfd(int64_t fd, JSC::JSGlobalObject* globalObject, size_t byteOffset, size_t byteLength, size_t totalLength, JSC::JSType type)
{

// Windows doesn't have mmap
// This code should pretty much only be called on Linux.
#if !OS(WINDOWS)
    auto ptr = mmap(nullptr, totalLength, PROT_READ | PROT_WRITE, MAP_PRIVATE, fd, 0);

    if (ptr == MAP_FAILED) {
        return JSC::JSValue::encode(JSC::JSValue {});
    }

    auto buffer = ArrayBuffer::createFromBytes({ reinterpret_cast<const uint8_t*>(reinterpret_cast<char*>(ptr) + byteOffset), byteLength }, createSharedTask<void(void*)>([ptr, totalLength](void* p) {
        munmap(ptr, totalLength);
    }));

    if (type == JSC::Uint8ArrayType) {
        auto uint8array = JSC::JSUint8Array::create(globalObject, globalObject->m_typedArrayUint8.get(globalObject), WTFMove(buffer), 0, byteLength);
        return JSValue::encode(uint8array);
    }

    if (type == JSC::ArrayBufferType) {

        Structure* structure = globalObject->arrayBufferStructure(JSC::ArrayBufferSharingMode::Default);

        if (UNLIKELY(!structure)) {
            return JSC::JSValue::encode(JSC::JSValue {});
        }

        return JSValue::encode(JSC::JSArrayBuffer::create(globalObject->vm(), structure, WTFMove(buffer)));
    } else {
        RELEASE_ASSERT_NOT_REACHED();
    }
#else
    return JSC::JSValue::encode(JSC::JSValue {});
#endif
}

extern "C" JSC__JSValue Bun__createArrayBufferForCopy(JSC::JSGlobalObject* globalObject, const void* ptr, size_t len)
{
    auto scope = DECLARE_THROW_SCOPE(globalObject->vm());
    auto arrayBuffer = JSC::ArrayBuffer::tryCreateUninitialized(len, 1);

    if (UNLIKELY(!arrayBuffer)) {
        JSC::throwOutOfMemoryError(globalObject, scope);
        return {};
    }

    if (len > 0)
        memcpy(arrayBuffer->data(), ptr, len);

    RELEASE_AND_RETURN(scope, JSValue::encode(JSC::JSArrayBuffer::create(globalObject->vm(), globalObject->arrayBufferStructure(JSC::ArrayBufferSharingMode::Default), WTFMove(arrayBuffer))));
}

extern "C" JSC__JSValue Bun__allocUint8ArrayForCopy(JSC::JSGlobalObject* globalObject, size_t len, void** ptr)
{
    auto scope = DECLARE_THROW_SCOPE(globalObject->vm());

    JSC::JSUint8Array* array = JSC::JSUint8Array::createUninitialized(globalObject, globalObject->m_typedArrayUint8.get(globalObject), len);

    if (UNLIKELY(!array)) {
        JSC::throwOutOfMemoryError(globalObject, scope);
        return {};
    }

    *ptr = array->vector();

    return JSValue::encode(array);
}

extern "C" JSC__JSValue Bun__createUint8ArrayForCopy(JSC::JSGlobalObject* globalObject, const void* ptr, size_t len, bool isBuffer)
{
    VM& vm = globalObject->vm();
    auto scope = DECLARE_THROW_SCOPE(vm);

    JSC::JSUint8Array* array = JSC::JSUint8Array::createUninitialized(
        globalObject,
        isBuffer ? reinterpret_cast<Zig::GlobalObject*>(globalObject)->JSBufferSubclassStructure() : globalObject->typedArrayStructure(TypeUint8, false),
        len);

    if (UNLIKELY(!array)) {
        JSC::throwOutOfMemoryError(globalObject, scope);
        return {};
    }

    if (len > 0 && ptr != nullptr)
        memcpy(array->vector(), ptr, len);

    RELEASE_AND_RETURN(scope, JSValue::encode(array));
}

JSC_DECLARE_HOST_FUNCTION(functionCreateUninitializedArrayBuffer);
JSC_DEFINE_HOST_FUNCTION(functionCreateUninitializedArrayBuffer,
    (JSC::JSGlobalObject * globalObject, JSC::CallFrame* callFrame))
{
    size_t len = static_cast<size_t>(JSC__JSValue__toInt64(JSC::JSValue::encode(callFrame->argument(0))));
    auto scope = DECLARE_THROW_SCOPE(globalObject->vm());
    auto arrayBuffer = JSC::ArrayBuffer::tryCreateUninitialized(len, 1);

    if (UNLIKELY(!arrayBuffer)) {
        JSC::throwOutOfMemoryError(globalObject, scope);
        return {};
    }

    RELEASE_AND_RETURN(scope, JSValue::encode(JSC::JSArrayBuffer::create(globalObject->vm(), globalObject->arrayBufferStructure(JSC::ArrayBufferSharingMode::Default), WTFMove(arrayBuffer))));
}

JSC_DEFINE_HOST_FUNCTION(functionNoop, (JSC::JSGlobalObject*, JSC::CallFrame*))
{
    return JSC::JSValue::encode(JSC::jsUndefined());
}

JSC_DEFINE_HOST_FUNCTION(functionCallback, (JSC::JSGlobalObject * globalObject, JSC::CallFrame* callFrame))
{
    JSFunction* callback = jsCast<JSFunction*>(callFrame->uncheckedArgument(0));
    JSC::CallData callData = JSC::getCallData(callback);
    return JSC::JSValue::encode(JSC::call(globalObject, callback, callData, JSC::jsUndefined(), JSC::MarkedArgumentBuffer()));
}

JSC_DEFINE_CUSTOM_GETTER(noop_getter, (JSGlobalObject*, EncodedJSValue, PropertyName))
{
    return JSC::JSValue::encode(JSC::jsUndefined());
}

JSC_DEFINE_CUSTOM_SETTER(noop_setter,
    (JSC::JSGlobalObject*, JSC::EncodedJSValue,
        JSC::EncodedJSValue, JSC::PropertyName))
{
    return true;
}

static inline JSC::EncodedJSValue jsFunctionAddEventListenerBody(JSC::JSGlobalObject* lexicalGlobalObject, JSC::CallFrame* callFrame, Zig::GlobalObject* castedThis)
{
    auto& vm = JSC::getVM(lexicalGlobalObject);
    auto throwScope = DECLARE_THROW_SCOPE(vm);
    UNUSED_PARAM(throwScope);
    UNUSED_PARAM(callFrame);
    auto& impl = castedThis->globalEventScope;
    if (UNLIKELY(callFrame->argumentCount() < 2))
        return throwVMError(lexicalGlobalObject, throwScope, createNotEnoughArgumentsError(lexicalGlobalObject));
    EnsureStillAliveScope argument0 = callFrame->uncheckedArgument(0);
    auto type = convert<IDLAtomStringAdaptor<IDLDOMString>>(*lexicalGlobalObject, argument0.value());
    RETURN_IF_EXCEPTION(throwScope, {});
    EnsureStillAliveScope argument1 = callFrame->uncheckedArgument(1);
    auto listener = convert<IDLNullable<IDLEventListener<JSEventListener>>>(*lexicalGlobalObject, argument1.value(), *castedThis, [](JSC::JSGlobalObject& lexicalGlobalObject, JSC::ThrowScope& scope) { throwArgumentMustBeObjectError(lexicalGlobalObject, scope, 1, "listener"_s, "EventTarget"_s, "addEventListener"_s); });
    RETURN_IF_EXCEPTION(throwScope, {});
    EnsureStillAliveScope argument2 = callFrame->argument(2);
    auto options = argument2.value().isUndefined() ? false : convert<IDLUnion<IDLDictionary<AddEventListenerOptions>, IDLBoolean>>(*lexicalGlobalObject, argument2.value());
    RETURN_IF_EXCEPTION(throwScope, {});
    auto result = JSValue::encode(WebCore::toJS<IDLUndefined>(*lexicalGlobalObject, throwScope, [&]() -> decltype(auto) { return impl.addEventListenerForBindings(WTFMove(type), WTFMove(listener), WTFMove(options)); }));
    RETURN_IF_EXCEPTION(throwScope, {});
    vm.writeBarrier(&static_cast<JSObject&>(*castedThis), argument1.value());
    return result;
}

JSC_DEFINE_HOST_FUNCTION(jsFunctionAddEventListener, (JSGlobalObject * lexicalGlobalObject, CallFrame* callFrame))
{
    return jsFunctionAddEventListenerBody(lexicalGlobalObject, callFrame, jsDynamicCast<Zig::GlobalObject*>(lexicalGlobalObject));
}

static inline JSC::EncodedJSValue jsFunctionRemoveEventListenerBody(JSC::JSGlobalObject* lexicalGlobalObject, JSC::CallFrame* callFrame, Zig::GlobalObject* castedThis)
{
    auto& vm = JSC::getVM(lexicalGlobalObject);
    auto throwScope = DECLARE_THROW_SCOPE(vm);
    UNUSED_PARAM(throwScope);
    UNUSED_PARAM(callFrame);
    auto& impl = castedThis->globalEventScope;
    if (UNLIKELY(callFrame->argumentCount() < 2))
        return throwVMError(lexicalGlobalObject, throwScope, createNotEnoughArgumentsError(lexicalGlobalObject));
    EnsureStillAliveScope argument0 = callFrame->uncheckedArgument(0);
    auto type = convert<IDLAtomStringAdaptor<IDLDOMString>>(*lexicalGlobalObject, argument0.value());
    RETURN_IF_EXCEPTION(throwScope, {});
    EnsureStillAliveScope argument1 = callFrame->uncheckedArgument(1);
    auto listener = convert<IDLNullable<IDLEventListener<JSEventListener>>>(*lexicalGlobalObject, argument1.value(), *castedThis, [](JSC::JSGlobalObject& lexicalGlobalObject, JSC::ThrowScope& scope) { throwArgumentMustBeObjectError(lexicalGlobalObject, scope, 1, "listener"_s, "EventTarget"_s, "removeEventListener"_s); });
    RETURN_IF_EXCEPTION(throwScope, {});
    EnsureStillAliveScope argument2 = callFrame->argument(2);
    auto options = argument2.value().isUndefined() ? false : convert<IDLUnion<IDLDictionary<EventListenerOptions>, IDLBoolean>>(*lexicalGlobalObject, argument2.value());
    RETURN_IF_EXCEPTION(throwScope, {});
    auto result = JSValue::encode(WebCore::toJS<IDLUndefined>(*lexicalGlobalObject, throwScope, [&]() -> decltype(auto) { return impl.removeEventListenerForBindings(WTFMove(type), WTFMove(listener), WTFMove(options)); }));
    RETURN_IF_EXCEPTION(throwScope, {});
    vm.writeBarrier(&static_cast<JSObject&>(*castedThis), argument1.value());
    return result;
}

JSC_DEFINE_HOST_FUNCTION(jsFunctionRemoveEventListener, (JSGlobalObject * lexicalGlobalObject, CallFrame* callFrame))
{
    return jsFunctionRemoveEventListenerBody(lexicalGlobalObject, callFrame, jsDynamicCast<Zig::GlobalObject*>(lexicalGlobalObject));
}

static inline JSC::EncodedJSValue jsFunctionDispatchEventBody(JSC::JSGlobalObject* lexicalGlobalObject, JSC::CallFrame* callFrame, Zig::GlobalObject* castedThis)
{
    auto& vm = JSC::getVM(lexicalGlobalObject);
    auto throwScope = DECLARE_THROW_SCOPE(vm);
    UNUSED_PARAM(throwScope);
    UNUSED_PARAM(callFrame);
    auto& impl = castedThis->globalEventScope;
    if (UNLIKELY(callFrame->argumentCount() < 1))
        return throwVMError(lexicalGlobalObject, throwScope, createNotEnoughArgumentsError(lexicalGlobalObject));
    EnsureStillAliveScope argument0 = callFrame->uncheckedArgument(0);
    auto event = convert<IDLInterface<Event>>(*lexicalGlobalObject, argument0.value(), [](JSC::JSGlobalObject& lexicalGlobalObject, JSC::ThrowScope& scope) { throwArgumentTypeError(lexicalGlobalObject, scope, 0, "event"_s, "EventTarget"_s, "dispatchEvent"_s, "Event"_s); });
    RETURN_IF_EXCEPTION(throwScope, {});
    RELEASE_AND_RETURN(throwScope, JSValue::encode(WebCore::toJS<IDLBoolean>(*lexicalGlobalObject, throwScope, impl.dispatchEventForBindings(*event))));
}

JSC_DEFINE_HOST_FUNCTION(jsFunctionDispatchEvent, (JSGlobalObject * lexicalGlobalObject, CallFrame* callFrame))
{
    return jsFunctionDispatchEventBody(lexicalGlobalObject, callFrame, jsDynamicCast<Zig::GlobalObject*>(lexicalGlobalObject));
}

JSC_DEFINE_CUSTOM_GETTER(getterSubtleCrypto, (JSGlobalObject * lexicalGlobalObject, EncodedJSValue thisValue, PropertyName attributeName))
{
    return JSValue::encode(reinterpret_cast<Zig::GlobalObject*>(lexicalGlobalObject)->subtleCrypto());
}

extern "C" JSC::EncodedJSValue ExpectMatcherUtils_createSigleton(JSC::JSGlobalObject* lexicalGlobalObject);

// Do nothing.
// This is consistent with Node.js
// This makes libraries polyfilling `globalThis.crypto.subtle` not throw.
JSC_DEFINE_CUSTOM_SETTER(setterSubtleCrypto,
    (JSC::JSGlobalObject*, JSC::EncodedJSValue,
        JSC::EncodedJSValue, JSC::PropertyName))
{
    return true;
}

JSC_DECLARE_HOST_FUNCTION(makeThisTypeErrorForBuiltins);
JSC_DECLARE_HOST_FUNCTION(makeGetterTypeErrorForBuiltins);
JSC_DECLARE_HOST_FUNCTION(makeDOMExceptionForBuiltins);
JSC_DECLARE_HOST_FUNCTION(createWritableStreamFromInternal);
JSC_DECLARE_HOST_FUNCTION(getInternalWritableStream);
JSC_DECLARE_HOST_FUNCTION(isAbortSignal);

JSC_DEFINE_HOST_FUNCTION(makeThisTypeErrorForBuiltins, (JSGlobalObject * globalObject, CallFrame* callFrame))
{
    ASSERT(callFrame);
    ASSERT(callFrame->argumentCount() == 2);
    VM& vm = globalObject->vm();
    DeferTermination deferScope(vm);
    auto scope = DECLARE_CATCH_SCOPE(vm);

    auto interfaceName = callFrame->uncheckedArgument(0).getString(globalObject);
    scope.assertNoException();
    auto functionName = callFrame->uncheckedArgument(1).getString(globalObject);
    scope.assertNoException();
    return JSValue::encode(createTypeError(globalObject, makeThisTypeErrorMessage(interfaceName.utf8().data(), functionName.utf8().data())));
}

JSC_DEFINE_HOST_FUNCTION(makeGetterTypeErrorForBuiltins, (JSGlobalObject * globalObject, CallFrame* callFrame))
{
    ASSERT(callFrame);
    ASSERT(callFrame->argumentCount() == 2);
    VM& vm = globalObject->vm();
    DeferTermination deferScope(vm);
    auto scope = DECLARE_CATCH_SCOPE(vm);

    auto interfaceName = callFrame->uncheckedArgument(0).getString(globalObject);
    scope.assertNoException();
    auto attributeName = callFrame->uncheckedArgument(1).getString(globalObject);
    scope.assertNoException();

    auto error = static_cast<ErrorInstance*>(createTypeError(globalObject, JSC::makeDOMAttributeGetterTypeErrorMessage(interfaceName.utf8().data(), attributeName)));
    error->setNativeGetterTypeError();
    return JSValue::encode(error);
}

JSC_DEFINE_HOST_FUNCTION(makeDOMExceptionForBuiltins, (JSGlobalObject * globalObject, CallFrame* callFrame))
{
    ASSERT(callFrame);
    ASSERT(callFrame->argumentCount() == 2);

    auto& vm = globalObject->vm();
    DeferTermination deferScope(vm);
    auto scope = DECLARE_CATCH_SCOPE(vm);

    auto codeValue = callFrame->uncheckedArgument(0).getString(globalObject);
    scope.assertNoException();

    auto message = callFrame->uncheckedArgument(1).getString(globalObject);
    scope.assertNoException();

    ExceptionCode code { TypeError };
    if (codeValue == "AbortError"_s)
        code = AbortError;
    auto value = createDOMException(globalObject, code, message);

    EXCEPTION_ASSERT(!scope.exception() || vm.hasPendingTerminationException());

    return JSValue::encode(value);
}

JSC_DEFINE_HOST_FUNCTION(getInternalWritableStream, (JSGlobalObject*, CallFrame* callFrame))
{
    ASSERT(callFrame);
    ASSERT(callFrame->argumentCount() == 1);

    auto* writableStream = jsDynamicCast<JSWritableStream*>(callFrame->uncheckedArgument(0));
    if (UNLIKELY(!writableStream))
        return JSValue::encode(jsUndefined());
    return JSValue::encode(writableStream->wrapped().internalWritableStream());
}

JSC_DEFINE_HOST_FUNCTION(createWritableStreamFromInternal, (JSGlobalObject * globalObject, CallFrame* callFrame))
{
    ASSERT(callFrame);
    ASSERT(callFrame->argumentCount() == 1);
    ASSERT(callFrame->uncheckedArgument(0).isObject());

    auto* jsDOMGlobalObject = JSC::jsCast<JSDOMGlobalObject*>(globalObject);
    auto internalWritableStream = InternalWritableStream::fromObject(*jsDOMGlobalObject, *callFrame->uncheckedArgument(0).toObject(globalObject));
    return JSValue::encode(toJSNewlyCreated(globalObject, jsDOMGlobalObject, WritableStream::create(WTFMove(internalWritableStream))));
}

JSC_DEFINE_HOST_FUNCTION(addAbortAlgorithmToSignal, (JSGlobalObject * globalObject, CallFrame* callFrame))
{
    ASSERT(callFrame);
    ASSERT(callFrame->argumentCount() == 2);

    auto& vm = globalObject->vm();
    auto* abortSignal = jsDynamicCast<JSAbortSignal*>(callFrame->uncheckedArgument(0));
    if (UNLIKELY(!abortSignal))
        return JSValue::encode(JSValue(JSC::JSValue::JSFalse));

    Ref<AbortAlgorithm> abortAlgorithm = JSAbortAlgorithm::create(vm, callFrame->uncheckedArgument(1).getObject());

    auto algorithmIdentifier = AbortSignal::addAbortAlgorithmToSignal(abortSignal->wrapped(), WTFMove(abortAlgorithm));
    return JSValue::encode(JSC::jsNumber(algorithmIdentifier));
}

JSC_DEFINE_HOST_FUNCTION(removeAbortAlgorithmFromSignal, (JSGlobalObject*, CallFrame* callFrame))
{
    ASSERT(callFrame);
    ASSERT(callFrame->argumentCount() == 2);

    auto* abortSignal = jsDynamicCast<JSAbortSignal*>(callFrame->uncheckedArgument(0));
    if (UNLIKELY(!abortSignal))
        return JSValue::encode(JSValue(JSC::JSValue::JSFalse));

    AbortSignal::removeAbortAlgorithmFromSignal(abortSignal->wrapped(), callFrame->uncheckedArgument(1).asUInt32());
    return JSValue::encode(JSC::jsUndefined());
}

JSC_DEFINE_HOST_FUNCTION(isAbortSignal, (JSGlobalObject*, CallFrame* callFrame))
{
    ASSERT(callFrame->argumentCount() == 1);
    return JSValue::encode(jsBoolean(callFrame->uncheckedArgument(0).inherits<JSAbortSignal>()));
}
static inline std::optional<JSC::JSValue> invokeReadableStreamFunction(JSC::JSGlobalObject& lexicalGlobalObject, const JSC::Identifier& identifier, JSC::JSValue thisValue, const JSC::MarkedArgumentBuffer& arguments)
{
    JSC::VM& vm = lexicalGlobalObject.vm();
    JSC::JSLockHolder lock(vm);

    auto function = lexicalGlobalObject.get(&lexicalGlobalObject, identifier);
    ASSERT(function.isCallable());

    auto scope = DECLARE_CATCH_SCOPE(vm);
    auto callData = JSC::getCallData(function);
    auto result = call(&lexicalGlobalObject, function, callData, thisValue, arguments);
#if BUN_DEBUG
    if (scope.exception()) {
        Bun__reportError(&lexicalGlobalObject, JSValue::encode(scope.exception()));
    }
#endif
    EXCEPTION_ASSERT(!scope.exception() || vm.hasPendingTerminationException());
    if (scope.exception())
        return {};
    return result;
}
extern "C" bool ReadableStream__tee(JSC__JSValue possibleReadableStream, Zig::GlobalObject* globalObject, JSC__JSValue* possibleReadableStream1, JSC__JSValue* possibleReadableStream2)
{
    auto* readableStream = jsDynamicCast<JSReadableStream*>(JSC::JSValue::decode(possibleReadableStream));
    if (UNLIKELY(!readableStream))
        return false;

    auto& lexicalGlobalObject = *globalObject;
    auto* clientData = static_cast<JSVMClientData*>(lexicalGlobalObject.vm().clientData);
    auto& privateName = clientData->builtinFunctions().readableStreamInternalsBuiltins().readableStreamTeePrivateName();

    MarkedArgumentBuffer arguments;
    arguments.append(readableStream);
    arguments.append(JSC::jsBoolean(true));
    ASSERT(!arguments.hasOverflowed());
    auto returnedValue = invokeReadableStreamFunction(lexicalGlobalObject, privateName, JSC::jsUndefined(), arguments);
    if (!returnedValue)
        return false;

    auto results = Detail::SequenceConverter<IDLAny>::convert(lexicalGlobalObject, *returnedValue);

    ASSERT(results.size() == 2);
    *possibleReadableStream1 = JSValue::encode(results[0]);
    *possibleReadableStream2 = JSValue::encode(results[1]);
    return true;
}

extern "C" void ReadableStream__cancel(JSC__JSValue possibleReadableStream, Zig::GlobalObject* globalObject)
{
    auto* readableStream = jsDynamicCast<JSReadableStream*>(JSC::JSValue::decode(possibleReadableStream));
    if (UNLIKELY(!readableStream))
        return;

    if (!ReadableStream::isLocked(globalObject, readableStream)) {
        return;
    }

    WebCore::Exception exception { AbortError };
    ReadableStream::cancel(*globalObject, readableStream, exception);
}

extern "C" void ReadableStream__detach(JSC__JSValue possibleReadableStream, Zig::GlobalObject* globalObject)
{
    auto value = JSC::JSValue::decode(possibleReadableStream);
    if (value.isEmpty() || !value.isCell())
        return;

    auto* readableStream = static_cast<JSReadableStream*>(value.asCell());
    if (UNLIKELY(!readableStream))
        return;
    readableStream->setNativePtr(globalObject->vm(), jsNumber(-1));
    readableStream->setNativeType(0);
    readableStream->setDisturbed(true);
}
extern "C" bool ReadableStream__isDisturbed(JSC__JSValue possibleReadableStream, Zig::GlobalObject* globalObject);
extern "C" bool ReadableStream__isDisturbed(JSC__JSValue possibleReadableStream, Zig::GlobalObject* globalObject)
{
    ASSERT(globalObject);
    return ReadableStream::isDisturbed(globalObject, jsDynamicCast<WebCore::JSReadableStream*>(JSC::JSValue::decode(possibleReadableStream)));
}

extern "C" bool ReadableStream__isLocked(JSC__JSValue possibleReadableStream, Zig::GlobalObject* globalObject);
extern "C" bool ReadableStream__isLocked(JSC__JSValue possibleReadableStream, Zig::GlobalObject* globalObject)
{
    ASSERT(globalObject);
    WebCore::JSReadableStream* stream = jsDynamicCast<WebCore::JSReadableStream*>(JSValue::decode(possibleReadableStream));
    return stream != nullptr && ReadableStream::isLocked(globalObject, stream);
}

extern "C" int32_t ReadableStreamTag__tagged(Zig::GlobalObject* globalObject, JSC__JSValue* possibleReadableStream, void** ptr)
{
    ASSERT(globalObject);
    JSC::JSObject* object = JSValue::decode(*possibleReadableStream).getObject();
    if (!object) {
        *ptr = nullptr;
        return -1;
    }

    auto& vm = globalObject->vm();

    if (!object->inherits<JSReadableStream>()) {
        auto throwScope = DECLARE_THROW_SCOPE(vm);
        JSValue target = object;
        JSValue fn = JSValue();
        auto* function = jsDynamicCast<JSC::JSFunction*>(object);
        if (function && function->jsExecutable() && function->jsExecutable()->isAsyncGenerator()) {
            fn = object;
            target = jsUndefined();
        } else if (auto iterable = object->getIfPropertyExists(globalObject, vm.propertyNames->asyncIteratorSymbol)) {
            if (iterable.isCallable()) {
                fn = iterable;
            }
        }

        if (UNLIKELY(throwScope.exception())) {
            *ptr = nullptr;
            return -1;
        }

        if (fn.isEmpty()) {
            *ptr = nullptr;
            return -1;
        }

        auto* createIterator = globalObject->builtinInternalFunctions().readableStreamInternals().m_readableStreamFromAsyncIteratorFunction.get();

        JSC::MarkedArgumentBuffer arguments;
        arguments.append(target);
        arguments.append(fn);

        JSC::JSValue result = profiledCall(globalObject, JSC::ProfilingReason::API, createIterator, JSC::getCallData(createIterator), JSC::jsUndefined(), arguments);

        if (UNLIKELY(throwScope.exception())) {
            return -1;
        }

        if (!result.isObject()) {
            *ptr = nullptr;
            return -1;
        }

        object = result.getObject();

        ASSERT(object->inherits<JSReadableStream>());
        *possibleReadableStream = JSValue::encode(object);
        *ptr = nullptr;
        ensureStillAliveHere(object);
        return 0;
    }

    auto* readableStream = jsCast<JSReadableStream*>(object);

    JSValue nativePtrHandle = readableStream->nativePtr();
    if (nativePtrHandle.isEmpty() || !nativePtrHandle.isCell()) {
        *ptr = nullptr;
        return 0;
    }

    JSCell* cell = nativePtrHandle.asCell();

    if (auto* casted = jsDynamicCast<JSBlobInternalReadableStreamSource*>(cell)) {
        *ptr = casted->wrapped();
        return 1;
    }

    if (auto* casted = jsDynamicCast<JSFileInternalReadableStreamSource*>(cell)) {
        *ptr = casted->wrapped();
        return 2;
    }

    if (auto* casted = jsDynamicCast<JSBytesInternalReadableStreamSource*>(cell)) {
        *ptr = casted->wrapped();
        return 4;
    }

    return 0;
}

extern "C" JSC__JSValue ZigGlobalObject__createNativeReadableStream(Zig::GlobalObject* globalObject, JSC__JSValue nativePtr)
{
    auto& vm = globalObject->vm();
    auto scope = DECLARE_THROW_SCOPE(vm);

    auto& builtinNames = WebCore::builtinNames(vm);

    auto function = globalObject->getDirect(vm, builtinNames.createNativeReadableStreamPrivateName()).getObject();
    JSC::MarkedArgumentBuffer arguments = JSC::MarkedArgumentBuffer();
    arguments.append(JSValue::decode(nativePtr));

    auto callData = JSC::getCallData(function);
    return JSC::JSValue::encode(call(globalObject, function, callData, JSC::jsUndefined(), arguments));
}

extern "C" JSC__JSValue Bun__Jest__createTestModuleObject(JSC::JSGlobalObject*);
extern "C" JSC__JSValue Bun__Jest__createTestPreloadObject(JSC::JSGlobalObject*);
extern "C" JSC__JSValue Bun__Jest__testPreloadObject(Zig::GlobalObject* globalObject)
{
    return JSValue::encode(globalObject->lazyPreloadTestModuleObject());
}
extern "C" JSC__JSValue Bun__Jest__testModuleObject(Zig::GlobalObject* globalObject)
{
    return JSValue::encode(globalObject->lazyTestModuleObject());
}

static inline JSC__JSValue ZigGlobalObject__readableStreamToArrayBufferBody(Zig::GlobalObject* globalObject, JSC__JSValue readableStreamValue)
{
    auto& vm = globalObject->vm();

    auto throwScope = DECLARE_THROW_SCOPE(vm);

    auto* function = globalObject->m_readableStreamToArrayBuffer.get();
    if (!function) {
        function = JSFunction::create(vm, globalObject, static_cast<JSC::FunctionExecutable*>(readableStreamReadableStreamToArrayBufferCodeGenerator(vm)), globalObject);
        globalObject->m_readableStreamToArrayBuffer.set(vm, globalObject, function);
    }

    JSC::MarkedArgumentBuffer arguments = JSC::MarkedArgumentBuffer();
    arguments.append(JSValue::decode(readableStreamValue));

    auto callData = JSC::getCallData(function);
    JSValue result = call(globalObject, function, callData, JSC::jsUndefined(), arguments);

    JSC::JSObject* object = result.getObject();

    if (UNLIKELY(!result || result.isUndefinedOrNull()))
        return JSValue::encode(result);

    if (UNLIKELY(!object)) {
        auto throwScope = DECLARE_THROW_SCOPE(vm);
        throwTypeError(globalObject, throwScope, "Expected object"_s);
        return {};
    }

    JSC::JSPromise* promise = JSC::jsDynamicCast<JSC::JSPromise*>(object);
    if (UNLIKELY(!promise)) {
        auto throwScope = DECLARE_THROW_SCOPE(vm);
        throwTypeError(globalObject, throwScope, "Expected promise"_s);
        return {};
    }

    RELEASE_AND_RETURN(throwScope, JSC::JSValue::encode(promise));
}

extern "C" JSC__JSValue ZigGlobalObject__readableStreamToArrayBuffer(Zig::GlobalObject* globalObject, JSC__JSValue readableStreamValue);
extern "C" JSC__JSValue ZigGlobalObject__readableStreamToArrayBuffer(Zig::GlobalObject* globalObject, JSC__JSValue readableStreamValue)
{
    return ZigGlobalObject__readableStreamToArrayBufferBody(reinterpret_cast<Zig::GlobalObject*>(globalObject), readableStreamValue);
}

extern "C" JSC__JSValue ZigGlobalObject__readableStreamToBytes(Zig::GlobalObject* globalObject, JSC__JSValue readableStreamValue);
extern "C" JSC__JSValue ZigGlobalObject__readableStreamToBytes(Zig::GlobalObject* globalObject, JSC__JSValue readableStreamValue)
{
    auto& vm = globalObject->vm();

    auto throwScope = DECLARE_THROW_SCOPE(vm);

    auto* function = globalObject->m_readableStreamToBytes.get();
    if (!function) {
        function = JSFunction::create(vm, globalObject, static_cast<JSC::FunctionExecutable*>(readableStreamReadableStreamToBytesCodeGenerator(vm)), globalObject);
        globalObject->m_readableStreamToBytes.set(vm, globalObject, function);
    }

    JSC::MarkedArgumentBuffer arguments = JSC::MarkedArgumentBuffer();
    arguments.append(JSValue::decode(readableStreamValue));

    auto callData = JSC::getCallData(function);
    JSValue result = call(globalObject, function, callData, JSC::jsUndefined(), arguments);

    JSC::JSObject* object = result.getObject();

    if (UNLIKELY(!result || result.isUndefinedOrNull()))
        return JSValue::encode(result);

    if (UNLIKELY(!object)) {
        auto throwScope = DECLARE_THROW_SCOPE(vm);
        throwTypeError(globalObject, throwScope, "Expected object"_s);
        return {};
    }

    JSC::JSPromise* promise = JSC::jsDynamicCast<JSC::JSPromise*>(object);
    if (UNLIKELY(!promise)) {
        auto throwScope = DECLARE_THROW_SCOPE(vm);
        throwTypeError(globalObject, throwScope, "Expected promise"_s);
        return {};
    }

    RELEASE_AND_RETURN(throwScope, JSC::JSValue::encode(promise));
}

extern "C" JSC__JSValue ZigGlobalObject__readableStreamToText(Zig::GlobalObject* globalObject, JSC__JSValue readableStreamValue);
extern "C" JSC__JSValue ZigGlobalObject__readableStreamToText(Zig::GlobalObject* globalObject, JSC__JSValue readableStreamValue)
{
    auto& vm = globalObject->vm();

    JSC::JSFunction* function = nullptr;
    if (auto readableStreamToText = globalObject->m_readableStreamToText.get()) {
        function = readableStreamToText;
    } else {
        function = JSFunction::create(vm, globalObject, static_cast<JSC::FunctionExecutable*>(readableStreamReadableStreamToTextCodeGenerator(vm)), globalObject);

        globalObject->m_readableStreamToText.set(vm, globalObject, function);
    }

    JSC::MarkedArgumentBuffer arguments = JSC::MarkedArgumentBuffer();
    arguments.append(JSValue::decode(readableStreamValue));

    auto callData = JSC::getCallData(function);
    return JSC::JSValue::encode(call(globalObject, function, callData, JSC::jsUndefined(), arguments));
}

extern "C" JSC__JSValue ZigGlobalObject__readableStreamToFormData(Zig::GlobalObject* globalObject, JSC__JSValue readableStreamValue, JSC__JSValue contentTypeValue)
{
    auto& vm = globalObject->vm();

    JSC::JSFunction* function = nullptr;
    if (auto readableStreamToFormData = globalObject->m_readableStreamToFormData.get()) {
        function = readableStreamToFormData;
    } else {
        function = JSFunction::create(vm, globalObject, static_cast<JSC::FunctionExecutable*>(readableStreamReadableStreamToFormDataCodeGenerator(vm)), globalObject);

        globalObject->m_readableStreamToFormData.set(vm, globalObject, function);
    }

    JSC::MarkedArgumentBuffer arguments = JSC::MarkedArgumentBuffer();
    arguments.append(JSValue::decode(readableStreamValue));
    arguments.append(JSValue::decode(contentTypeValue));

    auto callData = JSC::getCallData(function);
    return JSC::JSValue::encode(call(globalObject, function, callData, JSC::jsUndefined(), arguments));
}

extern "C" JSC__JSValue ZigGlobalObject__readableStreamToJSON(Zig::GlobalObject* globalObject, JSC__JSValue readableStreamValue);
extern "C" JSC__JSValue ZigGlobalObject__readableStreamToJSON(Zig::GlobalObject* globalObject, JSC__JSValue readableStreamValue)
{
    auto& vm = globalObject->vm();

    JSC::JSFunction* function = nullptr;
    if (auto readableStreamToJSON = globalObject->m_readableStreamToJSON.get()) {
        function = readableStreamToJSON;
    } else {
        function = JSFunction::create(vm, globalObject, static_cast<JSC::FunctionExecutable*>(readableStreamReadableStreamToJSONCodeGenerator(vm)), globalObject);

        globalObject->m_readableStreamToJSON.set(vm, globalObject, function);
    }

    JSC::MarkedArgumentBuffer arguments = JSC::MarkedArgumentBuffer();
    arguments.append(JSValue::decode(readableStreamValue));

    auto callData = JSC::getCallData(function);
    return JSC::JSValue::encode(call(globalObject, function, callData, JSC::jsUndefined(), arguments));
}

extern "C" JSC__JSValue ZigGlobalObject__readableStreamToBlob(Zig::GlobalObject* globalObject, JSC__JSValue readableStreamValue);
extern "C" JSC__JSValue ZigGlobalObject__readableStreamToBlob(Zig::GlobalObject* globalObject, JSC__JSValue readableStreamValue)
{
    auto& vm = globalObject->vm();

    JSC::JSFunction* function = nullptr;
    if (auto readableStreamToBlob = globalObject->m_readableStreamToBlob.get()) {
        function = readableStreamToBlob;
    } else {
        function = JSFunction::create(vm, globalObject, static_cast<JSC::FunctionExecutable*>(readableStreamReadableStreamToBlobCodeGenerator(vm)), globalObject);

        globalObject->m_readableStreamToBlob.set(vm, globalObject, function);
    }

    JSC::MarkedArgumentBuffer arguments = JSC::MarkedArgumentBuffer();
    arguments.append(JSValue::decode(readableStreamValue));

    auto callData = JSC::getCallData(function);
    return JSC::JSValue::encode(call(globalObject, function, callData, JSC::jsUndefined(), arguments));
}

JSC_DECLARE_HOST_FUNCTION(functionReadableStreamToArrayBuffer);
JSC_DEFINE_HOST_FUNCTION(functionReadableStreamToArrayBuffer, (JSGlobalObject * globalObject, JSC::CallFrame* callFrame))
{
    auto& vm = globalObject->vm();

    if (UNLIKELY(callFrame->argumentCount() < 1)) {
        auto throwScope = DECLARE_THROW_SCOPE(vm);
        throwTypeError(globalObject, throwScope, "Expected at least one argument"_s);
        return {};
    }

    auto readableStreamValue = callFrame->uncheckedArgument(0);
    return ZigGlobalObject__readableStreamToArrayBufferBody(reinterpret_cast<Zig::GlobalObject*>(globalObject), JSValue::encode(readableStreamValue));
}

JSC_DECLARE_HOST_FUNCTION(functionReadableStreamToBytes);
JSC_DEFINE_HOST_FUNCTION(functionReadableStreamToBytes, (JSGlobalObject * globalObject, JSC::CallFrame* callFrame))
{
    auto& vm = globalObject->vm();

    if (UNLIKELY(callFrame->argumentCount() < 1)) {
        auto throwScope = DECLARE_THROW_SCOPE(vm);
        throwTypeError(globalObject, throwScope, "Expected at least one argument"_s);
        return {};
    }

    auto readableStreamValue = callFrame->uncheckedArgument(0);
    return ZigGlobalObject__readableStreamToBytes(reinterpret_cast<Zig::GlobalObject*>(globalObject), JSValue::encode(readableStreamValue));
}

JSC_DEFINE_HOST_FUNCTION(jsFunctionPerformMicrotask, (JSGlobalObject * globalObject, CallFrame* callframe))
{
    auto& vm = globalObject->vm();
    auto scope = DECLARE_CATCH_SCOPE(vm);

    auto job = callframe->argument(0);
    if (UNLIKELY(!job || job.isUndefinedOrNull())) {
        return JSValue::encode(jsUndefined());
    }

    auto callData = JSC::getCallData(job);
    MarkedArgumentBuffer arguments;

    if (UNLIKELY(callData.type == CallData::Type::None)) {
        return JSValue::encode(jsUndefined());
    }

    JSValue result;
    WTF::NakedPtr<JSC::Exception> exceptionPtr;

    JSValue restoreAsyncContext = {};
    InternalFieldTuple* asyncContextData = nullptr;
    auto setAsyncContext = callframe->argument(1);
    if (!setAsyncContext.isUndefined()) {
        asyncContextData = globalObject->m_asyncContextData.get();
        restoreAsyncContext = asyncContextData->getInternalField(0);
        asyncContextData->putInternalField(vm, 0, setAsyncContext);
    }

    size_t argCount = callframe->argumentCount();
    switch (argCount) {
    case 3: {
        arguments.append(callframe->uncheckedArgument(2));
        break;
    }
    case 4: {
        arguments.append(callframe->uncheckedArgument(2));
        arguments.append(callframe->uncheckedArgument(3));
        break;
    }
    default:
        break;
    }

    JSC::call(globalObject, job, callData, jsUndefined(), arguments, exceptionPtr);

    if (asyncContextData) {
        asyncContextData->putInternalField(vm, 0, restoreAsyncContext);
    }

    if (auto* exception = exceptionPtr.get()) {
        Bun__reportUnhandledError(globalObject, JSValue::encode(exception));
    }

    return JSValue::encode(jsUndefined());
}

JSC_DEFINE_HOST_FUNCTION(jsFunctionPerformMicrotaskVariadic, (JSGlobalObject * globalObject, CallFrame* callframe))
{
    auto& vm = globalObject->vm();
    auto scope = DECLARE_CATCH_SCOPE(vm);

    auto job = callframe->argument(0);
    if (!job || job.isUndefinedOrNull()) {
        return JSValue::encode(jsUndefined());
    }

    auto callData = JSC::getCallData(job);
    MarkedArgumentBuffer arguments;
    if (UNLIKELY(callData.type == CallData::Type::None)) {
        return JSValue::encode(jsUndefined());
    }

    JSArray* array = jsCast<JSArray*>(callframe->argument(1));
    unsigned length = array->length();
    for (unsigned i = 0; i < length; i++) {
        arguments.append(array->getIndex(globalObject, i));
    }

    JSValue result;
    WTF::NakedPtr<JSC::Exception> exceptionPtr;
    JSValue thisValue = jsUndefined();

    if (callframe->argumentCount() > 3) {
        thisValue = callframe->argument(3);
    }

    JSValue restoreAsyncContext = {};
    InternalFieldTuple* asyncContextData = nullptr;
    auto setAsyncContext = callframe->argument(2);
    if (!setAsyncContext.isUndefined()) {
        asyncContextData = globalObject->m_asyncContextData.get();
        restoreAsyncContext = asyncContextData->getInternalField(0);
        asyncContextData->putInternalField(vm, 0, setAsyncContext);
    }

    JSC::call(globalObject, job, callData, thisValue, arguments, exceptionPtr);

    if (asyncContextData) {
        asyncContextData->putInternalField(vm, 0, restoreAsyncContext);
    }

    if (auto* exception = exceptionPtr.get()) {
        Bun__reportUnhandledError(globalObject, JSValue::encode(exception));
    }

    return JSValue::encode(jsUndefined());
}

void GlobalObject::createCallSitesFromFrames(Zig::GlobalObject* globalObject, JSC::JSGlobalObject* lexicalGlobalObject, JSCStackTrace& stackTrace, MarkedArgumentBuffer& callSites)
{
    /* From v8's "Stack Trace API" (https://github.com/v8/v8/wiki/Stack-Trace-API):
     * "To maintain restrictions imposed on strict mode functions, frames that have a
     * strict mode function and all frames below (its caller etc.) are not allow to access
     * their receiver and function objects. For those frames, getFunction() and getThis()
     * will return undefined."." */
    bool encounteredStrictFrame = false;

    // TODO: is it safe to use CallSite structure from a different JSGlobalObject? This case would happen within a node:vm
    JSC::Structure* callSiteStructure = globalObject->callSiteStructure();
    size_t framesCount = stackTrace.size();

    for (size_t i = 0; i < framesCount; i++) {
        CallSite* callSite = CallSite::create(lexicalGlobalObject, callSiteStructure, stackTrace.at(i), encounteredStrictFrame);

        if (!encounteredStrictFrame) {
            encounteredStrictFrame = callSite->isStrict();
        }

        callSites.append(callSite);
    }
}

JSC_DEFINE_HOST_FUNCTION(errorConstructorFuncAppendStackTrace, (JSC::JSGlobalObject * lexicalGlobalObject, JSC::CallFrame* callFrame))
{
    GlobalObject* globalObject = reinterpret_cast<GlobalObject*>(lexicalGlobalObject);
    JSC::VM& vm = globalObject->vm();
    auto scope = DECLARE_THROW_SCOPE(vm);

    JSC::ErrorInstance* source = jsDynamicCast<JSC::ErrorInstance*>(callFrame->argument(0));
    JSC::ErrorInstance* destination = jsDynamicCast<JSC::ErrorInstance*>(callFrame->argument(1));

    if (!source || !destination) {
        throwTypeError(lexicalGlobalObject, scope, "First & second argument must be an Error object"_s);
        return {};
    }

    if (!destination->stackTrace()) {
        destination->captureStackTrace(vm, globalObject, 1);
    }

    if (source->stackTrace()) {
        destination->stackTrace()->appendVector(*source->stackTrace());
        source->stackTrace()->clear();
    }

    return JSC::JSValue::encode(jsUndefined());
}

JSC_DEFINE_HOST_FUNCTION(jsFunctionDefaultErrorPrepareStackTrace, (JSGlobalObject * lexicalGlobalObject, CallFrame* callFrame))
{
    auto& vm = lexicalGlobalObject->vm();
    auto scope = DECLARE_THROW_SCOPE(vm);
    auto* globalObject = defaultGlobalObject(lexicalGlobalObject);

    auto errorObject = jsDynamicCast<JSC::ErrorInstance*>(callFrame->argument(0));
    auto callSites = jsDynamicCast<JSC::JSArray*>(callFrame->argument(1));
    if (!errorObject) {
        throwTypeError(lexicalGlobalObject, scope, "First argument must be an Error object"_s);
        return {};
    }

    JSValue result = formatStackTraceToJSValue(vm, globalObject, lexicalGlobalObject, errorObject, callSites, jsUndefined());

    RETURN_IF_EXCEPTION(scope, {});

    return JSC::JSValue::encode(result);
}

JSC_DEFINE_CUSTOM_GETTER(errorInstanceLazyStackCustomGetter, (JSGlobalObject * globalObject, JSC::EncodedJSValue thisValue, PropertyName))
{
    auto& vm = globalObject->vm();
    auto scope = DECLARE_THROW_SCOPE(vm);
    auto* errorObject = jsDynamicCast<ErrorInstance*>(JSValue::decode(thisValue));

    // This shouldn't be possible.
    if (!errorObject) {
        return JSValue::encode(jsUndefined());
    }

    OrdinalNumber line;
    OrdinalNumber column;
    String sourceURL;
    auto stackTrace = errorObject->stackTrace();
    if (stackTrace == nullptr) {
        return JSValue::encode(jsUndefined());
    }

    JSValue result = computeErrorInfoToJSValue(vm, *stackTrace, line, column, sourceURL, errorObject);
    stackTrace->clear();
    errorObject->setStackFrames(vm, {});
    RETURN_IF_EXCEPTION(scope, {});
    errorObject->putDirect(vm, vm.propertyNames->stack, result, 0);
    return JSValue::encode(result);
}

JSC_DEFINE_CUSTOM_SETTER(errorInstanceLazyStackCustomSetter, (JSGlobalObject * globalObject, JSC::EncodedJSValue thisValue, JSC::EncodedJSValue value, PropertyName))
{
    auto& vm = globalObject->vm();
    JSValue decodedValue = JSValue::decode(thisValue);
    if (auto* object = decodedValue.getObject()) {
        object->putDirect(vm, vm.propertyNames->stack, JSValue::decode(value), 0);
    }

    return true;
}

JSC_DEFINE_HOST_FUNCTION(errorConstructorFuncCaptureStackTrace, (JSC::JSGlobalObject * lexicalGlobalObject, JSC::CallFrame* callFrame))
{
    GlobalObject* globalObject = reinterpret_cast<GlobalObject*>(lexicalGlobalObject);
    JSC::VM& vm = globalObject->vm();
    auto scope = DECLARE_THROW_SCOPE(vm);

    JSC::JSValue objectArg = callFrame->argument(0);
    if (!objectArg.isObject()) {
        return JSC::JSValue::encode(throwTypeError(lexicalGlobalObject, scope, "invalid_argument"_s));
    }

    JSC::JSObject* errorObject = objectArg.asCell()->getObject();
    JSC::JSValue caller = callFrame->argument(1);

    size_t stackTraceLimit = globalObject->stackTraceLimit().value();
    if (stackTraceLimit == 0) {
        stackTraceLimit = DEFAULT_ERROR_STACK_TRACE_LIMIT;
    }

    WTF::Vector<JSC::StackFrame> stackTrace;
    JSCStackTrace::getFramesForCaller(vm, callFrame, errorObject, caller, stackTrace, stackTraceLimit);

    if (auto* instance = jsDynamicCast<JSC::ErrorInstance*>(errorObject)) {
        instance->setStackFrames(vm, WTFMove(stackTrace));
        if (instance->hasMaterializedErrorInfo()) {
            const auto& propertyName = vm.propertyNames->stack;
            VM::DeletePropertyModeScope scope(vm, VM::DeletePropertyMode::IgnoreConfigurable);
            DeletePropertySlot slot;
            JSObject::deleteProperty(instance, globalObject, propertyName, slot);
            if (auto* zigGlobalObject = jsDynamicCast<Zig::GlobalObject*>(globalObject)) {
                instance->putDirectCustomAccessor(vm, vm.propertyNames->stack, zigGlobalObject->m_lazyStackCustomGetterSetter.get(zigGlobalObject), JSC::PropertyAttribute::CustomAccessor | 0);
            } else {
                instance->putDirectCustomAccessor(vm, vm.propertyNames->stack, CustomGetterSetter::create(vm, errorInstanceLazyStackCustomGetter, errorInstanceLazyStackCustomSetter), JSC::PropertyAttribute::CustomAccessor | 0);
            }
        }
    } else {
        OrdinalNumber line;
        OrdinalNumber column;
        String sourceURL;
        JSValue result = computeErrorInfoToJSValue(vm, stackTrace, line, column, sourceURL, errorObject);
        errorObject->putDirect(vm, vm.propertyNames->stack, result, 0);
    }

    return JSC::JSValue::encode(JSC::jsUndefined());
}

extern "C" JSC::EncodedJSValue CryptoObject__create(JSGlobalObject*);
JSC_DEFINE_CUSTOM_GETTER(moduleNamespacePrototypeGetESModuleMarker, (JSGlobalObject * globalObject, JSC::EncodedJSValue encodedThisValue, PropertyName))
{
    JSValue thisValue = JSValue::decode(encodedThisValue);
    JSModuleNamespaceObject* moduleNamespaceObject = jsDynamicCast<JSModuleNamespaceObject*>(thisValue);
    if (!moduleNamespaceObject || moduleNamespaceObject->m_hasESModuleMarker != WTF::TriState::True) {
        return JSC::JSValue::encode(jsUndefined());
    }

    return JSC::JSValue::encode(jsBoolean(true));
}

JSC_DEFINE_CUSTOM_SETTER(moduleNamespacePrototypeSetESModuleMarker, (JSGlobalObject * globalObject, JSC::EncodedJSValue encodedThisValue, JSC::EncodedJSValue encodedValue, PropertyName))
{
    auto& vm = globalObject->vm();
    JSValue thisValue = JSValue::decode(encodedThisValue);
    JSModuleNamespaceObject* moduleNamespaceObject = jsDynamicCast<JSModuleNamespaceObject*>(thisValue);
    if (!moduleNamespaceObject) {
        return false;
    }
    auto scope = DECLARE_THROW_SCOPE(vm);
    JSValue value = JSValue::decode(encodedValue);
    WTF::TriState triState = value.toBoolean(globalObject) ? WTF::TriState::True : WTF::TriState::False;
    RETURN_IF_EXCEPTION(scope, false);
    moduleNamespaceObject->m_hasESModuleMarker = triState;
    return true;
}

void GlobalObject::finishCreation(VM& vm)
{
    Base::finishCreation(vm);
    ASSERT(inherits(info()));

    m_commonStrings.initialize();
    m_http2_commongStrings.initialize();

    Bun::addNodeModuleConstructorProperties(vm, this);

    m_lazyStackCustomGetterSetter.initLater(
        [](const Initializer<CustomGetterSetter>& init) {
            init.set(CustomGetterSetter::create(init.vm, errorInstanceLazyStackCustomGetter, errorInstanceLazyStackCustomSetter));
        });

    m_JSDOMFileConstructor.initLater(
        [](const Initializer<JSObject>& init) {
            JSObject* fileConstructor = Bun::createJSDOMFileConstructor(init.vm, init.owner);
            init.set(fileConstructor);
        });

    m_cryptoObject.initLater(
        [](const Initializer<JSObject>& init) {
            JSC::JSGlobalObject* globalObject = init.owner;
            JSObject* crypto = JSValue::decode(CryptoObject__create(globalObject)).getObject();
            crypto->putDirectCustomAccessor(
                init.vm,
                Identifier::fromString(init.vm, "subtle"_s),
                JSC::CustomGetterSetter::create(init.vm, getterSubtleCrypto, setterSubtleCrypto),
                PropertyAttribute::DontDelete | 0);

            init.set(crypto);
        });

    m_lazyRequireCacheObject.initLater(
        [](const Initializer<JSObject>& init) {
            JSC::VM& vm = init.vm;
            JSC::JSGlobalObject* globalObject = init.owner;

            auto* function = JSFunction::create(vm, globalObject, static_cast<JSC::FunctionExecutable*>(importMetaObjectCreateRequireCacheCodeGenerator(vm)), globalObject);

            NakedPtr<JSC::Exception> returnedException = nullptr;
            auto result = JSC::call(globalObject, function, JSC::getCallData(function), globalObject, ArgList(), returnedException);
            init.set(result.toObject(globalObject));
        });

    m_lazyTestModuleObject.initLater(
        [](const Initializer<JSObject>& init) {
            JSC::JSGlobalObject* globalObject = init.owner;

            JSValue result = JSValue::decode(Bun__Jest__createTestModuleObject(globalObject));
            init.set(result.toObject(globalObject));
        });

    m_lazyPreloadTestModuleObject.initLater(
        [](const Initializer<JSObject>& init) {
            JSC::JSGlobalObject* globalObject = init.owner;

            JSValue result = JSValue::decode(Bun__Jest__createTestPreloadObject(globalObject));
            init.set(result.toObject(globalObject));
        });

    m_testMatcherUtilsObject.initLater(
        [](const Initializer<JSObject>& init) {
            JSValue result = JSValue::decode(ExpectMatcherUtils_createSigleton(init.owner));
            init.set(result.toObject(init.owner));
        });

    m_commonJSModuleObjectStructure.initLater(
        [](const Initializer<Structure>& init) {
            init.set(Bun::createCommonJSModuleStructure(reinterpret_cast<Zig::GlobalObject*>(init.owner)));
        });

    m_JSSQLStatementStructure.initLater(
        [](const Initializer<Structure>& init) {
            init.set(WebCore::createJSSQLStatementStructure(init.owner));
        });

    m_V8GlobalInternals.initLater(
        [](const JSC::LazyProperty<JSC::JSGlobalObject, v8::shim::GlobalInternals>::Initializer& init) {
            init.set(
                v8::shim::GlobalInternals::create(
                    init.vm,
                    v8::shim::GlobalInternals::createStructure(init.vm, init.owner),
                    jsDynamicCast<Zig::GlobalObject*>(init.owner)));
        });

    m_memoryFootprintStructure.initLater(
        [](const JSC::LazyProperty<JSC::JSGlobalObject, Structure>::Initializer& init) {
            init.set(
                createMemoryFootprintStructure(
                    init.vm, reinterpret_cast<Zig::GlobalObject*>(init.owner)));
        });

    m_JSSocketAddressStructure.initLater(
        [](const Initializer<Structure>& init) {
            init.set(JSSocketAddress::createStructure(init.vm, init.owner));
        });

    m_errorConstructorPrepareStackTraceInternalValue.initLater(
        [](const Initializer<JSFunction>& init) {
            init.set(JSFunction::create(init.vm, init.owner, 2, "ErrorPrepareStackTrace"_s, jsFunctionDefaultErrorPrepareStackTrace, ImplementationVisibility::Public));
        });

    // Change prototype from null to object for synthetic modules.
    m_moduleNamespaceObjectStructure.initLater(
        [](const Initializer<Structure>& init) {
            JSObject* moduleNamespacePrototype = JSC::constructEmptyObject(init.owner);
            moduleNamespacePrototype->putDirectCustomAccessor(init.vm, init.vm.propertyNames->__esModule, CustomGetterSetter::create(init.vm, moduleNamespacePrototypeGetESModuleMarker, moduleNamespacePrototypeSetESModuleMarker), PropertyAttribute::DontEnum | PropertyAttribute::DontDelete | PropertyAttribute::CustomAccessor | 0);
            init.set(JSModuleNamespaceObject::createStructure(init.vm, init.owner, moduleNamespacePrototype));
        });

    m_vmModuleContextMap.initLater(
        [](const Initializer<JSWeakMap>& init) {
            init.set(JSWeakMap::create(init.vm, init.owner->weakMapStructure()));
        });

    m_JSBufferSubclassStructure.initLater(
        [](const Initializer<Structure>& init) {
            auto* globalObject = reinterpret_cast<Zig::GlobalObject*>(init.owner);

            auto* baseStructure = globalObject->typedArrayStructure(JSC::TypeUint8, false);
            JSC::Structure* subclassStructure = JSC::InternalFunction::createSubclassStructure(globalObject, globalObject->JSBufferConstructor(), baseStructure);
            init.set(subclassStructure);
        });
    m_performMicrotaskFunction.initLater(
        [](const Initializer<JSFunction>& init) {
            init.set(JSFunction::create(init.vm, init.owner, 4, "performMicrotask"_s, jsFunctionPerformMicrotask, ImplementationVisibility::Public));
        });

    m_performMicrotaskVariadicFunction.initLater(
        [](const Initializer<JSFunction>& init) {
            init.set(JSFunction::create(init.vm, init.owner, 4, "performMicrotaskVariadic"_s, jsFunctionPerformMicrotaskVariadic, ImplementationVisibility::Public));
        });

    m_utilInspectFunction.initLater(
        [](const Initializer<JSFunction>& init) {
            JSValue nodeUtilValue = jsCast<Zig::GlobalObject*>(init.owner)->internalModuleRegistry()->requireId(init.owner, init.vm, Bun::InternalModuleRegistry::Field::NodeUtil);
            RELEASE_ASSERT(nodeUtilValue.isObject());
            init.set(jsCast<JSFunction*>(nodeUtilValue.getObject()->getIfPropertyExists(init.owner, Identifier::fromString(init.vm, "inspect"_s))));
        });

    m_utilInspectOptionsStructure.initLater(
        [](const Initializer<Structure>& init) {
            init.set(Bun::createUtilInspectOptionsStructure(init.vm, init.owner));
        });

    m_nodeErrorCache.initLater(
        [](const Initializer<JSObject>& init) {
            auto* structure = ErrorCodeCache::createStructure(
                init.vm,
                init.owner);

            init.set(ErrorCodeCache::create(init.vm, structure));
        });

    m_utilInspectStylizeColorFunction.initLater(
        [](const Initializer<JSFunction>& init) {
            JSC::MarkedArgumentBuffer args;
            args.append(jsCast<Zig::GlobalObject*>(init.owner)->utilInspectFunction());

            auto scope = DECLARE_THROW_SCOPE(init.vm);
            JSC::JSFunction* getStylize = JSC::JSFunction::create(init.vm, init.owner, utilInspectGetStylizeWithColorCodeGenerator(init.vm), init.owner);
            // RETURN_IF_EXCEPTION(scope, {});

            JSC::CallData callData = JSC::getCallData(getStylize);

            NakedPtr<JSC::Exception> returnedException = nullptr;
            auto result = JSC::call(init.owner, getStylize, callData, jsNull(), args, returnedException);
            // RETURN_IF_EXCEPTION(scope, {});

            if (returnedException) {
                throwException(init.owner, scope, returnedException.get());
            }
            // RETURN_IF_EXCEPTION(scope, {});
            init.set(jsCast<JSFunction*>(result));
        });

    m_utilInspectStylizeNoColorFunction.initLater(
        [](const Initializer<JSFunction>& init) {
            init.set(JSC::JSFunction::create(init.vm, init.owner, utilInspectStylizeWithNoColorCodeGenerator(init.vm), init.owner));
        });

    m_nativeMicrotaskTrampoline.initLater(
        [](const Initializer<JSFunction>& init) {
            init.set(JSFunction::create(init.vm, init.owner, 2, ""_s, functionNativeMicrotaskTrampoline, ImplementationVisibility::Public));
        });

    m_navigatorObject.initLater(
        [](const Initializer<JSObject>& init) {
            int cpuCount = 0;
#ifdef __APPLE__
            size_t count_len = sizeof(cpuCount);
            sysctlbyname("hw.logicalcpu", &cpuCount, &count_len, NULL, 0);
#elif OS(WINDOWS)
            SYSTEM_INFO sysinfo;
            GetSystemInfo(&sysinfo);
            cpuCount = sysinfo.dwNumberOfProcessors;
#else
            // TODO: windows
            cpuCount = sysconf(_SC_NPROCESSORS_ONLN);
#endif

            auto str = WTF::String::fromUTF8(Bun__userAgent);
            JSC::Identifier userAgentIdentifier = JSC::Identifier::fromString(init.vm, "userAgent"_s);
            JSC::Identifier hardwareConcurrencyIdentifier = JSC::Identifier::fromString(init.vm, "hardwareConcurrency"_s);

            JSC::JSObject* obj = JSC::constructEmptyObject(init.owner, init.owner->objectPrototype(), 4);
            obj->putDirect(init.vm, userAgentIdentifier, JSC::jsString(init.vm, str));
            obj->putDirect(init.vm, init.vm.propertyNames->toStringTagSymbol,
                jsNontrivialString(init.vm, "Navigator"_s), PropertyAttribute::DontEnum | PropertyAttribute::ReadOnly);

// https://developer.mozilla.org/en-US/docs/Web/API/Navigator/platform
// https://github.com/oven-sh/bun/issues/4588
#if OS(DARWIN)
            obj->putDirect(init.vm, JSC::Identifier::fromString(init.vm, "platform"_s), JSC::jsString(init.vm, String("MacIntel"_s)));
#elif OS(WINDOWS)
            obj->putDirect(init.vm, JSC::Identifier::fromString(init.vm, "platform"_s), JSC::jsString(init.vm, String("Win32"_s)));
#elif OS(LINUX)
            obj->putDirect(init.vm, JSC::Identifier::fromString(init.vm, "platform"_s), JSC::jsString(init.vm, String("Linux x86_64"_s)));
#endif

            obj->putDirect(init.vm, hardwareConcurrencyIdentifier, JSC::jsNumber(cpuCount));
            init.set(obj);
        });

    this->m_pendingVirtualModuleResultStructure.initLater(
        [](const Initializer<Structure>& init) {
            init.set(Bun::PendingVirtualModuleResult::createStructure(init.vm, init.owner, init.owner->objectPrototype()));
        });

    m_bunObject.initLater(
        [](const JSC::LazyProperty<JSC::JSGlobalObject, JSObject>::Initializer& init) {
            init.set(Bun::createBunObject(init.vm, init.owner));
        });

    this->initGeneratedLazyClasses();

    m_NapiExternalStructure.initLater(
        [](const JSC::LazyProperty<JSC::JSGlobalObject, Structure>::Initializer& init) {
            init.set(
                Bun::NapiExternal::createStructure(init.vm, init.owner, init.owner->objectPrototype()));
        });

    m_NapiPrototypeStructure.initLater(
        [](const JSC::LazyProperty<JSC::JSGlobalObject, Structure>::Initializer& init) {
            init.set(
                Bun::NapiPrototype::createStructure(init.vm, init.owner, init.owner->objectPrototype()));
        });

    m_NapiHandleScopeImplStructure.initLater([](const JSC::LazyProperty<JSC::JSGlobalObject, Structure>::Initializer& init) {
        init.set(Bun::NapiHandleScopeImpl::createStructure(init.vm, init.owner));
    });

    m_NapiTypeTagStructure.initLater([](const JSC::LazyProperty<JSC::JSGlobalObject, Structure>::Initializer& init) {
        init.set(Bun::NapiTypeTag::createStructure(init.vm, init.owner));
    });

    m_napiWraps.initLater([](const JSC::LazyProperty<JSC::JSGlobalObject, JSC::JSWeakMap>::Initializer& init) {
        init.set(JSC::JSWeakMap::create(init.vm, init.owner->weakMapStructure()));
    });

    m_napiTypeTags.initLater([](const JSC::LazyProperty<JSC::JSGlobalObject, JSC::JSWeakMap>::Initializer& init) {
        init.set(JSC::JSWeakMap::create(init.vm, init.owner->weakMapStructure()));
    });

    m_cachedNodeVMGlobalObjectStructure.initLater(
        [](const JSC::LazyProperty<JSC::JSGlobalObject, Structure>::Initializer& init) {
            init.set(WebCore::createNodeVMGlobalObjectStructure(init.vm));
        });

    m_cachedGlobalProxyStructure.initLater(
        [](const JSC::LazyProperty<JSC::JSGlobalObject, Structure>::Initializer& init) {
            init.set(
                JSC::JSGlobalProxy::createStructure(init.vm, init.owner, JSC::jsNull()));
        });

    m_subtleCryptoObject.initLater(
        [](const JSC::LazyProperty<JSC::JSGlobalObject, JSC::JSObject>::Initializer& init) {
            auto& global = *reinterpret_cast<Zig::GlobalObject*>(init.owner);

            if (!global.m_subtleCrypto) {
                global.m_subtleCrypto = &WebCore::SubtleCrypto::create(global.scriptExecutionContext()).leakRef();
            }

            init.set(toJS<IDLInterface<SubtleCrypto>>(*init.owner, global, global.m_subtleCrypto).getObject());
        });

    m_NapiClassStructure.initLater(
        [](LazyClassStructure::Initializer& init) {
            init.setStructure(Zig::NapiClass::createStructure(init.vm, init.global, init.global->functionPrototype()));
        });

    m_JSArrayBufferControllerPrototype.initLater(
        [](const JSC::LazyProperty<JSC::JSGlobalObject, JSC::JSObject>::Initializer& init) {
            auto* prototype = createJSSinkControllerPrototype(init.vm, init.owner, WebCore::SinkID::ArrayBufferSink);
            init.set(prototype);
        });

    m_JSFileSinkControllerPrototype.initLater(
        [](const JSC::LazyProperty<JSC::JSGlobalObject, JSC::JSObject>::Initializer& init) {
            auto* prototype = createJSSinkControllerPrototype(init.vm, init.owner, WebCore::SinkID::FileSink);
            init.set(prototype);
        });

    m_JSHTTPResponseController.initLater(
        [](const JSC::LazyProperty<JSC::JSGlobalObject, JSC::Structure>::Initializer& init) {
            auto* structure = createJSSinkControllerStructure(init.vm, init.owner, WebCore::SinkID::HTTPResponseSink);
            init.set(structure);
        });

    m_JSHTTPSResponseControllerPrototype.initLater(
        [](const JSC::LazyProperty<JSC::JSGlobalObject, JSC::JSObject>::Initializer& init) {
            auto* prototype = createJSSinkControllerPrototype(init.vm, init.owner, WebCore::SinkID::HTTPSResponseSink);
            init.set(prototype);
        });

    m_performanceObject.initLater(
        [](const JSC::LazyProperty<JSC::JSGlobalObject, JSC::JSObject>::Initializer& init) {
            auto* globalObject = reinterpret_cast<Zig::GlobalObject*>(init.owner);
            init.set(toJS(init.owner, globalObject, globalObject->performance().get()).getObject());
        });

    m_processEnvObject.initLater(
        [](const JSC::LazyProperty<JSC::JSGlobalObject, JSC::JSObject>::Initializer& init) {
            init.set(Bun::createEnvironmentVariablesMap(reinterpret_cast<Zig::GlobalObject*>(init.owner)).getObject());
        });

    m_processObject.initLater(
        [](const JSC::LazyProperty<JSC::JSGlobalObject, JSC::JSObject>::Initializer& init) {
            Zig::GlobalObject* globalObject = reinterpret_cast<Zig::GlobalObject*>(init.owner);
            auto* process = Bun::Process::create(
                *globalObject, Bun::Process::createStructure(init.vm, init.owner, WebCore::JSEventEmitter::prototype(init.vm, *globalObject)));

            init.set(process);
        });

    m_lazyReadableStreamPrototypeMap.initLater(
        [](const JSC::LazyProperty<JSC::JSGlobalObject, JSC::JSMap>::Initializer& init) {
            auto* map = JSC::JSMap::create(init.vm, init.owner->mapStructure());
            init.set(map);
        });

    m_requireMap.initLater(
        [](const JSC::LazyProperty<JSC::JSGlobalObject, JSC::JSMap>::Initializer& init) {
            auto* map = JSC::JSMap::create(init.vm, init.owner->mapStructure());
            init.set(map);
        });

    m_esmRegistryMap.initLater(
        [](const JSC::LazyProperty<JSC::JSGlobalObject, JSC::JSMap>::Initializer& init) {
            auto* global = init.owner;
            auto& vm = init.vm;
            JSMap* registry = nullptr;
            if (auto loaderValue = global->getIfPropertyExists(global, JSC::Identifier::fromString(vm, "Loader"_s))) {
                if (auto registryValue = loaderValue.getObject()->getIfPropertyExists(global, JSC::Identifier::fromString(vm, "registry"_s))) {
                    registry = jsCast<JSC::JSMap*>(registryValue);
                }
            }

            if (!registry) {
                registry = JSC::JSMap::create(init.vm, init.owner->mapStructure());
            }

            init.set(registry);
        });

    m_requireFunctionUnbound.initLater(
        [](const JSC::LazyProperty<JSC::JSGlobalObject, JSC::JSObject>::Initializer& init) {
            init.set(
                JSFunction::create(
                    init.vm,
                    init.owner,
                    moduleRequireCodeGenerator(init.vm),
                    init.owner->globalScope(),
                    JSFunction::createStructure(init.vm, init.owner, RequireFunctionPrototype::create(init.owner))));
        });

    m_requireResolveFunctionUnbound.initLater(
        [](const JSC::LazyProperty<JSC::JSGlobalObject, JSC::JSObject>::Initializer& init) {
            init.set(
                JSFunction::create(
                    init.vm,
                    init.owner,
                    moduleRequireResolveCodeGenerator(init.vm),
                    init.owner->globalScope(),
                    JSFunction::createStructure(init.vm, init.owner, RequireResolveFunctionPrototype::create(init.owner))));
        });

    m_internalModuleRegistry.initLater(
        [](const JSC::LazyProperty<JSC::JSGlobalObject, Bun::InternalModuleRegistry>::Initializer& init) {
            init.set(
                InternalModuleRegistry::create(
                    init.vm,
                    InternalModuleRegistry::createStructure(init.vm, init.owner)));
        });

    m_processBindingConstants.initLater(
        [](const JSC::LazyProperty<JSC::JSGlobalObject, JSC::JSObject>::Initializer& init) {
            init.set(
                ProcessBindingConstants::create(
                    init.vm,
                    ProcessBindingConstants::createStructure(init.vm, init.owner)));
        });

    m_importMetaObjectStructure.initLater(
        [](const JSC::LazyProperty<JSC::JSGlobalObject, JSC::Structure>::Initializer& init) {
            init.set(Zig::ImportMetaObject::createStructure(init.vm, init.owner));
        });

    m_asyncBoundFunctionStructure.initLater(
        [](const JSC::LazyProperty<JSC::JSGlobalObject, JSC::Structure>::Initializer& init) {
            init.set(AsyncContextFrame::createStructure(init.vm, init.owner));
        });

    m_JSFileSinkClassStructure.initLater(
        [](LazyClassStructure::Initializer& init) {
            auto* prototype = createJSSinkPrototype(init.vm, init.global, WebCore::SinkID::FileSink);
            auto* structure = JSFileSink::createStructure(init.vm, init.global, prototype);
            auto* constructor = JSFileSinkConstructor::create(init.vm, init.global, JSFileSinkConstructor::createStructure(init.vm, init.global, init.global->functionPrototype()), jsCast<JSObject*>(prototype));
            init.setPrototype(prototype);
            init.setStructure(structure);
            init.setConstructor(constructor);
        });

    m_JSArrayBufferSinkClassStructure.initLater(
        [](LazyClassStructure::Initializer& init) {
            auto* prototype = createJSSinkPrototype(init.vm, init.global, WebCore::SinkID::ArrayBufferSink);
            auto* structure = JSArrayBufferSink::createStructure(init.vm, init.global, prototype);
            auto* constructor = JSArrayBufferSinkConstructor::create(init.vm, init.global, JSArrayBufferSinkConstructor::createStructure(init.vm, init.global, init.global->functionPrototype()), jsCast<JSObject*>(prototype));
            init.setPrototype(prototype);
            init.setStructure(structure);
            init.setConstructor(constructor);
        });

    m_JSHTTPResponseSinkClassStructure.initLater(
        [](LazyClassStructure::Initializer& init) {
            auto* prototype = createJSSinkPrototype(init.vm, init.global, WebCore::SinkID::HTTPResponseSink);
            auto* structure = JSHTTPResponseSink::createStructure(init.vm, init.global, prototype);
            auto* constructor = JSHTTPResponseSinkConstructor::create(init.vm, init.global, JSHTTPResponseSinkConstructor::createStructure(init.vm, init.global, init.global->functionPrototype()), jsCast<JSObject*>(prototype));
            init.setPrototype(prototype);
            init.setStructure(structure);
            init.setConstructor(constructor);
        });

    m_JSBufferClassStructure.initLater(
        [](LazyClassStructure::Initializer& init) {
            auto prototype = WebCore::createBufferPrototype(init.vm, init.global);
            auto* structure = WebCore::createBufferStructure(init.vm, init.global, JSValue(prototype));
            auto* constructor = WebCore::createBufferConstructor(init.vm, init.global, jsCast<JSObject*>(prototype));
            init.setPrototype(prototype);
            init.setStructure(structure);
            init.setConstructor(constructor);
        });

    m_JSCryptoKey.initLater(
        [](const JSC::LazyProperty<JSC::JSGlobalObject, JSC::Structure>::Initializer& init) {
            Zig::GlobalObject* globalObject = reinterpret_cast<Zig::GlobalObject*>(init.owner);
            auto* prototype = JSCryptoKey::createPrototype(init.vm, *globalObject);
            auto* structure = JSCryptoKey::createStructure(init.vm, init.owner, JSValue(prototype));
            init.set(structure);
        });

    m_JSHTTPSResponseSinkClassStructure.initLater(
        [](LazyClassStructure::Initializer& init) {
            auto* prototype = createJSSinkPrototype(init.vm, init.global, WebCore::SinkID::HTTPSResponseSink);
            auto* structure = JSHTTPSResponseSink::createStructure(init.vm, init.global, prototype);
            auto* constructor = JSHTTPSResponseSinkConstructor::create(init.vm, init.global, JSHTTPSResponseSinkConstructor::createStructure(init.vm, init.global, init.global->functionPrototype()), jsCast<JSObject*>(prototype));
            init.setPrototype(prototype);
            init.setStructure(structure);
            init.setConstructor(constructor);
        });

    m_JSFileSinkClassStructure.initLater(
        [](LazyClassStructure::Initializer& init) {
            auto* prototype = createJSSinkPrototype(init.vm, init.global, WebCore::SinkID::FileSink);
            auto* structure = JSFileSink::createStructure(init.vm, init.global, prototype);
            auto* constructor = JSFileSinkConstructor::create(init.vm, init.global, JSFileSinkConstructor::createStructure(init.vm, init.global, init.global->functionPrototype()), jsCast<JSObject*>(prototype));
            init.setPrototype(prototype);
            init.setStructure(structure);
            init.setConstructor(constructor);
        });

    m_JSBufferListClassStructure.initLater(
        [](LazyClassStructure::Initializer& init) {
            auto* prototype = JSBufferListPrototype::create(
                init.vm, init.global, JSBufferListPrototype::createStructure(init.vm, init.global, init.global->objectPrototype()));
            auto* structure = JSBufferList::createStructure(init.vm, init.global, prototype);
            auto* constructor = JSBufferListConstructor::create(
                init.vm, init.global, JSBufferListConstructor::createStructure(init.vm, init.global, init.global->functionPrototype()), prototype);
            init.setPrototype(prototype);
            init.setStructure(structure);
            init.setConstructor(constructor);
        });

    m_callSiteStructure.initLater(
        [](LazyClassStructure::Initializer& init) {
            auto* prototype = CallSitePrototype::create(init.vm, CallSitePrototype::createStructure(init.vm, init.global, init.global->objectPrototype()), init.global);
            auto* structure = CallSite::createStructure(init.vm, init.global, prototype);
            init.setPrototype(prototype);
            init.setStructure(structure);
        });

    m_JSStringDecoderClassStructure.initLater(
        [](LazyClassStructure::Initializer& init) {
            auto* prototype = JSStringDecoderPrototype::create(
                init.vm, init.global, JSStringDecoderPrototype::createStructure(init.vm, init.global, init.global->objectPrototype()));
            auto* structure = JSStringDecoder::createStructure(init.vm, init.global, prototype);
            auto* constructor = JSStringDecoderConstructor::create(
                init.vm, init.global, JSStringDecoderConstructor::createStructure(init.vm, init.global, init.global->functionPrototype()), prototype);
            init.setPrototype(prototype);
            init.setStructure(structure);
            init.setConstructor(constructor);
        });

    m_JSFFIFunctionStructure.initLater(
        [](LazyClassStructure::Initializer& init) {
            init.setStructure(Zig::JSFFIFunction::createStructure(init.vm, init.global, init.global->functionPrototype()));
        });

    m_NodeVMScriptClassStructure.initLater(
        [](LazyClassStructure::Initializer& init) {
            auto prototype = NodeVMScript::createPrototype(init.vm, init.global);
            auto* structure = NodeVMScript::createStructure(init.vm, init.global, prototype);
            auto* constructorStructure = NodeVMScriptConstructor::createStructure(
                init.vm, init.global, init.global->m_functionPrototype.get());
            auto* constructor = NodeVMScriptConstructor::create(
                init.vm, init.global, constructorStructure, prototype);
            init.setPrototype(prototype);
            init.setStructure(structure);
            init.setConstructor(constructor);
        });

#if ENABLE(REMOTE_INSPECTOR)
    setInspectable(false);
#endif

    addBuiltinGlobals(vm);

    ASSERT(classInfo());
}

JSC_DEFINE_CUSTOM_GETTER(JSDOMFileConstructor_getter, (JSGlobalObject * globalObject, JSC::EncodedJSValue thisValue, PropertyName))
{
    Zig::GlobalObject* bunGlobalObject = jsCast<Zig::GlobalObject*>(globalObject);
    return JSValue::encode(
        bunGlobalObject->JSDOMFileConstructor());
}

JSC_DEFINE_CUSTOM_SETTER(JSDOMFileConstructor_setter,
    (JSC::JSGlobalObject * globalObject, JSC::EncodedJSValue thisValue,
        JSC::EncodedJSValue value, JSC::PropertyName property))
{
    if (JSValue::decode(thisValue) != globalObject) {
        return false;
    }

    auto& vm = globalObject->vm();
    globalObject->putDirect(vm, property, JSValue::decode(value), 0);
    return true;
}

extern "C" JSC__JSValue Bun__Timer__setImmediate(JSC__JSGlobalObject* arg0, JSC__JSValue JSValue1, JSC__JSValue JSValue3);
// https://developer.mozilla.org/en-US/docs/Web/API/Window/setImmediate
JSC_DEFINE_HOST_FUNCTION(functionSetImmediate,
    (JSC::JSGlobalObject * globalObject, JSC::CallFrame* callFrame))
{
    JSC::VM& vm = globalObject->vm();
    auto scope = DECLARE_THROW_SCOPE(vm);

    auto argCount = callFrame->argumentCount();
    if (argCount == 0) {
        JSC::throwTypeError(globalObject, scope, "setImmediate requires 1 argument (a function)"_s);
        return {};
    }

    auto job = callFrame->argument(0);

    if (!job.isObject() || !job.getObject()->isCallable()) {
        JSC::throwTypeError(globalObject, scope, "setImmediate expects a function"_s);
        return {};
    }

    JSC::JSValue arguments = {};
    switch (argCount) {
    case 0:
    case 1: {
        break;
    }
    case 2: {
        arguments = callFrame->argument(1);
        break;
    }
    default: {
        ArgList argumentsList = ArgList(callFrame, 1);
        auto* args = JSC::JSImmutableButterfly::tryCreateFromArgList(vm, argumentsList);

        if (UNLIKELY(!args)) {
            JSC::throwOutOfMemoryError(globalObject, scope);
            return {};
        }

        arguments = JSValue(args);
    }
    }

    return Bun__Timer__setImmediate(globalObject, JSC::JSValue::encode(job), JSValue::encode(arguments));
}

// `console.Console` or `import { Console } from 'console';`
JSC_DEFINE_CUSTOM_GETTER(getConsoleConstructor, (JSGlobalObject * globalObject, EncodedJSValue thisValue, PropertyName property))
{
    auto& vm = globalObject->vm();
    auto console = JSValue::decode(thisValue).getObject();
    JSC::JSFunction* createConsoleConstructor = JSC::JSFunction::create(vm, globalObject, consoleObjectCreateConsoleConstructorCodeGenerator(vm), globalObject);
    JSC::MarkedArgumentBuffer args;
    args.append(console);
    JSC::CallData callData = JSC::getCallData(createConsoleConstructor);
    NakedPtr<JSC::Exception> returnedException = nullptr;
    auto result = JSC::call(globalObject, createConsoleConstructor, callData, console, args, returnedException);
    if (returnedException) {
        auto scope = DECLARE_THROW_SCOPE(vm);
        throwException(globalObject, scope, returnedException.get());
    }
    console->putDirect(vm, property, result, 0);
    return JSValue::encode(result);
}

// `console._stdout` is equal to `process.stdout`
JSC_DEFINE_CUSTOM_GETTER(getConsoleStdout, (JSGlobalObject * globalObject, EncodedJSValue thisValue, PropertyName property))
{
    auto& vm = globalObject->vm();
    auto console = JSValue::decode(thisValue).getObject();
    auto global = jsCast<Zig::GlobalObject*>(globalObject);

    // instead of calling the constructor builtin, go through the process.stdout getter to ensure it's only created once.
    auto stdoutValue = global->processObject()->get(globalObject, Identifier::fromString(vm, "stdout"_s));
    if (!stdoutValue)
        return JSValue::encode({});

    console->putDirect(vm, property, stdoutValue, PropertyAttribute::DontEnum | 0);
    return JSValue::encode(stdoutValue);
}

// `console._stderr` is equal to `process.stderr`
JSC_DEFINE_CUSTOM_GETTER(getConsoleStderr, (JSGlobalObject * globalObject, EncodedJSValue thisValue, PropertyName property))
{
    auto& vm = globalObject->vm();
    auto console = JSValue::decode(thisValue).getObject();
    auto global = jsCast<Zig::GlobalObject*>(globalObject);

    // instead of calling the constructor builtin, go through the process.stdout getter to ensure it's only created once.
    auto stderrValue = global->processObject()->get(globalObject, Identifier::fromString(vm, "stderr"_s));
    if (!stderrValue)
        return JSValue::encode({});

    console->putDirect(vm, property, stderrValue, PropertyAttribute::DontEnum | 0);
    return JSValue::encode(stderrValue);
}

JSC_DEFINE_CUSTOM_SETTER(EventSource_setter,
    (JSC::JSGlobalObject * globalObject, JSC::EncodedJSValue thisValue,
        JSC::EncodedJSValue value, JSC::PropertyName property))
{
    if (JSValue::decode(thisValue) != globalObject) {
        return false;
    }

    auto& vm = globalObject->vm();
    globalObject->putDirect(vm, property, JSValue::decode(value), 0);
    return true;
}

EncodedJSValue GlobalObject::assignToStream(JSValue stream, JSValue controller)
{
    JSC::VM& vm = this->vm();
    JSC::JSFunction* function = this->m_assignToStream.get();
    if (!function) {
        function = JSFunction::create(vm, this, static_cast<JSC::FunctionExecutable*>(readableStreamInternalsAssignToStreamCodeGenerator(vm)), this);
        this->m_assignToStream.set(vm, this, function);
    }

    auto callData = JSC::getCallData(function);
    JSC::MarkedArgumentBuffer arguments;
    arguments.append(stream);
    arguments.append(controller);

    WTF::NakedPtr<JSC::Exception> returnedException = nullptr;

    auto result = JSC::profiledCall(this, ProfilingReason::API, function, callData, JSC::jsUndefined(), arguments, returnedException);
    if (auto* exception = returnedException.get()) {
        return JSC::JSValue::encode(exception);
    }

    return JSC::JSValue::encode(result);
}

JSC::JSObject* GlobalObject::navigatorObject()
{
    return this->m_navigatorObject.get(this);
}

JSC_DEFINE_CUSTOM_GETTER(functionLazyNavigatorGetter,
    (JSC::JSGlobalObject * globalObject, JSC::EncodedJSValue thisValue,
        JSC::PropertyName))
{
    return JSC::JSValue::encode(reinterpret_cast<Zig::GlobalObject*>(globalObject)->navigatorObject());
}

JSC::GCClient::IsoSubspace* GlobalObject::subspaceForImpl(JSC::VM& vm)
{
    return WebCore::subspaceForImpl<GlobalObject, WebCore::UseCustomHeapCellType::Yes>(
        vm,
        [](auto& spaces) { return spaces.m_clientSubspaceForWorkerGlobalScope.get(); },
        [](auto& spaces, auto&& space) { spaces.m_clientSubspaceForWorkerGlobalScope = std::forward<decltype(space)>(space); },
        [](auto& spaces) { return spaces.m_subspaceForWorkerGlobalScope.get(); },
        [](auto& spaces, auto&& space) { spaces.m_subspaceForWorkerGlobalScope = std::forward<decltype(space)>(space); },
        [](auto& server) -> JSC::HeapCellType& { return server.m_heapCellTypeForJSWorkerGlobalScope; });
}

BUN_DECLARE_HOST_FUNCTION(WebCore__alert);
BUN_DECLARE_HOST_FUNCTION(WebCore__prompt);
BUN_DECLARE_HOST_FUNCTION(WebCore__confirm);

JSValue GlobalObject_getPerformanceObject(VM& vm, JSObject* globalObject)
{
    return jsCast<Zig::GlobalObject*>(globalObject)->performanceObject();
}

JSValue GlobalObject_getGlobalThis(VM& vm, JSObject* globalObject)
{
    return jsCast<Zig::GlobalObject*>(globalObject)->globalThis();
}

// This is like `putDirectBuiltinFunction` but for the global static list.
#define globalBuiltinFunction(vm, globalObject, identifier, function, attributes) JSC::JSGlobalObject::GlobalPropertyInfo(identifier, JSFunction::create(vm, function, globalObject), attributes)

void GlobalObject::addBuiltinGlobals(JSC::VM& vm)
{
    m_builtinInternalFunctions.initialize(*this);

    auto clientData = WebCore::clientData(vm);
    auto& builtinNames = WebCore::builtinNames(vm);

    // ----- Private/Static Properties -----

    GlobalPropertyInfo staticGlobals[] = {
        GlobalPropertyInfo { builtinNames.startDirectStreamPrivateName(),
            JSC::JSFunction::create(vm, this, 1,
                String(), functionStartDirectStream, ImplementationVisibility::Public),
            PropertyAttribute::DontDelete | PropertyAttribute::ReadOnly | 0 },

        GlobalPropertyInfo { builtinNames.lazyPrivateName(),
            JSC::JSFunction::create(vm, this, 0, "@lazy"_s, JS2Native::jsDollarLazy, ImplementationVisibility::Public),
            PropertyAttribute::ReadOnly | PropertyAttribute::DontEnum | PropertyAttribute::DontDelete | 0 },

        GlobalPropertyInfo(builtinNames.makeThisTypeErrorPrivateName(), JSFunction::create(vm, this, 2, String(), makeThisTypeErrorForBuiltins, ImplementationVisibility::Public), PropertyAttribute::DontDelete | PropertyAttribute::ReadOnly),
        GlobalPropertyInfo(builtinNames.makeGetterTypeErrorPrivateName(), JSFunction::create(vm, this, 2, String(), makeGetterTypeErrorForBuiltins, ImplementationVisibility::Public), PropertyAttribute::DontDelete | PropertyAttribute::ReadOnly),
        GlobalPropertyInfo(builtinNames.makeDOMExceptionPrivateName(), JSFunction::create(vm, this, 2, String(), makeDOMExceptionForBuiltins, ImplementationVisibility::Public), PropertyAttribute::DontDelete | PropertyAttribute::ReadOnly),
        GlobalPropertyInfo(builtinNames.addAbortAlgorithmToSignalPrivateName(), JSFunction::create(vm, this, 2, String(), addAbortAlgorithmToSignal, ImplementationVisibility::Public), PropertyAttribute::DontDelete | PropertyAttribute::ReadOnly),
        GlobalPropertyInfo(builtinNames.removeAbortAlgorithmFromSignalPrivateName(), JSFunction::create(vm, this, 2, String(), removeAbortAlgorithmFromSignal, ImplementationVisibility::Public), PropertyAttribute::DontDelete | PropertyAttribute::ReadOnly),
        GlobalPropertyInfo(builtinNames.cloneArrayBufferPrivateName(), JSFunction::create(vm, this, 3, String(), cloneArrayBuffer, ImplementationVisibility::Public), PropertyAttribute::DontDelete | PropertyAttribute::ReadOnly),
        GlobalPropertyInfo(builtinNames.structuredCloneForStreamPrivateName(), JSFunction::create(vm, this, 1, String(), structuredCloneForStream, ImplementationVisibility::Public), PropertyAttribute::DontDelete | PropertyAttribute::ReadOnly),
        GlobalPropertyInfo(builtinNames.isAbortSignalPrivateName(), JSFunction::create(vm, this, 1, String(), isAbortSignal, ImplementationVisibility::Public), PropertyAttribute::DontDelete | PropertyAttribute::ReadOnly),
        GlobalPropertyInfo(builtinNames.getInternalWritableStreamPrivateName(), JSFunction::create(vm, this, 1, String(), getInternalWritableStream, ImplementationVisibility::Public), PropertyAttribute::DontDelete | PropertyAttribute::ReadOnly),
        GlobalPropertyInfo(builtinNames.createWritableStreamFromInternalPrivateName(), JSFunction::create(vm, this, 1, String(), createWritableStreamFromInternal, ImplementationVisibility::Public), PropertyAttribute::DontDelete | PropertyAttribute::ReadOnly),
        GlobalPropertyInfo(builtinNames.fulfillModuleSyncPrivateName(), JSFunction::create(vm, this, 1, String(), functionFulfillModuleSync, ImplementationVisibility::Public), PropertyAttribute::DontDelete | PropertyAttribute::ReadOnly),
        GlobalPropertyInfo(vm.propertyNames->builtinNames().ArrayBufferPrivateName(), arrayBufferConstructor(), PropertyAttribute::DontDelete | PropertyAttribute::ReadOnly),
        GlobalPropertyInfo(builtinNames.LoaderPrivateName(), this->moduleLoader(), PropertyAttribute::DontDelete | 0),
        GlobalPropertyInfo(builtinNames.internalModuleRegistryPrivateName(), this->internalModuleRegistry(), PropertyAttribute::DontDelete | PropertyAttribute::ReadOnly),
        GlobalPropertyInfo(builtinNames.processBindingConstantsPrivateName(), this->processBindingConstants(), PropertyAttribute::DontDelete | PropertyAttribute::ReadOnly),
        GlobalPropertyInfo(builtinNames.requireMapPrivateName(), this->requireMap(), PropertyAttribute::DontDelete | PropertyAttribute::ReadOnly | 0),
        GlobalPropertyInfo(builtinNames.TextEncoderStreamEncoderPrivateName(), JSTextEncoderStreamEncoderConstructor(), PropertyAttribute::DontDelete | PropertyAttribute::ReadOnly | 0),
        GlobalPropertyInfo(builtinNames.makeErrorWithCodePrivateName(), JSFunction::create(vm, this, 2, String(), jsFunctionMakeErrorWithCode, ImplementationVisibility::Public), PropertyAttribute::DontDelete | PropertyAttribute::ReadOnly),
    };
    addStaticGlobals(staticGlobals, std::size(staticGlobals));

    // TODO: most/all of these private properties can be made as static globals.
    // i've noticed doing it as is will work somewhat but getDirect() wont be able to find them

    putDirectBuiltinFunction(vm, this, builtinNames.createFIFOPrivateName(), streamInternalsCreateFIFOCodeGenerator(vm), PropertyAttribute::Builtin | PropertyAttribute::DontDelete | PropertyAttribute::ReadOnly);
    putDirectBuiltinFunction(vm, this, builtinNames.createEmptyReadableStreamPrivateName(), readableStreamCreateEmptyReadableStreamCodeGenerator(vm), PropertyAttribute::Builtin | PropertyAttribute::DontDelete | PropertyAttribute::ReadOnly);
    putDirectBuiltinFunction(vm, this, builtinNames.createUsedReadableStreamPrivateName(), readableStreamCreateUsedReadableStreamCodeGenerator(vm), PropertyAttribute::Builtin | PropertyAttribute::DontDelete | PropertyAttribute::ReadOnly);
    putDirectBuiltinFunction(vm, this, builtinNames.createNativeReadableStreamPrivateName(), readableStreamCreateNativeReadableStreamCodeGenerator(vm), PropertyAttribute::Builtin | PropertyAttribute::DontDelete | PropertyAttribute::ReadOnly);
    putDirectBuiltinFunction(vm, this, builtinNames.requireESMPrivateName(), importMetaObjectRequireESMCodeGenerator(vm), PropertyAttribute::Builtin | PropertyAttribute::DontDelete | PropertyAttribute::ReadOnly);
    putDirectBuiltinFunction(vm, this, builtinNames.loadCJS2ESMPrivateName(), importMetaObjectLoadCJS2ESMCodeGenerator(vm), PropertyAttribute::Builtin | PropertyAttribute::DontDelete | PropertyAttribute::ReadOnly);
    putDirectBuiltinFunction(vm, this, builtinNames.internalRequirePrivateName(), importMetaObjectInternalRequireCodeGenerator(vm), PropertyAttribute::Builtin | PropertyAttribute::DontDelete | PropertyAttribute::ReadOnly);
    putDirectBuiltinFunction(vm, this, builtinNames.requireNativeModulePrivateName(), moduleRequireNativeModuleCodeGenerator(vm), PropertyAttribute::Builtin | PropertyAttribute::DontDelete | PropertyAttribute::ReadOnly);

    putDirectBuiltinFunction(vm, this, builtinNames.overridableRequirePrivateName(), moduleOverridableRequireCodeGenerator(vm), 0);

    putDirectNativeFunction(vm, this, builtinNames.createUninitializedArrayBufferPrivateName(), 1, functionCreateUninitializedArrayBuffer, ImplementationVisibility::Public, NoIntrinsic, PropertyAttribute::DontDelete | PropertyAttribute::ReadOnly);
    putDirectNativeFunction(vm, this, builtinNames.resolveSyncPrivateName(), 1, functionImportMeta__resolveSyncPrivate, ImplementationVisibility::Public, NoIntrinsic, PropertyAttribute::DontDelete | PropertyAttribute::ReadOnly);
    putDirectNativeFunction(vm, this, builtinNames.createInternalModuleByIdPrivateName(), 1, InternalModuleRegistry::jsCreateInternalModuleById, ImplementationVisibility::Public, NoIntrinsic, PropertyAttribute::DontDelete | PropertyAttribute::ReadOnly);

    putDirectNativeFunction(vm, this,
        builtinNames.createCommonJSModulePrivateName(),
        2,
        Bun::jsFunctionCreateCommonJSModule,
        ImplementationVisibility::Public,
        NoIntrinsic,
        PropertyAttribute::ReadOnly | PropertyAttribute::DontDelete | 0);
    putDirectNativeFunction(vm, this,
        builtinNames.evaluateCommonJSModulePrivateName(),
        2,
        Bun::jsFunctionLoadModule,
        ImplementationVisibility::Public,
        NoIntrinsic,
        PropertyAttribute::ReadOnly | PropertyAttribute::DontDelete | 0);

    putDirectCustomAccessor(vm, static_cast<JSVMClientData*>(vm.clientData)->builtinNames().BufferPrivateName(), JSC::CustomGetterSetter::create(vm, JSBuffer_getter, nullptr), PropertyAttribute::DontDelete | PropertyAttribute::ReadOnly | PropertyAttribute::CustomAccessorOrValue);
    putDirectCustomAccessor(vm, builtinNames.lazyStreamPrototypeMapPrivateName(), JSC::CustomGetterSetter::create(vm, functionLazyLoadStreamPrototypeMap_getter, nullptr), PropertyAttribute::DontDelete | PropertyAttribute::ReadOnly | PropertyAttribute::CustomAccessorOrValue);
    putDirectCustomAccessor(vm, builtinNames.TransformStreamPrivateName(), CustomGetterSetter::create(vm, TransformStream_getter, nullptr), attributesForStructure(static_cast<unsigned>(PropertyAttribute::DontEnum)) | PropertyAttribute::CustomAccessorOrValue);
    putDirectCustomAccessor(vm, builtinNames.TransformStreamDefaultControllerPrivateName(), CustomGetterSetter::create(vm, TransformStreamDefaultController_getter, nullptr), attributesForStructure(static_cast<unsigned>(PropertyAttribute::DontEnum)) | PropertyAttribute::CustomAccessorOrValue);
    putDirectCustomAccessor(vm, builtinNames.ReadableByteStreamControllerPrivateName(), CustomGetterSetter::create(vm, ReadableByteStreamController_getter, nullptr), attributesForStructure(PropertyAttribute::DontDelete | PropertyAttribute::ReadOnly) | PropertyAttribute::CustomAccessorOrValue);
    putDirectCustomAccessor(vm, builtinNames.ReadableStreamPrivateName(), CustomGetterSetter::create(vm, ReadableStream_getter, nullptr), attributesForStructure(PropertyAttribute::DontDelete | PropertyAttribute::ReadOnly) | PropertyAttribute::CustomAccessorOrValue);
    putDirectCustomAccessor(vm, builtinNames.ReadableStreamBYOBReaderPrivateName(), CustomGetterSetter::create(vm, ReadableStreamBYOBReader_getter, nullptr), attributesForStructure(PropertyAttribute::DontDelete | PropertyAttribute::ReadOnly) | PropertyAttribute::CustomAccessorOrValue);
    putDirectCustomAccessor(vm, builtinNames.ReadableStreamBYOBRequestPrivateName(), CustomGetterSetter::create(vm, ReadableStreamBYOBRequest_getter, nullptr), attributesForStructure(PropertyAttribute::DontDelete | PropertyAttribute::ReadOnly) | PropertyAttribute::CustomAccessorOrValue);
    putDirectCustomAccessor(vm, builtinNames.ReadableStreamDefaultControllerPrivateName(), CustomGetterSetter::create(vm, ReadableStreamDefaultController_getter, nullptr), attributesForStructure(PropertyAttribute::DontDelete | PropertyAttribute::ReadOnly) | PropertyAttribute::CustomAccessorOrValue);
    putDirectCustomAccessor(vm, builtinNames.ReadableStreamDefaultReaderPrivateName(), CustomGetterSetter::create(vm, ReadableStreamDefaultReader_getter, nullptr), attributesForStructure(PropertyAttribute::DontDelete | PropertyAttribute::ReadOnly) | PropertyAttribute::CustomAccessorOrValue);
    putDirectCustomAccessor(vm, builtinNames.WritableStreamPrivateName(), CustomGetterSetter::create(vm, WritableStream_getter, nullptr), attributesForStructure(PropertyAttribute::DontDelete | PropertyAttribute::ReadOnly) | PropertyAttribute::CustomAccessorOrValue);
    putDirectCustomAccessor(vm, builtinNames.WritableStreamDefaultControllerPrivateName(), CustomGetterSetter::create(vm, WritableStreamDefaultController_getter, nullptr), attributesForStructure(PropertyAttribute::DontDelete | PropertyAttribute::ReadOnly) | PropertyAttribute::CustomAccessorOrValue);
    putDirectCustomAccessor(vm, builtinNames.WritableStreamDefaultWriterPrivateName(), CustomGetterSetter::create(vm, WritableStreamDefaultWriter_getter, nullptr), attributesForStructure(PropertyAttribute::DontDelete | PropertyAttribute::ReadOnly) | PropertyAttribute::CustomAccessorOrValue);
    putDirectCustomAccessor(vm, builtinNames.AbortSignalPrivateName(), CustomGetterSetter::create(vm, AbortSignal_getter, nullptr), PropertyAttribute::DontDelete | PropertyAttribute::ReadOnly | PropertyAttribute::CustomAccessorOrValue);

    // ----- Public Properties -----

    // a direct accessor (uses js functions for get and set) cannot be on the lookup table. i think.
    putDirectAccessor(
        this,
        builtinNames.selfPublicName(),
        JSC::GetterSetter::create(
            vm,
            this,
            JSFunction::create(vm, this, 0, "get"_s, functionGetSelf, ImplementationVisibility::Public),
            JSFunction::create(vm, this, 0, "set"_s, functionSetSelf, ImplementationVisibility::Public)),
        PropertyAttribute::Accessor | 0);

    // TODO: this should be usable on the lookup table. it crashed las time i tried it
    putDirectCustomAccessor(vm, JSC::Identifier::fromString(vm, "onmessage"_s), JSC::CustomGetterSetter::create(vm, globalOnMessage, setGlobalOnMessage), 0);
    putDirectCustomAccessor(vm, JSC::Identifier::fromString(vm, "onerror"_s), JSC::CustomGetterSetter::create(vm, globalOnError, setGlobalOnError), 0);

    // ----- Extensions to Built-in objects -----

    JSC::JSObject* errorConstructor = this->errorConstructor();
    errorConstructor->putDirectNativeFunction(vm, this, JSC::Identifier::fromString(vm, "captureStackTrace"_s), 2, errorConstructorFuncCaptureStackTrace, ImplementationVisibility::Public, JSC::NoIntrinsic, PropertyAttribute::DontEnum | 0);
    errorConstructor->putDirectNativeFunction(vm, this, JSC::Identifier::fromString(vm, "appendStackTrace"_s), 2, errorConstructorFuncAppendStackTrace, ImplementationVisibility::Private, JSC::NoIntrinsic, PropertyAttribute::DontEnum | 0);
    errorConstructor->putDirectCustomAccessor(vm, JSC::Identifier::fromString(vm, "prepareStackTrace"_s), JSC::CustomGetterSetter::create(vm, errorConstructorPrepareStackTraceGetter, errorConstructorPrepareStackTraceSetter), PropertyAttribute::DontEnum | PropertyAttribute::CustomValue);

    JSC::JSObject* consoleObject = this->get(this, JSC::Identifier::fromString(vm, "console"_s)).getObject();
    consoleObject->putDirectBuiltinFunction(vm, this, vm.propertyNames->asyncIteratorSymbol, consoleObjectAsyncIteratorCodeGenerator(vm), PropertyAttribute::Builtin | 0);
    consoleObject->putDirectBuiltinFunction(vm, this, clientData->builtinNames().writePublicName(), consoleObjectWriteCodeGenerator(vm), PropertyAttribute::Builtin | 0);
    consoleObject->putDirectCustomAccessor(vm, Identifier::fromString(vm, "Console"_s), CustomGetterSetter::create(vm, getConsoleConstructor, nullptr), PropertyAttribute::CustomValue | 0);
    consoleObject->putDirectCustomAccessor(vm, Identifier::fromString(vm, "_stdout"_s), CustomGetterSetter::create(vm, getConsoleStdout, nullptr), PropertyAttribute::DontEnum | PropertyAttribute::CustomValue | 0);
    consoleObject->putDirectCustomAccessor(vm, Identifier::fromString(vm, "_stderr"_s), CustomGetterSetter::create(vm, getConsoleStderr, nullptr), PropertyAttribute::DontEnum | PropertyAttribute::CustomValue | 0);
}

extern "C" bool JSC__JSGlobalObject__startRemoteInspector(JSC__JSGlobalObject* globalObject, unsigned char* host, uint16_t arg1)
{
#if !ENABLE(REMOTE_INSPECTOR)
    return false;
#else
    globalObject->setInspectable(true);
    auto& server = Inspector::RemoteInspectorServer::singleton();
    return server.start(reinterpret_cast<const char*>(host), arg1);
#endif
}

void GlobalObject::drainMicrotasks()
{
    auto& vm = this->vm();
    if (auto nextTickQueue = this->m_nextTickQueue.get()) {
        Bun::JSNextTickQueue* queue = jsCast<Bun::JSNextTickQueue*>(nextTickQueue);
        queue->drain(vm, this);
        return;
    }

    vm.drainMicrotasks();
}

extern "C" void JSC__JSGlobalObject__drainMicrotasks(Zig::GlobalObject* globalObject)
{
    globalObject->drainMicrotasks();
}

extern "C" EncodedJSValue JSC__JSGlobalObject__getHTTP2CommonString(Zig::GlobalObject* globalObject, uint32_t hpack_index)
{
    auto value = globalObject->http2CommonStrings().getStringFromHPackIndex(hpack_index, globalObject);
    if (value != nullptr) {
        return JSValue::encode(value);
    }
    return JSValue::encode(JSValue::JSUndefined);
}

template<typename Visitor>
void GlobalObject::visitChildrenImpl(JSCell* cell, Visitor& visitor)
{
    GlobalObject* thisObject = jsCast<GlobalObject*>(cell);
    ASSERT_GC_OBJECT_INHERITS(thisObject, info());
    Base::visitChildren(thisObject, visitor);

    {
        // The GC thread has to grab the GC lock even though it is not mutating the containers.
        Locker locker { thisObject->m_gcLock };

        for (auto& structure : thisObject->m_structures.values())
            visitor.append(structure);

        for (auto& guarded : thisObject->m_guardedObjects)
            guarded->visitAggregate(visitor);
    }

    for (auto& constructor : thisObject->constructors().array())
        visitor.append(constructor);

    thisObject->m_builtinInternalFunctions.visit(visitor);
    thisObject->m_commonStrings.visit<Visitor>(visitor);
    thisObject->m_http2_commongStrings.visit<Visitor>(visitor);
    visitor.append(thisObject->m_assignToStream);
    visitor.append(thisObject->m_readableStreamToArrayBuffer);
    visitor.append(thisObject->m_readableStreamToArrayBufferResolve);
    visitor.append(thisObject->m_readableStreamToBytes);
    visitor.append(thisObject->m_readableStreamToBlob);
    visitor.append(thisObject->m_readableStreamToJSON);
    visitor.append(thisObject->m_readableStreamToText);
    visitor.append(thisObject->m_readableStreamToFormData);

    visitor.append(thisObject->m_nextTickQueue);
    visitor.append(thisObject->m_errorConstructorPrepareStackTraceValue);

    visitor.append(thisObject->m_pendingNapiModuleAndExports[0]);
    visitor.append(thisObject->m_pendingNapiModuleAndExports[1]);

    visitor.append(thisObject->m_currentNapiHandleScopeImpl);

    thisObject->m_moduleResolveFilenameFunction.visit(visitor);
    thisObject->m_nodeModuleConstructor.visit(visitor);
    thisObject->m_asyncBoundFunctionStructure.visit(visitor);
    thisObject->m_bunObject.visit(visitor);
    thisObject->m_cachedNodeVMGlobalObjectStructure.visit(visitor);
    thisObject->m_cachedGlobalProxyStructure.visit(visitor);
    thisObject->m_callSiteStructure.visit(visitor);
    thisObject->m_commonJSModuleObjectStructure.visit(visitor);
    thisObject->m_cryptoObject.visit(visitor);
    thisObject->m_errorConstructorPrepareStackTraceInternalValue.visit(visitor);
    thisObject->m_esmRegistryMap.visit(visitor);
    thisObject->m_importMetaObjectStructure.visit(visitor);
    thisObject->m_internalModuleRegistry.visit(visitor);
    thisObject->m_JSArrayBufferControllerPrototype.visit(visitor);
    thisObject->m_JSArrayBufferSinkClassStructure.visit(visitor);
    thisObject->m_JSBufferClassStructure.visit(visitor);
    thisObject->m_JSBufferListClassStructure.visit(visitor);
    thisObject->m_JSBufferSubclassStructure.visit(visitor);
    thisObject->m_JSCryptoKey.visit(visitor);
    thisObject->m_lazyStackCustomGetterSetter.visit(visitor);
    thisObject->m_JSDOMFileConstructor.visit(visitor);
    thisObject->m_JSFFIFunctionStructure.visit(visitor);
    thisObject->m_JSFileSinkClassStructure.visit(visitor);
    thisObject->m_JSFileSinkControllerPrototype.visit(visitor);
    thisObject->m_JSHTTPResponseController.visit(visitor);
    thisObject->m_JSHTTPResponseSinkClassStructure.visit(visitor);
    thisObject->m_JSHTTPSResponseControllerPrototype.visit(visitor);
    thisObject->m_JSHTTPSResponseSinkClassStructure.visit(visitor);
    thisObject->m_JSSocketAddressStructure.visit(visitor);
    thisObject->m_JSSQLStatementStructure.visit(visitor);
    thisObject->m_V8GlobalInternals.visit(visitor);
    thisObject->m_JSStringDecoderClassStructure.visit(visitor);
    thisObject->m_lazyPreloadTestModuleObject.visit(visitor);
    thisObject->m_lazyReadableStreamPrototypeMap.visit(visitor);
    thisObject->m_lazyRequireCacheObject.visit(visitor);
    thisObject->m_lazyTestModuleObject.visit(visitor);
    thisObject->m_memoryFootprintStructure.visit(visitor);
    thisObject->m_NapiClassStructure.visit(visitor);
    thisObject->m_NapiExternalStructure.visit(visitor);
    thisObject->m_NapiPrototypeStructure.visit(visitor);
    thisObject->m_NapiHandleScopeImplStructure.visit(visitor);
    thisObject->m_NapiTypeTagStructure.visit(visitor);
    thisObject->m_napiTypeTags.visit(visitor);
    thisObject->m_nativeMicrotaskTrampoline.visit(visitor);
    thisObject->m_navigatorObject.visit(visitor);
    thisObject->m_NodeVMScriptClassStructure.visit(visitor);
    thisObject->m_pendingVirtualModuleResultStructure.visit(visitor);
    thisObject->m_performanceObject.visit(visitor);
    thisObject->m_performMicrotaskFunction.visit(visitor);
    thisObject->m_performMicrotaskVariadicFunction.visit(visitor);
    thisObject->m_processEnvObject.visit(visitor);
    thisObject->m_processObject.visit(visitor);
    thisObject->m_requireFunctionUnbound.visit(visitor);
    thisObject->m_requireMap.visit(visitor);
    thisObject->m_requireResolveFunctionUnbound.visit(visitor);
    thisObject->m_subtleCryptoObject.visit(visitor);
    thisObject->m_testMatcherUtilsObject.visit(visitor);
    thisObject->m_utilInspectFunction.visit(visitor);
    thisObject->m_utilInspectOptionsStructure.visit(visitor);
    thisObject->m_utilInspectStylizeColorFunction.visit(visitor);
    thisObject->m_utilInspectStylizeNoColorFunction.visit(visitor);
    thisObject->m_vmModuleContextMap.visit(visitor);
    thisObject->m_napiWraps.visit(visitor);
    thisObject->m_napiTypeTags.visit(visitor);
    thisObject->mockModule.activeSpySetStructure.visit(visitor);
    thisObject->mockModule.mockFunctionStructure.visit(visitor);
    thisObject->mockModule.mockImplementationStructure.visit(visitor);
    thisObject->mockModule.mockModuleStructure.visit(visitor);
    thisObject->mockModule.mockObjectStructure.visit(visitor);
    thisObject->mockModule.mockResultStructure.visit(visitor);
    thisObject->mockModule.mockWithImplementationCleanupDataStructure.visit(visitor);
    thisObject->mockModule.withImplementationCleanupFunction.visit(visitor);

    thisObject->m_nodeErrorCache.visit(visitor);

    for (auto& barrier : thisObject->m_thenables) {
        visitor.append(barrier);
    }

    thisObject->visitGeneratedLazyClasses<Visitor>(thisObject, visitor);
    thisObject->visitAdditionalChildren<Visitor>(visitor);
}

extern "C" bool JSGlobalObject__setTimeZone(JSC::JSGlobalObject* globalObject, const ZigString* timeZone)
{
    auto& vm = globalObject->vm();

    if (WTF::setTimeZoneOverride(Zig::toString(*timeZone))) {
        vm.dateCache.resetIfNecessarySlow();
        return true;
    }

    return false;
}

extern "C" void JSGlobalObject__throwTerminationException(JSC::JSGlobalObject* globalObject)
{
    globalObject->vm().setHasTerminationRequest();
}

extern "C" void JSGlobalObject__clearTerminationException(JSC::JSGlobalObject* globalObject)
{
    globalObject->vm().clearHasTerminationRequest();
}

extern "C" void Bun__queueTask(JSC__JSGlobalObject*, WebCore::EventLoopTask* task);
extern "C" void Bun__queueTaskWithTimeout(JSC__JSGlobalObject*, WebCore::EventLoopTask* task, int timeout);
extern "C" void Bun__queueTaskConcurrently(JSC__JSGlobalObject*, WebCore::EventLoopTask* task);
extern "C" void Bun__performTask(Zig::GlobalObject* globalObject, WebCore::EventLoopTask* task)
{
    task->performTask(*globalObject->scriptExecutionContext());
}

RefPtr<Performance> GlobalObject::performance()
{
    if (!m_performance) {
        auto* context = this->scriptExecutionContext();
        double nanoTimeOrigin = Bun__readOriginTimerStart(this->bunVM());
        auto timeOrigin = MonotonicTime::fromRawSeconds(nanoTimeOrigin / 1000.0);
        m_performance = Performance::create(context, timeOrigin);
    }

    return m_performance;
}

void GlobalObject::queueTask(WebCore::EventLoopTask* task)
{
    Bun__queueTask(this, task);
}

void GlobalObject::queueTaskOnTimeout(WebCore::EventLoopTask* task, int timeout)
{
    Bun__queueTaskWithTimeout(this, task, timeout);
}

void GlobalObject::queueTaskConcurrently(WebCore::EventLoopTask* task)
{
    Bun__queueTaskConcurrently(this, task);
}

extern "C" void Bun__handleRejectedPromise(Zig::GlobalObject* JSGlobalObject, JSC::JSPromise* promise);

void GlobalObject::handleRejectedPromises()
{
    JSC::VM& virtual_machine = vm();
    do {
        auto unhandledRejections = WTFMove(m_aboutToBeNotifiedRejectedPromises);
        for (auto& promise : unhandledRejections) {
            if (promise->isHandled(virtual_machine))
                continue;

            Bun__handleRejectedPromise(this, promise.get());
        }
    } while (!m_aboutToBeNotifiedRejectedPromises.isEmpty());
}

DEFINE_VISIT_CHILDREN(GlobalObject);

template<typename Visitor>
void GlobalObject::visitAdditionalChildren(Visitor& visitor)
{
    GlobalObject* thisObject = this;
    ASSERT_GC_OBJECT_INHERITS(thisObject, info());

    thisObject->globalEventScope.visitJSEventListeners(visitor);

    ScriptExecutionContext* context = thisObject->scriptExecutionContext();
    visitor.addOpaqueRoot(context);
}

DEFINE_VISIT_ADDITIONAL_CHILDREN(GlobalObject);

template<typename Visitor>
void GlobalObject::visitOutputConstraints(JSCell* cell, Visitor& visitor)
{
    auto* thisObject = jsCast<GlobalObject*>(cell);
    ASSERT_GC_OBJECT_INHERITS(thisObject, info());
    Base::visitOutputConstraints(thisObject, visitor);
    thisObject->visitAdditionalChildren(visitor);
}

template void GlobalObject::visitOutputConstraints(JSCell*, AbstractSlotVisitor&);
template void GlobalObject::visitOutputConstraints(JSCell*, SlotVisitor&);

// void GlobalObject::destroy(JSCell* cell)
// {
//     jsCast<Zig::GlobalObject*>(cell)->Zig::GlobalObject::~Zig::GlobalObject();
// }

// template<typename Visitor>
// void GlobalObject::visitChildrenImpl(JSCell* cell, Visitor& visitor)
// {
//     Zig::GlobalObject* thisObject = jsCast<Zig::GlobalObject*>(cell);
//     ASSERT_GC_OBJECT_INHERITS(thisObject, info());
//     Base::visitChildren(thisObject, visitor);

//     {
//         // The GC thread has to grab the GC lock even though it is not mutating the containers.
//         Locker locker { thisObject->m_gcLock };

//         for (auto& structure : thisObject->m_structures.values())
//             visitor.append(structure);

//         for (auto& guarded : thisObject->m_guardedObjects)
//             guarded->visitAggregate(visitor);
//     }

//     for (auto& constructor : thisObject->constructors().array())
//         visitor.append(constructor);

//     thisObject->m_builtinInternalFunctions.visit(visitor);
// }

// DEFINE_VISIT_CHILDREN(Zig::GlobalObject);

void GlobalObject::reload()
{
    JSModuleLoader* moduleLoader = this->moduleLoader();
    auto& vm = this->vm();
    JSC::JSMap* registry = jsCast<JSC::JSMap*>(moduleLoader->get(
        this,
        Identifier::fromString(vm, "registry"_s)));

    registry->clear(this);
    this->requireMap()->clear(this);

    // If we run the GC every time, we will never get the SourceProvider cache hit.
    // So we run the GC every other time.
    if ((this->reloadCount++ + 1) % 2 == 0) {
        this->vm().heap.collectSync();
    }
}

extern "C" void JSC__JSGlobalObject__reload(JSC__JSGlobalObject* arg0)
{
    Zig::GlobalObject* globalObject = reinterpret_cast<Zig::GlobalObject*>(arg0);
    globalObject->reload();
}

extern "C" void JSC__JSGlobalObject__queueMicrotaskCallback(Zig::GlobalObject* globalObject, void* ptr, MicrotaskCallback callback)
{
    JSFunction* function = globalObject->nativeMicrotaskTrampoline();

    // Do not use JSCell* here because the GC will try to visit it.
    globalObject->queueMicrotask(function, JSValue(bitwise_cast<double>(reinterpret_cast<uintptr_t>(ptr))), JSValue(bitwise_cast<double>(reinterpret_cast<uintptr_t>(callback))), jsUndefined(), jsUndefined());
}

JSC::Identifier GlobalObject::moduleLoaderResolve(JSGlobalObject* jsGlobalObject,
    JSModuleLoader* loader, JSValue key,
    JSValue referrer, JSValue origin)
{
    Zig::GlobalObject* globalObject = reinterpret_cast<Zig::GlobalObject*>(jsGlobalObject);

    ErrorableString res;
    res.success = false;

    BunString keyZ;
    if (key.isString()) {
        auto moduleName = jsCast<JSString*>(key)->value(globalObject);
        if (moduleName->startsWith("file://"_s)) {
            auto url = WTF::URL(moduleName);
            if (url.isValid() && !url.isEmpty()) {
                keyZ = Bun::toStringRef(url.fileSystemPath());
            } else {
                keyZ = Bun::toStringRef(moduleName);
            }
        } else {
            keyZ = Bun::toStringRef(moduleName);
        }

    } else {
        keyZ = Bun::toStringRef(globalObject, key);
    }
    BunString referrerZ = referrer && !referrer.isUndefinedOrNull() && referrer.isString() ? Bun::toStringRef(globalObject, referrer) : BunStringEmpty;

    if (globalObject->onLoadPlugins.hasVirtualModules()) {
        if (auto resolvedString = globalObject->onLoadPlugins.resolveVirtualModule(keyZ.toWTFString(), referrerZ.toWTFString())) {
            return Identifier::fromString(globalObject->vm(), resolvedString.value());
        }
    } else {
        ASSERT(!globalObject->onLoadPlugins.mustDoExpensiveRelativeLookup);
    }

    ZigString queryString = { 0, 0 };
    Zig__GlobalObject__resolve(&res, globalObject, &keyZ, &referrerZ, &queryString);
    keyZ.deref();
    referrerZ.deref();

    if (res.success) {
        if (queryString.len > 0) {
            return JSC::Identifier::fromString(globalObject->vm(), makeString(res.result.value.toWTFString(BunString::ZeroCopy), Zig::toString(queryString)));
        }

        return Identifier::fromString(globalObject->vm(), res.result.value.toWTFString(BunString::ZeroCopy));
    } else {
        auto scope = DECLARE_THROW_SCOPE(globalObject->vm());
        throwException(scope, res.result.err, globalObject);
        return globalObject->vm().propertyNames->emptyIdentifier;
    }
}

JSC::JSInternalPromise* GlobalObject::moduleLoaderImportModule(JSGlobalObject* jsGlobalObject,
    JSModuleLoader*,
    JSString* moduleNameValue,
    JSValue parameters,
    const SourceOrigin& sourceOrigin)
{
    auto* globalObject = reinterpret_cast<Zig::GlobalObject*>(jsGlobalObject);
    JSC::VM& vm = globalObject->vm();
    auto scope = DECLARE_THROW_SCOPE(vm);

    if (globalObject->onLoadPlugins.hasVirtualModules()) {
        auto keyString = moduleNameValue->value(globalObject);
        if (auto resolution = globalObject->onLoadPlugins.resolveVirtualModule(keyString, sourceOrigin.url().protocolIsFile() ? sourceOrigin.url().fileSystemPath() : String())) {
            auto resolvedIdentifier = JSC::Identifier::fromString(vm, resolution.value());

            auto result = JSC::importModule(globalObject, resolvedIdentifier,
                JSC::jsUndefined(), parameters, JSC::jsUndefined());
            if (scope.exception()) {
                auto* promise = JSC::JSInternalPromise::create(vm, globalObject->internalPromiseStructure());
                return promise->rejectWithCaughtException(globalObject, scope);
            }
            return result;
        }
    }

    auto sourceURL = sourceOrigin.url();
    ErrorableString resolved;
    BunString moduleNameZ;

    String moduleName = moduleNameValue->value(globalObject);
#if BUN_DEBUG
    auto startRefCount = moduleName.impl()->refCount();
#endif
    if (moduleName.startsWith("file://"_s)) {
        auto url = WTF::URL(moduleName);
        if (url.isValid() && !url.isEmpty()) {
            moduleNameZ = Bun::toStringRef(url.fileSystemPath());
        } else {
            moduleNameZ = Bun::toStringRef(moduleName);
        }
    } else {
        moduleNameZ = Bun::toStringRef(moduleName);
    }
    auto sourceOriginZ = sourceURL.isEmpty() ? BunStringCwd
        : sourceURL.protocolIsFile()
        ? Bun::toStringRef(sourceURL.fileSystemPath())
        : sourceURL.protocol() == "builtin"_s
        ? // On Windows, drive letter from standalone mode gets put into the URL host
        Bun::toStringRef(sourceURL.string().substring(10 /* builtin:// */))
        : Bun::toStringRef(sourceURL.path().toString());
    ZigString queryString = { 0, 0 };
    resolved.success = false;
    Zig__GlobalObject__resolve(&resolved, globalObject, &moduleNameZ, &sourceOriginZ, &queryString);
    moduleNameZ.deref();
    sourceOriginZ.deref();
    ASSERT(startRefCount == moduleName.impl()->refCount());
    if (!resolved.success) {
        throwException(scope, resolved.result.err, globalObject);
        auto* promise = JSC::JSInternalPromise::create(vm, globalObject->internalPromiseStructure());
        return promise->rejectWithCaughtException(globalObject, scope);
    }

    JSC::Identifier resolvedIdentifier;
    if (queryString.len == 0) {
        resolvedIdentifier = JSC::Identifier::fromString(vm, resolved.result.value.toWTFString(BunString::ZeroCopy));
    } else {
        resolvedIdentifier = JSC::Identifier::fromString(vm, makeString(resolved.result.value.toWTFString(BunString::ZeroCopy), Zig::toString(queryString)));
    }

    // This gets passed through the "parameters" argument to moduleLoaderFetch.
    // Therefore, we modify it in place.
    if (parameters && parameters.isObject()) {
        auto* object = parameters.toObject(globalObject);
        if (auto withObject = object->getIfPropertyExists(globalObject, vm.propertyNames->withKeyword)) {
            if (withObject.isObject()) {
                auto* with = jsCast<JSObject*>(withObject);
                if (auto type = with->getIfPropertyExists(globalObject, vm.propertyNames->type)) {
                    if (type.isString()) {
                        const auto typeString = type.toWTFString(globalObject);
                        parameters = JSC::JSScriptFetchParameters::create(vm, ScriptFetchParameters::create(typeString));
                    }
                }
            }
        }
    }

    auto result = JSC::importModule(globalObject, resolvedIdentifier,
        JSC::jsUndefined(), parameters, jsUndefined());
    if (scope.exception()) {
        return JSC::JSInternalPromise::rejectedPromiseWithCaughtException(globalObject, scope);
    }

    ASSERT(result);
    return result;
}

static JSC::JSInternalPromise* rejectedInternalPromise(JSC::JSGlobalObject* globalObject, JSC::JSValue value)
{
    JSC::VM& vm = globalObject->vm();
    JSInternalPromise* promise = JSInternalPromise::create(vm, globalObject->internalPromiseStructure());
    promise->internalField(JSC::JSPromise::Field::ReactionsOrResult).set(vm, promise, value);
    promise->internalField(JSC::JSPromise::Field::Flags).set(vm, promise, jsNumber(promise->internalField(JSC::JSPromise::Field::Flags).get().asUInt32AsAnyInt() | JSC::JSPromise::isFirstResolvingFunctionCalledFlag | static_cast<unsigned>(JSC::JSPromise::Status::Rejected)));
    return promise;
}

JSC::JSInternalPromise* GlobalObject::moduleLoaderFetch(JSGlobalObject* globalObject,
    JSModuleLoader* loader, JSValue key,
    JSValue parameters, JSValue script)
{
    JSC::VM& vm = globalObject->vm();

    auto scope = DECLARE_THROW_SCOPE(vm);

    auto moduleKey = key.toWTFString(globalObject);
    if (UNLIKELY(scope.exception()))
        return rejectedInternalPromise(globalObject, scope.exception()->value());

    if (moduleKey.endsWith(".node"_s)) {
        return rejectedInternalPromise(globalObject, createTypeError(globalObject, "To load Node-API modules, use require() or process.dlopen instead of import."_s));
    }

    auto moduleKeyBun = Bun::toString(moduleKey);
    auto sourceString = String("undefined"_s);
    auto typeAttributeString = String();

    if (parameters && parameters.isCell()) {
        JSCell* parametersCell = parameters.asCell();
        if (parametersCell->type() == JSScriptFetchParametersType) {
            auto* obj = jsCast<JSScriptFetchParameters*>(parametersCell);
            const auto& params = obj->parameters();

            if (params.type() == ScriptFetchParameters::Type::HostDefined) {
                typeAttributeString = params.hostDefinedImportType();
            }
        }
    }

    auto source = Bun::toString(sourceString);
    auto typeAttribute = Bun::toString(typeAttributeString);
    ErrorableResolvedSource res;
    res.success = false;
    res.result.err.code = 0;
    res.result.err.ptr = nullptr;

    JSValue result = Bun::fetchESMSourceCodeAsync(
        reinterpret_cast<Zig::GlobalObject*>(globalObject),
        key,
        &res,
        &moduleKeyBun,
        &source,
        typeAttributeString.isEmpty() ? nullptr : &typeAttribute);

    if (auto* internalPromise = JSC::jsDynamicCast<JSC::JSInternalPromise*>(result)) {
        return internalPromise;
    } else if (auto* promise = JSC::jsDynamicCast<JSC::JSPromise*>(result)) {
        return jsCast<JSC::JSInternalPromise*>(promise);
    } else {
        return rejectedInternalPromise(globalObject, result);
    }
}

JSC::JSObject* GlobalObject::moduleLoaderCreateImportMetaProperties(JSGlobalObject* globalObject,
    JSModuleLoader* loader,
    JSValue key,
    JSModuleRecord* record,
    JSValue val)
{
    return Zig::ImportMetaObject::create(globalObject, key);
}

JSC::JSValue GlobalObject::moduleLoaderEvaluate(JSGlobalObject* lexicalGlobalObject,
    JSModuleLoader* moduleLoader, JSValue key,
    JSValue moduleRecordValue, JSValue scriptFetcher,
    JSValue sentValue, JSValue resumeMode)
{

    if (UNLIKELY(scriptFetcher && scriptFetcher.isObject())) {
        return scriptFetcher;
    }

    JSC::JSValue result = moduleLoader->evaluateNonVirtual(lexicalGlobalObject, key, moduleRecordValue,
        scriptFetcher, sentValue, resumeMode);

    return result;
}

extern "C" bool Bun__VM__specifierIsEvalEntryPoint(void*, EncodedJSValue);
extern "C" void Bun__VM__setEntryPointEvalResultESM(void*, EncodedJSValue);

JSC::JSValue EvalGlobalObject::moduleLoaderEvaluate(JSGlobalObject* lexicalGlobalObject,
    JSModuleLoader* moduleLoader, JSValue key,
    JSValue moduleRecordValue, JSValue scriptFetcher,
    JSValue sentValue, JSValue resumeMode)
{
    Zig::GlobalObject* globalObject = jsCast<Zig::GlobalObject*>(lexicalGlobalObject);

    if (UNLIKELY(scriptFetcher && scriptFetcher.isObject())) {
        if (Bun__VM__specifierIsEvalEntryPoint(globalObject->bunVM(), JSValue::encode(key))) {
            Bun__VM__setEntryPointEvalResultESM(globalObject->bunVM(), JSValue::encode(scriptFetcher));
        }
        return scriptFetcher;
    }

    JSC::JSValue result = moduleLoader->evaluateNonVirtual(lexicalGlobalObject, key, moduleRecordValue,
        scriptFetcher, sentValue, resumeMode);

    if (Bun__VM__specifierIsEvalEntryPoint(globalObject->bunVM(), JSValue::encode(key))) {
        Bun__VM__setEntryPointEvalResultESM(globalObject->bunVM(), JSValue::encode(result));
    }

    return result;
}

GlobalObject::PromiseFunctions GlobalObject::promiseHandlerID(Zig::FFIFunction handler)
{
    if (handler == Bun__HTTPRequestContext__onReject) {
        return GlobalObject::PromiseFunctions::Bun__HTTPRequestContext__onReject;
    } else if (handler == Bun__HTTPRequestContext__onRejectStream) {
        return GlobalObject::PromiseFunctions::Bun__HTTPRequestContext__onRejectStream;
    } else if (handler == Bun__HTTPRequestContext__onResolve) {
        return GlobalObject::PromiseFunctions::Bun__HTTPRequestContext__onResolve;
    } else if (handler == Bun__HTTPRequestContext__onResolveStream) {
        return GlobalObject::PromiseFunctions::Bun__HTTPRequestContext__onResolveStream;
    } else if (handler == Bun__HTTPRequestContextTLS__onReject) {
        return GlobalObject::PromiseFunctions::Bun__HTTPRequestContextTLS__onReject;
    } else if (handler == Bun__HTTPRequestContextTLS__onRejectStream) {
        return GlobalObject::PromiseFunctions::Bun__HTTPRequestContextTLS__onRejectStream;
    } else if (handler == Bun__HTTPRequestContextTLS__onResolve) {
        return GlobalObject::PromiseFunctions::Bun__HTTPRequestContextTLS__onResolve;
    } else if (handler == Bun__HTTPRequestContextTLS__onResolveStream) {
        return GlobalObject::PromiseFunctions::Bun__HTTPRequestContextTLS__onResolveStream;
    } else if (handler == Bun__HTTPRequestContextDebug__onReject) {
        return GlobalObject::PromiseFunctions::Bun__HTTPRequestContextDebug__onReject;
    } else if (handler == Bun__HTTPRequestContextDebug__onRejectStream) {
        return GlobalObject::PromiseFunctions::Bun__HTTPRequestContextDebug__onRejectStream;
    } else if (handler == Bun__HTTPRequestContextDebug__onResolve) {
        return GlobalObject::PromiseFunctions::Bun__HTTPRequestContextDebug__onResolve;
    } else if (handler == Bun__HTTPRequestContextDebug__onResolveStream) {
        return GlobalObject::PromiseFunctions::Bun__HTTPRequestContextDebug__onResolveStream;
    } else if (handler == Bun__HTTPRequestContextDebugTLS__onReject) {
        return GlobalObject::PromiseFunctions::Bun__HTTPRequestContextDebugTLS__onReject;
    } else if (handler == Bun__HTTPRequestContextDebugTLS__onRejectStream) {
        return GlobalObject::PromiseFunctions::Bun__HTTPRequestContextDebugTLS__onRejectStream;
    } else if (handler == Bun__HTTPRequestContextDebugTLS__onResolve) {
        return GlobalObject::PromiseFunctions::Bun__HTTPRequestContextDebugTLS__onResolve;
    } else if (handler == Bun__HTTPRequestContextDebugTLS__onResolveStream) {
        return GlobalObject::PromiseFunctions::Bun__HTTPRequestContextDebugTLS__onResolveStream;
    } else if (handler == Bun__HTTPRequestContextDebugTLS__onResolveStream) {
        return GlobalObject::PromiseFunctions::Bun__HTTPRequestContextDebugTLS__onResolveStream;
    } else if (handler == Bun__HTTPRequestContextDebugTLS__onResolveStream) {
        return GlobalObject::PromiseFunctions::Bun__HTTPRequestContextDebugTLS__onResolveStream;
    } else if (handler == jsFunctionOnLoadObjectResultResolve) {
        return GlobalObject::PromiseFunctions::jsFunctionOnLoadObjectResultResolve;
    } else if (handler == jsFunctionOnLoadObjectResultReject) {
        return GlobalObject::PromiseFunctions::jsFunctionOnLoadObjectResultReject;
    } else if (handler == Bun__TestScope__onReject) {
        return GlobalObject::PromiseFunctions::Bun__TestScope__onReject;
    } else if (handler == Bun__TestScope__onResolve) {
        return GlobalObject::PromiseFunctions::Bun__TestScope__onResolve;
    } else if (handler == Bun__BodyValueBufferer__onResolveStream) {
        return GlobalObject::PromiseFunctions::Bun__BodyValueBufferer__onResolveStream;
    } else if (handler == Bun__BodyValueBufferer__onRejectStream) {
        return GlobalObject::PromiseFunctions::Bun__BodyValueBufferer__onRejectStream;
    } else if (handler == Bun__onResolveEntryPointResult) {
        return GlobalObject::PromiseFunctions::Bun__onResolveEntryPointResult;
    } else if (handler == Bun__onRejectEntryPointResult) {
        return GlobalObject::PromiseFunctions::Bun__onRejectEntryPointResult;
    } else {
        RELEASE_ASSERT_NOT_REACHED();
    }
}

napi_env GlobalObject::makeNapiEnv(const napi_module& mod)
{
    m_napiEnvs.append(std::make_unique<napi_env__>(this, mod));
    return m_napiEnvs.last().get();
}

#include "ZigGeneratedClasses+lazyStructureImpl.h"
#include "ZigGlobalObject.lut.h"

const JSC::ClassInfo GlobalObject::s_info = { "GlobalObject"_s, &Base::s_info, &bunGlobalObjectTable, nullptr,
    CREATE_METHOD_TABLE(GlobalObject) };

} // namespace Zig<|MERGE_RESOLUTION|>--- conflicted
+++ resolved
@@ -1139,13 +1139,11 @@
     , m_worldIsNormal(true)
     , m_builtinInternalFunctions(vm)
     , m_scriptExecutionContext(new WebCore::ScriptExecutionContext(&vm, this))
-    , globalEventScope(*new Bun::WorkerGlobalScope(m_scriptExecutionContext))
+    , globalEventScope(adoptRef(*new Bun::WorkerGlobalScope(m_scriptExecutionContext)))
 {
     // m_scriptExecutionContext = globalEventScope.m_context;
     mockModule = Bun::JSMockModule::create(this);
-    globalEventScope.m_context = m_scriptExecutionContext;
-    // FIXME: is there a better way to do this? this event handler should always be tied to the global object
-    globalEventScope.relaxAdoptionRequirement();
+    globalEventScope->m_context = m_scriptExecutionContext;
 }
 
 GlobalObject::GlobalObject(JSC::VM& vm, JSC::Structure* structure, WebCore::ScriptExecutionContextIdentifier contextId, const JSC::GlobalObjectMethodTable* methodTable)
@@ -1156,27 +1154,18 @@
     , m_worldIsNormal(true)
     , m_builtinInternalFunctions(vm)
     , m_scriptExecutionContext(new WebCore::ScriptExecutionContext(&vm, this, contextId))
-    , globalEventScope(*new Bun::WorkerGlobalScope(m_scriptExecutionContext))
+    , globalEventScope(adoptRef(*new Bun::WorkerGlobalScope(m_scriptExecutionContext)))
 {
     // m_scriptExecutionContext = globalEventScope.m_context;
     mockModule = Bun::JSMockModule::create(this);
-    globalEventScope.m_context = m_scriptExecutionContext;
-    // FIXME: is there a better way to do this? this event handler should always be tied to the global object
-    globalEventScope.relaxAdoptionRequirement();
+    globalEventScope->m_context = m_scriptExecutionContext;
 }
 
 GlobalObject::~GlobalObject()
 {
-<<<<<<< HEAD
     for (const auto& env : m_napiEnvs) {
-        if (env->instanceDataFinalizer) {
-            napi_finalize finalizer = reinterpret_cast<napi_finalize>(env->instanceDataFinalizer);
-            finalizer(env.get(), env->instanceData, env->instanceDataFinalizerHint);
-        }
-    }
-=======
-    napiFinalizer.call(napiInstanceData);
->>>>>>> 23dc0fed
+        env->instanceDataFinalizer.call(env.get(), env->instanceData);
+    }
 
     if (auto* ctx = scriptExecutionContext()) {
         ctx->removeFromContextsMap();
@@ -1882,7 +1871,7 @@
     EnsureStillAliveScope argument2 = callFrame->argument(2);
     auto options = argument2.value().isUndefined() ? false : convert<IDLUnion<IDLDictionary<AddEventListenerOptions>, IDLBoolean>>(*lexicalGlobalObject, argument2.value());
     RETURN_IF_EXCEPTION(throwScope, {});
-    auto result = JSValue::encode(WebCore::toJS<IDLUndefined>(*lexicalGlobalObject, throwScope, [&]() -> decltype(auto) { return impl.addEventListenerForBindings(WTFMove(type), WTFMove(listener), WTFMove(options)); }));
+    auto result = JSValue::encode(WebCore::toJS<IDLUndefined>(*lexicalGlobalObject, throwScope, [&]() -> decltype(auto) { return impl->addEventListenerForBindings(WTFMove(type), WTFMove(listener), WTFMove(options)); }));
     RETURN_IF_EXCEPTION(throwScope, {});
     vm.writeBarrier(&static_cast<JSObject&>(*castedThis), argument1.value());
     return result;
@@ -1911,7 +1900,7 @@
     EnsureStillAliveScope argument2 = callFrame->argument(2);
     auto options = argument2.value().isUndefined() ? false : convert<IDLUnion<IDLDictionary<EventListenerOptions>, IDLBoolean>>(*lexicalGlobalObject, argument2.value());
     RETURN_IF_EXCEPTION(throwScope, {});
-    auto result = JSValue::encode(WebCore::toJS<IDLUndefined>(*lexicalGlobalObject, throwScope, [&]() -> decltype(auto) { return impl.removeEventListenerForBindings(WTFMove(type), WTFMove(listener), WTFMove(options)); }));
+    auto result = JSValue::encode(WebCore::toJS<IDLUndefined>(*lexicalGlobalObject, throwScope, [&]() -> decltype(auto) { return impl->removeEventListenerForBindings(WTFMove(type), WTFMove(listener), WTFMove(options)); }));
     RETURN_IF_EXCEPTION(throwScope, {});
     vm.writeBarrier(&static_cast<JSObject&>(*castedThis), argument1.value());
     return result;
@@ -1934,7 +1923,7 @@
     EnsureStillAliveScope argument0 = callFrame->uncheckedArgument(0);
     auto event = convert<IDLInterface<Event>>(*lexicalGlobalObject, argument0.value(), [](JSC::JSGlobalObject& lexicalGlobalObject, JSC::ThrowScope& scope) { throwArgumentTypeError(lexicalGlobalObject, scope, 0, "event"_s, "EventTarget"_s, "dispatchEvent"_s, "Event"_s); });
     RETURN_IF_EXCEPTION(throwScope, {});
-    RELEASE_AND_RETURN(throwScope, JSValue::encode(WebCore::toJS<IDLBoolean>(*lexicalGlobalObject, throwScope, impl.dispatchEventForBindings(*event))));
+    RELEASE_AND_RETURN(throwScope, JSValue::encode(WebCore::toJS<IDLBoolean>(*lexicalGlobalObject, throwScope, impl->dispatchEventForBindings(*event))));
 }
 
 JSC_DEFINE_HOST_FUNCTION(jsFunctionDispatchEvent, (JSGlobalObject * lexicalGlobalObject, CallFrame* callFrame))
@@ -3873,7 +3862,7 @@
     GlobalObject* thisObject = this;
     ASSERT_GC_OBJECT_INHERITS(thisObject, info());
 
-    thisObject->globalEventScope.visitJSEventListeners(visitor);
+    thisObject->globalEventScope->visitJSEventListeners(visitor);
 
     ScriptExecutionContext* context = thisObject->scriptExecutionContext();
     visitor.addOpaqueRoot(context);
