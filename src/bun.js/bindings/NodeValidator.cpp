--- conflicted
+++ resolved
@@ -51,11 +51,7 @@
 
     return JSValue::encode(jsUndefined());
 }
-<<<<<<< HEAD
-JSC::EncodedJSValue V::validateInteger(JSC::ThrowScope& scope, JSC::JSGlobalObject* globalObject, JSC::JSValue value, const WTF::String& name, JSC::JSValue min, JSC::JSValue max)
-=======
 JSC::EncodedJSValue V::validateInteger(JSC::ThrowScope& scope, JSC::JSGlobalObject* globalObject, JSC::JSValue value, ASCIILiteral name, JSC::JSValue min, JSC::JSValue max)
->>>>>>> 1e75cd54
 {
     if (!value.isNumber()) return Bun::ERR::INVALID_ARG_TYPE(scope, globalObject, name, "number"_s, value);
     if (min.isUndefined()) min = jsDoubleNumber(JSC::minSafeInteger());
@@ -380,11 +376,7 @@
     }
     return JSValue::encode(jsUndefined());
 }
-<<<<<<< HEAD
-JSC::EncodedJSValue V::validateArray(JSC::ThrowScope& scope, JSC::JSGlobalObject* globalObject, JSValue value, const WTF::String& name, JSValue minLength)
-=======
 JSC::EncodedJSValue V::validateArray(JSC::ThrowScope& scope, JSC::JSGlobalObject* globalObject, JSValue value, ASCIILiteral name, JSValue minLength)
->>>>>>> 1e75cd54
 {
     JSC::VM& vm = globalObject->vm();
 
