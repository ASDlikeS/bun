const bun = @import("bun");
const jsc = bun.JSC;
const api = bun.api;
const node = api.node;
const webcore = bun.webcore;

pub const Classes = struct {
    pub const Blob = webcore.Blob;
    pub const HTMLRewriter = api.HTMLRewriter.HTMLRewriter;
    pub const Element = api.HTMLRewriter.Element;
    pub const Comment = api.HTMLRewriter.Comment;
    pub const TextChunk = api.HTMLRewriter.TextChunk;
    pub const DocType = api.HTMLRewriter.DocType;
    pub const DocEnd = api.HTMLRewriter.DocEnd;
    pub const EndTag = api.HTMLRewriter.EndTag;
    pub const AttributeIterator = api.HTMLRewriter.AttributeIterator;
    pub const CryptoHasher = api.Bun.Crypto.CryptoHasher;
    pub const Expect = jsc.Expect.Expect;
    pub const ExpectAny = jsc.Expect.ExpectAny;
    pub const ExpectAnything = jsc.Expect.ExpectAnything;
    pub const ExpectCustomAsymmetricMatcher = jsc.Expect.ExpectCustomAsymmetricMatcher;
    pub const ExpectMatcherContext = jsc.Expect.ExpectMatcherContext;
    pub const ExpectMatcherUtils = jsc.Expect.ExpectMatcherUtils;
    pub const ExpectStatic = jsc.Expect.ExpectStatic;
    pub const ExpectCloseTo = jsc.Expect.ExpectCloseTo;
    pub const ExpectObjectContaining = jsc.Expect.ExpectObjectContaining;
    pub const ExpectStringContaining = jsc.Expect.ExpectStringContaining;
    pub const ExpectStringMatching = jsc.Expect.ExpectStringMatching;
    pub const ExpectArrayContaining = jsc.Expect.ExpectArrayContaining;
    pub const FileSystemRouter = api.FileSystemRouter;
    pub const Glob = api.Glob;
    pub const ShellInterpreter = api.Shell.Interpreter;
    pub const ParsedShellScript = api.Shell.ParsedShellScript;
    pub const Bundler = api.JSBundler;
    pub const JSBundler = Bundler;
    pub const Transpiler = api.JSTranspiler;
    pub const JSTranspiler = Transpiler;
    pub const Listener = api.Listener;
    pub const MatchedRoute = api.MatchedRoute;
    pub const NodeJSFS = node.fs.Binding;
    pub const Request = webcore.Request;
    pub const Response = webcore.Response;
    pub const MD4 = api.Bun.Crypto.MD4;
    pub const MD5 = api.Bun.Crypto.MD5;
    pub const SHA1 = api.Bun.Crypto.SHA1;
    pub const SHA224 = api.Bun.Crypto.SHA224;
    pub const SHA256 = api.Bun.Crypto.SHA256;
    pub const SHA384 = api.Bun.Crypto.SHA384;
    pub const SHA512 = api.Bun.Crypto.SHA512;
    pub const SHA512_256 = api.Bun.Crypto.SHA512_256;
    pub const ServerWebSocket = api.ServerWebSocket;
    pub const Subprocess = api.Subprocess;
    pub const ResourceUsage = api.Subprocess.ResourceUsage;
    pub const TCPSocket = api.TCPSocket;
    pub const TLSSocket = api.TLSSocket;
    pub const UDPSocket = api.UDPSocket;
    pub const SocketAddress = api.SocketAddress;
    pub const TextDecoder = webcore.TextDecoder;
    pub const Timeout = api.Timer.TimeoutObject;
    pub const Immediate = api.Timer.ImmediateObject;
    pub const BuildArtifact = api.BuildArtifact;
    pub const BuildMessage = api.BuildMessage;
    pub const ResolveMessage = api.ResolveMessage;
    pub const FSWatcher = node.fs.Watcher;
    pub const StatWatcher = api.node.fs.StatWatcher;
    pub const HTTPServer = api.HTTPServer;
    pub const HTTPSServer = api.HTTPSServer;
    pub const DebugHTTPServer = api.DebugHTTPServer;
    pub const DebugHTTPSServer = api.DebugHTTPSServer;
    pub const Crypto = webcore.Crypto;
    pub const FFI = api.FFI;
    pub const H2FrameParser = api.H2FrameParser;
    pub const FileInternalReadableStreamSource = webcore.FileReader.Source;
    pub const BlobInternalReadableStreamSource = webcore.ByteBlobLoader.Source;
    pub const BytesInternalReadableStreamSource = webcore.ByteStream.Source;
    pub const PostgresSQLConnection = api.Postgres.PostgresSQLConnection;
    pub const PostgresSQLQuery = api.Postgres.PostgresSQLQuery;
    pub const TextEncoderStreamEncoder = webcore.TextEncoderStreamEncoder;
    pub const NativeZlib = api.NativeZlib;
    pub const NativeBrotli = api.NativeBrotli;
    pub const NodeHTTPResponse = api.NodeHTTPResponse;
    pub const FrameworkFileSystemRouter = bun.bake.FrameworkRouter.JSFrameworkRouter;
<<<<<<< HEAD
    pub const DNSResolver = JSC.DNS.DNSResolver;
    pub const S3Client = JSC.WebCore.S3Client;
    pub const S3Stat = JSC.WebCore.S3Stat;
    pub const HTMLBundle = JSC.API.HTMLBundle;
    pub const RedisClient = JSC.API.Valkey;
    pub const BlockList = JSC.API.BlockList;
=======
    pub const DNSResolver = api.DNS.DNSResolver;

    pub const S3Client = webcore.S3Client;
    pub const S3Stat = webcore.S3Stat;
    pub const HTMLBundle = api.HTMLBundle;
    pub const RedisClient = api.Valkey;
>>>>>>> 3349c995
};<|MERGE_RESOLUTION|>--- conflicted
+++ resolved
@@ -80,19 +80,10 @@
     pub const NativeBrotli = api.NativeBrotli;
     pub const NodeHTTPResponse = api.NodeHTTPResponse;
     pub const FrameworkFileSystemRouter = bun.bake.FrameworkRouter.JSFrameworkRouter;
-<<<<<<< HEAD
-    pub const DNSResolver = JSC.DNS.DNSResolver;
-    pub const S3Client = JSC.WebCore.S3Client;
-    pub const S3Stat = JSC.WebCore.S3Stat;
-    pub const HTMLBundle = JSC.API.HTMLBundle;
-    pub const RedisClient = JSC.API.Valkey;
-    pub const BlockList = JSC.API.BlockList;
-=======
     pub const DNSResolver = api.DNS.DNSResolver;
-
     pub const S3Client = webcore.S3Client;
     pub const S3Stat = webcore.S3Stat;
     pub const HTMLBundle = api.HTMLBundle;
     pub const RedisClient = api.Valkey;
->>>>>>> 3349c995
+    pub const BlockList = api.BlockList;
 };