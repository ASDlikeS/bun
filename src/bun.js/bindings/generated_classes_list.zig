--- conflicted
+++ resolved
@@ -81,9 +81,6 @@
     pub const S3Client = JSC.WebCore.S3Client;
     pub const S3Stat = JSC.WebCore.S3Stat;
     pub const HTMLBundle = JSC.API.HTMLBundle;
-<<<<<<< HEAD
+    pub const RedisClient = JSC.API.Valkey;
     pub const BlockList = JSC.API.BlockList;
-=======
-    pub const RedisClient = JSC.API.Valkey;
->>>>>>> c684a0c8
 };