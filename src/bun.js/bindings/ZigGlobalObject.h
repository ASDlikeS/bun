--- conflicted
+++ resolved
@@ -346,12 +346,7 @@
         Bun__FileStreamWrapper__onRejectRequestStream,
         Bun__FileStreamWrapper__onResolveRequestStream,
     };
-<<<<<<< HEAD
-
-    static constexpr size_t promiseFunctionsSize = 27;
-=======
-    static constexpr size_t promiseFunctionsSize = 32;
->>>>>>> 1e75cd54
+    static constexpr size_t promiseFunctionsSize = 34;
 
     static PromiseFunctions promiseHandlerID(SYSV_ABI EncodedJSValue (*handler)(JSC__JSGlobalObject* arg0, JSC__CallFrame* arg1));
 
