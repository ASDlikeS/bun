--- conflicted
+++ resolved
@@ -4258,6 +4258,7 @@
     *position = location;
 }
 
+// As `source_lines` is populated with referenced data from a source provider, that source provider is returned.
 JSC::SourceProvider* Bun__getSourceCodeViewFromErrorInstance(
     JSValue exceptionValue,
     BunString* source_lines,
@@ -4279,22 +4280,10 @@
     auto stack = error->stackTrace();
     if (stack->isEmpty()) return nullptr;
 
-<<<<<<< HEAD
     JSC::StackFrame& frame = stack->first();
     JSC::SourceProvider* provider = frame.codeBlock()->source().provider();
     WTF::StringView view = provider->source();
     ;
-=======
-        // It is key to not clone this data because source code strings are large.
-        // Usage of toStringView (non-owning) is safe as we ref the provider.
-        provider->ref();
-        if (*referenced_source_provider != nullptr) {
-            (*referenced_source_provider)->deref();
-        }
-        *referenced_source_provider = provider;
-        source_lines[0] = Bun::toStringView(sourceString.substring(lineStart, lineEnd - lineStart));
-        source_line_numbers[0] = location.line();
->>>>>>> 5e9e188e
 
     if (!view.is8Bit()) return nullptr;
 
@@ -4303,7 +4292,7 @@
     auto location = Bun::getAdjustedPositionForBytecode(frame.codeBlock(), frame.bytecodeIndex());
 
     // It is key to not clone this data because source code strings are large.
-    // Usage of toStringView (non-owning) is safe as we ref the provider.
+    // Usage of toStringView (non-owning) is safe as we ref the provider here.
     provider->ref();
 
     // Search for the beginning of the line
