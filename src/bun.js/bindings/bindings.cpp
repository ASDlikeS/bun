#include "root.h"

#include "JavaScriptCore/Exception.h"
#include "ErrorCode+List.h"
#include "ErrorCode.h"
#include "JavaScriptCore/ThrowScope.h"

#include "JavaScriptCore/JSCast.h"
#include "JavaScriptCore/JSType.h"
#include "JavaScriptCore/NumberObject.h"
#include "JavaScriptCore/JSCJSValue.h"
#include "JavaScriptCore/JSGlobalObject.h"
#include "JavaScriptCore/JSPromiseConstructor.h"
#include "JavaScriptCore/DeleteAllCodeEffort.h"
#include "JavaScriptCore/BooleanObject.h"
#include "JSFFIFunction.h"
#include "headers.h"

#include "BunClientData.h"
#include "GCDefferalContext.h"

#include "JavaScriptCore/AggregateError.h"
#include "JavaScriptCore/BytecodeIndex.h"
#include "JavaScriptCore/CodeBlock.h"
#include "JavaScriptCore/Completion.h"
#include "JavaScriptCore/ErrorInstance.h"
#include "JavaScriptCore/ExceptionHelpers.h"
#include "JavaScriptCore/ExceptionScope.h"
#include "JavaScriptCore/FunctionConstructor.h"
#include "JavaScriptCore/HeapSnapshotBuilder.h"
#include "JavaScriptCore/Identifier.h"
#include "JavaScriptCore/IteratorOperations.h"
#include "JavaScriptCore/JSArray.h"
#include "JavaScriptCore/JSArrayBuffer.h"
#include "JavaScriptCore/JSArrayInlines.h"
#include "JavaScriptCore/ErrorInstanceInlines.h"

#include "JavaScriptCore/JSCallbackObject.h"
#include "JavaScriptCore/JSClassRef.h"
#include "JavaScriptCore/JSInternalPromise.h"
#include "JavaScriptCore/JSMap.h"
#include "JavaScriptCore/JSMapIterator.h"
#include "JavaScriptCore/JSModuleLoader.h"
#include "JavaScriptCore/JSModuleRecord.h"
#include "JavaScriptCore/JSNativeStdFunction.h"
#include "JavaScriptCore/JSONObject.h"
#include "JavaScriptCore/JSObject.h"
#include "JavaScriptCore/JSSet.h"
#include "JavaScriptCore/JSSetIterator.h"
#include "JavaScriptCore/JSString.h"
#include "JavaScriptCore/ProxyObject.h"
#include "JavaScriptCore/Microtask.h"
#include "JavaScriptCore/ObjectConstructor.h"
#include "JavaScriptCore/ParserError.h"
#include "JavaScriptCore/ScriptExecutable.h"
#include "JavaScriptCore/StackFrame.h"
#include "JavaScriptCore/StackVisitor.h"
#include "JavaScriptCore/VM.h"
#include "JavaScriptCore/WasmFaultSignalHandler.h"
#include "JavaScriptCore/Watchdog.h"
#include "ZigGlobalObject.h"
#include "helpers.h"
#include "JavaScriptCore/JSObjectInlines.h"

#include "wtf/Assertions.h"
#include "wtf/Compiler.h"
#include "wtf/text/ExternalStringImpl.h"
#include "wtf/text/OrdinalNumber.h"
#include "wtf/text/StringCommon.h"
#include "wtf/text/StringImpl.h"
#include "wtf/text/StringView.h"
#include "wtf/text/WTFString.h"
#include "JavaScriptCore/FunctionPrototype.h"
#include "JSFetchHeaders.h"
#include "FetchHeaders.h"
#include "DOMURL.h"
#include "JSDOMURL.h"

#include <string_view>
#include <bun-uws/src/App.h>
#include <bun-usockets/src/internal/internal.h>
#include "IDLTypes.h"
#include "JSDOMBinding.h"
#include "JSDOMConstructor.h"
#include "JSDOMConvertBase.h"
#include "JSDOMConvertBoolean.h"
#include "JSDOMConvertInterface.h"
#include "JSDOMConvertNullable.h"
#include "JSDOMConvertRecord.h"
#include "JSDOMConvertSequences.h"
#include "JSDOMConvertStrings.h"
#include "JSDOMConvertUnion.h"
#include "JSDOMExceptionHandling.h"
#include "JSDOMGlobalObjectInlines.h"
#include "JSDOMIterator.h"
#include "JSDOMOperation.h"
#include "JSDOMWrapperCache.h"

#include "wtf/text/AtomString.h"
#include "wtf/Scope.h"
#include "HTTPHeaderNames.h"
#include "JSDOMPromiseDeferred.h"
#include "JavaScriptCore/TestRunnerUtils.h"
#include "JavaScriptCore/DateInstance.h"
#include "JavaScriptCore/RegExpObject.h"
#include "JavaScriptCore/PropertyNameArray.h"
#include "webcore/JSAbortSignal.h"
#include "JSAbortAlgorithm.h"

#include "DOMFormData.h"
#include "JSDOMFormData.h"
#include "ZigGeneratedClasses.h"
#include "JavaScriptCore/JSMapInlines.h"

#include <JavaScriptCore/JSWeakMap.h>
#include "JSURLSearchParams.h"

#include "AsyncContextFrame.h"
#include "JavaScriptCore/InternalFieldTuple.h"
#include "wtf/text/StringToIntegerConversion.h"

#include "JavaScriptCore/GetterSetter.h"
#include "JavaScriptCore/CustomGetterSetter.h"

#include "ErrorStackFrame.h"
#include "ObjectBindings.h"

#if OS(DARWIN)
#if BUN_DEBUG
#include <malloc/malloc.h>
#define IS_MALLOC_DEBUGGING_ENABLED 1
#endif
#endif

static WTF::StringView StringView_slice(WTF::StringView sv, unsigned start, unsigned end)
{
    return sv.substring(start, end - start);
}

template<typename UWSResponse>
static void writeResponseHeader(UWSResponse* res, const WTF::StringView& name, const WTF::StringView& value)
{
    WTF::CString nameStr;
    WTF::CString valueStr;

    std::string_view nameView;
    std::string_view valueView;

    if (name.is8Bit()) {
        const auto nameSpan = name.span8();
        nameView = std::string_view(reinterpret_cast<const char*>(nameSpan.data()), nameSpan.size());
    } else {
        nameStr = name.utf8();
        nameView = std::string_view(nameStr.data(), nameStr.length());
    }

    if (value.is8Bit()) {
        const auto valueSpan = value.span8();
        valueView = std::string_view(reinterpret_cast<const char*>(valueSpan.data()), valueSpan.size());
    } else {
        valueStr = value.utf8();
        valueView = std::string_view(valueStr.data(), valueStr.length());
    }

    res->writeHeader(nameView, valueView);
}

template<typename UWSResponse>
static void copyToUWS(WebCore::FetchHeaders* headers, UWSResponse* res)
{
    auto& internalHeaders = headers->internalHeaders();

    for (auto& value : internalHeaders.getSetCookieHeaders()) {

        if (value.is8Bit()) {
            const auto valueSpan = value.span8();
            res->writeHeader(std::string_view("set-cookie", 10), std::string_view(reinterpret_cast<const char*>(valueSpan.data()), valueSpan.size()));
        } else {
            WTF::CString valueStr = value.utf8();
            res->writeHeader(std::string_view("set-cookie", 10), std::string_view(valueStr.data(), valueStr.length()));
        }
    }

    for (const auto& header : internalHeaders.commonHeaders()) {
        const auto& name = WebCore::httpHeaderNameString(header.key);
        const auto& value = header.value;

        writeResponseHeader<UWSResponse>(res, name, value);
    }

    for (auto& header : internalHeaders.uncommonHeaders()) {
        const auto& name = header.key;
        const auto& value = header.value;

        writeResponseHeader<UWSResponse>(res, name, value);
    }
}

using namespace JSC;

using namespace WebCore;

typedef uint8_t ExpectFlags;

// Note: keep this in sync with Expect.Flags implementation in zig (at expect.zig)
// clang disable unused warning
#pragma clang diagnostic push
#pragma clang diagnostic ignored "-Wunused-variable"

static constexpr int FLAG_PROMISE_RESOLVES = (1 << 0);
static constexpr int FLAG_PROMISE_REJECTS = (1 << 1);
static constexpr int FLAG_NOT = (1 << 2);

#pragma clang diagnostic pop

extern "C" bool ExpectCustomAsymmetricMatcher__execute(void* self, JSC__JSValue thisValue, JSC__JSGlobalObject* globalObject, JSC__JSValue leftValue);

enum class AsymmetricMatcherResult : uint8_t {
    PASS,
    FAIL,
    NOT_MATCHER,
};

enum class AsymmetricMatcherConstructorType : int8_t {
    exception = -1,
    none = 0,
    Symbol = 1,
    String = 2,
    Object = 3,
    Array = 4,
    BigInt = 5,
    Boolean = 6,
    Number = 7,
    Promise = 8,
    InstanceOf = 9,
};

#if ASSERT_ENABLED
#define ASSERT_NO_PENDING_EXCEPTION(globalObject) DECLARE_THROW_SCOPE(globalObject->vm()).assertNoExceptionExceptTermination()
#else
#define ASSERT_NO_PENDING_EXCEPTION(globalObject) void()
#endif

extern "C" bool Expect_readFlagsAndProcessPromise(JSC__JSValue instanceValue, JSC__JSGlobalObject* globalObject, ExpectFlags* flags, JSC__JSValue* value, AsymmetricMatcherConstructorType* constructorType);

extern "C" int8_t AsymmetricMatcherConstructorType__fromJS(JSC__JSGlobalObject* globalObject, JSC__JSValue encodedValue)
{
    JSValue value = JSValue::decode(encodedValue);
    if (value.isObject()) {
        JSObject* object = value.getObject();
        JSC::VM& vm = globalObject->vm();
        auto scope = DECLARE_THROW_SCOPE(vm);
        if (globalObject->numberObjectConstructor() == object) {
            return static_cast<uint8_t>(AsymmetricMatcherConstructorType::Number);
        }

        if (globalObject->booleanObjectConstructor() == object) {
            return static_cast<uint8_t>(AsymmetricMatcherConstructorType::Boolean);
        }

        auto stringConstructorValue = globalObject->stringPrototype()->getIfPropertyExists(globalObject, vm.propertyNames->constructor);
        RETURN_IF_EXCEPTION(scope, -1);

        if (stringConstructorValue == object) {
            return static_cast<uint8_t>(AsymmetricMatcherConstructorType::String);
        }

        auto symbolConstructorValue = globalObject->symbolPrototype()->getIfPropertyExists(globalObject, vm.propertyNames->constructor);
        RETURN_IF_EXCEPTION(scope, -1);

        if (symbolConstructorValue == object) {
            return static_cast<uint8_t>(AsymmetricMatcherConstructorType::Symbol);
        }

        auto bigIntConstructorValue = globalObject->bigIntPrototype()->getIfPropertyExists(globalObject, vm.propertyNames->constructor);
        RETURN_IF_EXCEPTION(scope, -1);

        if (bigIntConstructorValue == object) {
            return static_cast<uint8_t>(AsymmetricMatcherConstructorType::BigInt);
        }

        JSObject* promiseConstructor = globalObject->promiseConstructor();

        if (promiseConstructor == object) {
            return static_cast<uint8_t>(AsymmetricMatcherConstructorType::Promise);
        }

        JSObject* array = globalObject->arrayConstructor();

        if (array == object) {
            return static_cast<uint8_t>(AsymmetricMatcherConstructorType::Array);
        }

        JSObject* obj = globalObject->objectConstructor();

        if (obj == object) {
            return static_cast<uint8_t>(AsymmetricMatcherConstructorType::Object);
        }

        return static_cast<uint8_t>(AsymmetricMatcherConstructorType::InstanceOf);
    }

    return static_cast<uint8_t>(AsymmetricMatcherConstructorType::none);
}

bool readFlagsAndProcessPromise(JSValue& instanceValue, ExpectFlags& flags, JSGlobalObject* globalObject, JSValue& value, AsymmetricMatcherConstructorType& constructorType)
{
    JSC::EncodedJSValue valueEncoded = JSValue::encode(value);
    if (Expect_readFlagsAndProcessPromise(JSValue::encode(instanceValue), globalObject, &flags, &valueEncoded, &constructorType)) {
        value = JSValue::decode(valueEncoded);
        return true;
    }
    return false;
}

AsymmetricMatcherResult matchAsymmetricMatcherAndGetFlags(JSGlobalObject* globalObject, JSValue matcherProp, JSValue otherProp, ThrowScope* throwScope, ExpectFlags& flags)
{
    JSCell* matcherPropCell = matcherProp.asCell();
    AsymmetricMatcherConstructorType constructorType = AsymmetricMatcherConstructorType::none;

    if (auto* expectAnything = jsDynamicCast<JSExpectAnything*>(matcherPropCell)) {
        if (!readFlagsAndProcessPromise(matcherProp, flags, globalObject, otherProp, constructorType))
            return AsymmetricMatcherResult::FAIL;

        if (otherProp.isUndefinedOrNull()) {
            return AsymmetricMatcherResult::FAIL;
        }

        return AsymmetricMatcherResult::PASS;
    } else if (auto* expectAny = jsDynamicCast<JSExpectAny*>(matcherPropCell)) {
        if (!readFlagsAndProcessPromise(matcherProp, flags, globalObject, otherProp, constructorType))
            return AsymmetricMatcherResult::FAIL;

        JSValue constructorValue = expectAny->m_constructorValue.get();
        JSObject* constructorObject = constructorValue.getObject();

        switch (constructorType) {
        case AsymmetricMatcherConstructorType::Symbol: {
            if (otherProp.isSymbol()) {
                return AsymmetricMatcherResult::PASS;
            }
            break;
        }
        case AsymmetricMatcherConstructorType::String: {
            if (otherProp.isCell()) {
                JSCell* cell = otherProp.asCell();
                switch (cell->type()) {
                case JSC::StringType:
                case JSC::StringObjectType:
                case JSC::DerivedStringObjectType: {
                    return AsymmetricMatcherResult::PASS;
                }
                default: {
                    break;
                }
                }
            }
            break;
        }

        case AsymmetricMatcherConstructorType::BigInt: {
            if (otherProp.isBigInt()) {
                return AsymmetricMatcherResult::PASS;
            }
            break;
        }

        case AsymmetricMatcherConstructorType::Boolean: {
            if (otherProp.isBoolean()) {
                return AsymmetricMatcherResult::PASS;
            }

            if (auto* booleanObject = jsDynamicCast<BooleanObject*>(otherProp)) {
                return AsymmetricMatcherResult::PASS;
            }

            break;
        }

        case AsymmetricMatcherConstructorType::Number: {
            if (otherProp.isNumber()) {
                return AsymmetricMatcherResult::PASS;
            }

            if (auto* numberObject = jsDynamicCast<NumberObject*>(otherProp)) {
                return AsymmetricMatcherResult::PASS;
            }

            break;
        }

        case AsymmetricMatcherConstructorType::Promise: {
            if (otherProp.isCell() && otherProp.asCell()->type() == JSPromiseType) {
                return AsymmetricMatcherResult::PASS;
            }
            break;
        }

        case AsymmetricMatcherConstructorType::Array: {
            if (JSC::isArray(globalObject, otherProp)) {
                return AsymmetricMatcherResult::PASS;
            }
            break;
        }

        case AsymmetricMatcherConstructorType::Object: {
            if (otherProp.isObject()) {
                return AsymmetricMatcherResult::PASS;
            }
            break;
        }

        case AsymmetricMatcherConstructorType::InstanceOf: {
            break;
        }
        case AsymmetricMatcherConstructorType::exception:
        case AsymmetricMatcherConstructorType::none: {
            ASSERT_NOT_REACHED_WITH_MESSAGE("Invalid constructor type");
            break;
        }
        }

        if (constructorObject->hasInstance(globalObject, otherProp)) {
            return AsymmetricMatcherResult::PASS;
        }

        return AsymmetricMatcherResult::FAIL;
    } else if (auto* expectStringContaining = jsDynamicCast<JSExpectStringContaining*>(matcherPropCell)) {
        if (!readFlagsAndProcessPromise(matcherProp, flags, globalObject, otherProp, constructorType))
            return AsymmetricMatcherResult::FAIL;

        JSValue expectedSubstring = expectStringContaining->m_stringValue.get();

        if (otherProp.isString()) {
            String otherString = otherProp.toWTFString(globalObject);
            RETURN_IF_EXCEPTION(*throwScope, AsymmetricMatcherResult::FAIL);

            String substring = expectedSubstring.toWTFString(globalObject);
            RETURN_IF_EXCEPTION(*throwScope, AsymmetricMatcherResult::FAIL);

            if (otherString.find(substring) != WTF::notFound) {
                return AsymmetricMatcherResult::PASS;
            }
        }

        return AsymmetricMatcherResult::FAIL;
    } else if (auto* expectStringMatching = jsDynamicCast<JSExpectStringMatching*>(matcherPropCell)) {
        if (!readFlagsAndProcessPromise(matcherProp, flags, globalObject, otherProp, constructorType))
            return AsymmetricMatcherResult::FAIL;

        JSValue expectedTestValue = expectStringMatching->m_testValue.get();

        if (otherProp.isString()) {
            if (expectedTestValue.isString()) {
                String otherString = otherProp.toWTFString(globalObject);
                RETURN_IF_EXCEPTION(*throwScope, AsymmetricMatcherResult::FAIL);

                String substring = expectedTestValue.toWTFString(globalObject);
                RETURN_IF_EXCEPTION(*throwScope, AsymmetricMatcherResult::FAIL);

                if (otherString.find(substring) != WTF::notFound) {
                    return AsymmetricMatcherResult::PASS;
                }
            } else if (expectedTestValue.isCell() and expectedTestValue.asCell()->type() == RegExpObjectType) {
                if (auto* regex = jsDynamicCast<RegExpObject*>(expectedTestValue)) {
                    JSString* otherString = otherProp.toString(globalObject);
                    if (regex->match(globalObject, otherString)) {
                        return AsymmetricMatcherResult::PASS;
                    }
                }
            }
        }

        return AsymmetricMatcherResult::FAIL;
    } else if (auto* expectArrayContaining = jsDynamicCast<JSExpectArrayContaining*>(matcherPropCell)) {
        if (!readFlagsAndProcessPromise(matcherProp, flags, globalObject, otherProp, constructorType))
            return AsymmetricMatcherResult::FAIL;

        JSValue expectedArrayValue = expectArrayContaining->m_arrayValue.get();

        if (JSC::isArray(globalObject, otherProp)) {
            if (JSC::isArray(globalObject, expectedArrayValue)) {
                JSArray* expectedArray = jsDynamicCast<JSArray*>(expectedArrayValue);
                JSArray* otherArray = jsDynamicCast<JSArray*>(otherProp);

                unsigned expectedLength = expectedArray->length();
                unsigned otherLength = otherArray->length();

                // A empty array is all array's subset
                if (expectedLength == 0) {
                    return AsymmetricMatcherResult::PASS;
                }

                // O(m*n) but works for now
                for (unsigned m = 0; m < expectedLength; m++) {
                    JSValue expectedValue = expectedArray->getIndex(globalObject, m);
                    bool found = false;

                    for (unsigned n = 0; n < otherLength; n++) {
                        JSValue otherValue = otherArray->getIndex(globalObject, n);
                        ThrowScope scope = DECLARE_THROW_SCOPE(globalObject->vm());
                        Vector<std::pair<JSValue, JSValue>, 16> stack;
                        MarkedArgumentBuffer gcBuffer;
                        if (Bun__deepEquals<false, true>(globalObject, expectedValue, otherValue, gcBuffer, stack, &scope, true)) {
                            found = true;
                            break;
                        }
                    }

                    if (!found) {
                        return AsymmetricMatcherResult::FAIL;
                    }
                }

                return AsymmetricMatcherResult::PASS;
            }
        }

        return AsymmetricMatcherResult::FAIL;
    } else if (auto* expectObjectContaining = jsDynamicCast<JSExpectObjectContaining*>(matcherPropCell)) {
        if (!readFlagsAndProcessPromise(matcherProp, flags, globalObject, otherProp, constructorType))
            return AsymmetricMatcherResult::FAIL;

        JSValue patternObject = expectObjectContaining->m_objectValue.get();
        if (patternObject.isObject()) {
            if (otherProp.isObject()) {
                ThrowScope scope = DECLARE_THROW_SCOPE(globalObject->vm());
                if (Bun__deepMatch<true>(otherProp, patternObject, globalObject, &scope, false, true)) {
                    return AsymmetricMatcherResult::PASS;
                }
            }
        }

        return AsymmetricMatcherResult::FAIL;
    } else if (auto* expectCloseTo = jsDynamicCast<JSExpectCloseTo*>(matcherPropCell)) {
        if (!readFlagsAndProcessPromise(matcherProp, flags, globalObject, otherProp, constructorType))
            return AsymmetricMatcherResult::FAIL;

        if (!otherProp.isNumber()) {
            // disable the "not" flag here, because if not a number it should still return FAIL when negated
            flags = flags & ~FLAG_NOT;
            return AsymmetricMatcherResult::FAIL;
        }

        JSValue expectedValue = expectCloseTo->m_numberValue.get();
        JSValue digitsValue = expectCloseTo->m_digitsValue.get();

        double received = otherProp.toNumber(globalObject);
        double expected = expectedValue.toNumber(globalObject);

        constexpr double infinity = std::numeric_limits<double>::infinity();

        // special handing because (Infinity - Infinity) or (-Infinity - -Infinity) is NaN
        if ((received == infinity && expected == infinity) || (received == -infinity && expected == -infinity)) {
            return AsymmetricMatcherResult::PASS;
        } else {
            int32_t digits = digitsValue.toInt32(globalObject);

            double threshold = 0.5 * std::pow(10.0, -digits);
            bool isClose = std::abs(expected - received) < threshold;
            return isClose ? AsymmetricMatcherResult::PASS : AsymmetricMatcherResult::FAIL;
        }
    } else if (auto* customMatcher = jsDynamicCast<JSExpectCustomAsymmetricMatcher*>(matcherPropCell)) {
        if (!readFlagsAndProcessPromise(matcherProp, flags, globalObject, otherProp, constructorType))
            return AsymmetricMatcherResult::FAIL;

        // ignore the "not" flag here, because the custom matchers handle it themselves (accessing this.isNot)
        // and it would result in a double negation
        flags = flags & ~FLAG_NOT;

        bool passed = ExpectCustomAsymmetricMatcher__execute(customMatcher->wrapped(), JSValue::encode(matcherProp), globalObject, JSValue::encode(otherProp));
        return passed ? AsymmetricMatcherResult::PASS : AsymmetricMatcherResult::FAIL;
    }

    return AsymmetricMatcherResult::NOT_MATCHER;
}

AsymmetricMatcherResult matchAsymmetricMatcher(JSGlobalObject* globalObject, JSValue matcherProp, JSValue otherProp, ThrowScope* throwScope)
{
    ExpectFlags flags = ExpectFlags();
    AsymmetricMatcherResult result = matchAsymmetricMatcherAndGetFlags(globalObject, matcherProp, otherProp, throwScope, flags);
    if (result != AsymmetricMatcherResult::NOT_MATCHER && (flags & FLAG_NOT)) {
        result = (result == AsymmetricMatcherResult::PASS) ? AsymmetricMatcherResult::FAIL : AsymmetricMatcherResult::PASS;
    }
    return result;
}

template<typename PromiseType, bool isInternal>
static void handlePromise(PromiseType* promise, JSC__JSGlobalObject* globalObject, JSC::EncodedJSValue ctx, Zig::FFIFunction resolverFunction, Zig::FFIFunction rejecterFunction)
{

    auto globalThis = reinterpret_cast<Zig::GlobalObject*>(globalObject);

    if constexpr (!isInternal) {
        JSFunction* performPromiseThenFunction = globalObject->performPromiseThenFunction();
        auto callData = JSC::getCallData(performPromiseThenFunction);
        ASSERT(callData.type != CallData::Type::None);

        MarkedArgumentBuffer arguments;
        arguments.append(promise);
        arguments.append(globalThis->thenable(resolverFunction));
        arguments.append(globalThis->thenable(rejecterFunction));
        arguments.append(jsUndefined());
        arguments.append(JSValue::decode(ctx));
        ASSERT(!arguments.hasOverflowed());
        // async context tracking is handled by performPromiseThenFunction internally.
        JSC::profiledCall(globalThis, JSC::ProfilingReason::Microtask, performPromiseThenFunction, callData, jsUndefined(), arguments);
    } else {
        promise->then(globalThis, resolverFunction, rejecterFunction);
    }
}

static bool canPerformFastPropertyEnumerationForIterationBun(Structure* s)
{
    if (s->hasNonReifiedStaticProperties()) {
        return false;
    }
    if (s->typeInfo().overridesGetOwnPropertySlot())
        return false;
    if (s->typeInfo().overridesAnyFormOfGetOwnPropertyNames())
        return false;
    // FIXME: Indexed properties can be handled.
    // https://bugs.webkit.org/show_bug.cgi?id=185358
    if (hasIndexedProperties(s->indexingType()))
        return false;
    if (s->hasAnyKindOfGetterSetterProperties())
        return false;
    if (s->isUncacheableDictionary())
        return false;
    // Cannot perform fast [[Put]] to |target| if the property names of the |source| contain "__proto__".
    if (s->hasUnderscoreProtoPropertyExcludingOriginalProto())
        return false;
    return true;
}

JSValue getIndexWithoutAccessors(JSGlobalObject* globalObject, JSObject* obj, uint64_t i)
{
    if (obj->canGetIndexQuickly(i)) {
        return obj->tryGetIndexQuickly(i);
    }

    PropertySlot slot(obj, PropertySlot::InternalMethodType::Get);
    if (obj->methodTable()->getOwnPropertySlotByIndex(obj, globalObject, i, slot)) {
        if (!slot.isAccessor()) {
            return slot.getValue(globalObject, i);
        }
    }

    return JSValue();
}

template<bool isStrict, bool enableAsymmetricMatchers>
bool Bun__deepEquals(JSC__JSGlobalObject* globalObject, JSValue v1, JSValue v2, MarkedArgumentBuffer& gcBuffer, Vector<std::pair<JSC::JSValue, JSC::JSValue>, 16>& stack, ThrowScope* scope, bool addToStack)
{
    VM& vm = globalObject->vm();

    // need to check this before primitives, asymmetric matchers
    // can match against any type of value.
    if constexpr (enableAsymmetricMatchers) {
        if (v2.isCell() && !v2.isEmpty() && v2.asCell()->type() == JSC::JSType(JSDOMWrapperType)) {
            switch (matchAsymmetricMatcher(globalObject, v2, v1, scope)) {
            case AsymmetricMatcherResult::FAIL:
                return false;
            case AsymmetricMatcherResult::PASS:
                return true;
            case AsymmetricMatcherResult::NOT_MATCHER:
                // continue comparison
                break;
            }
        } else if (v1.isCell() && !v1.isEmpty() && v1.asCell()->type() == JSC::JSType(JSDOMWrapperType)) {
            switch (matchAsymmetricMatcher(globalObject, v1, v2, scope)) {
            case AsymmetricMatcherResult::FAIL:
                return false;
            case AsymmetricMatcherResult::PASS:
                return true;
            case AsymmetricMatcherResult::NOT_MATCHER:
                // continue comparison
                break;
            }
        }
    }

    if (!v1.isEmpty() && !v2.isEmpty() && JSC::sameValue(globalObject, v1, v2)) {
        return true;
    }

    if (v1.isEmpty() || v2.isEmpty())
        return v1.isEmpty() == v2.isEmpty();

    if (v1.isPrimitive() || v2.isPrimitive())
        return false;

    RELEASE_ASSERT(v1.isCell());
    RELEASE_ASSERT(v2.isCell());

    const size_t length = stack.size();
    const auto originalGCBufferSize = gcBuffer.size();
    for (size_t i = 0; i < length; i++) {
        auto values = stack.at(i);
        if (JSC::JSValue::strictEqual(globalObject, values.first, v1)) {
            return JSC::JSValue::strictEqual(globalObject, values.second, v2);
        } else if (JSC::JSValue::strictEqual(globalObject, values.second, v2))
            return false;
    }

    if (addToStack) {
        gcBuffer.append(v1);
        gcBuffer.append(v2);
        stack.append({ v1, v2 });
    }
    auto removeFromStack = WTF::makeScopeExit([&] {
        if (addToStack) {
            stack.remove(length);
            while (gcBuffer.size() > originalGCBufferSize)
                gcBuffer.removeLast();
        }
    });

    JSCell* c1 = v1.asCell();
    JSCell* c2 = v2.asCell();
    JSObject* o1 = v1.getObject();
    JSObject* o2 = v2.getObject();

    // We use additional values outside the enum
    // so the warning here is unnecessary
    uint8_t c1Type = c1->type();
    uint8_t c2Type = c2->type();

    switch (c1Type) {
    case JSSetType: {
        if (c2Type != JSSetType) {
            return false;
        }

        JSSet* set1 = jsCast<JSSet*>(c1);
        JSSet* set2 = jsCast<JSSet*>(c2);

        if (set1->size() != set2->size()) {
            return false;
        }

        auto iter1 = JSSetIterator::create(globalObject, globalObject->setIteratorStructure(), set1, IterationKind::Keys);
        JSValue key1;
        while (iter1->next(globalObject, key1)) {
            if (set2->has(globalObject, key1)) {
                continue;
            }

            // We couldn't find the key in the second set. This may be a false positive due to how
            // JSValues are represented in JSC, so we need to fall back to a linear search to be sure.
            auto iter2 = JSSetIterator::create(globalObject, globalObject->setIteratorStructure(), set2, IterationKind::Keys);
            JSValue key2;
            bool foundMatchingKey = false;
            while (iter2->next(globalObject, key2)) {
                if (Bun__deepEquals<isStrict, enableAsymmetricMatchers>(globalObject, key1, key2, gcBuffer, stack, scope, false)) {
                    foundMatchingKey = true;
                    break;
                }
            }

            if (!foundMatchingKey) {
                return false;
            }
        }

        return true;
    }
    case JSMapType: {
        if (c2Type != JSMapType) {
            return false;
        }

        JSMap* map1 = jsCast<JSMap*>(c1);
        JSMap* map2 = jsCast<JSMap*>(c2);
        size_t leftSize = map1->size();

        if (leftSize != map2->size()) {
            return false;
        }

        auto iter1 = JSMapIterator::create(globalObject, globalObject->mapIteratorStructure(), map1, IterationKind::Entries);
        JSValue key1, value1;
        while (iter1->nextKeyValue(globalObject, key1, value1)) {
            JSValue value2 = map2->get(globalObject, key1);
            if (value2.isUndefined()) {
                // We couldn't find the key in the second map. This may be a false positive due to
                // how JSValues are represented in JSC, so we need to fall back to a linear search
                // to be sure.
                auto iter2 = JSMapIterator::create(globalObject, globalObject->mapIteratorStructure(), map2, IterationKind::Entries);
                JSValue key2;
                bool foundMatchingKey = false;
                while (iter2->nextKeyValue(globalObject, key2, value2)) {
                    if (Bun__deepEquals<isStrict, enableAsymmetricMatchers>(globalObject, key1, key2, gcBuffer, stack, scope, false)) {
                        foundMatchingKey = true;
                        break;
                    }
                }

                if (!foundMatchingKey) {
                    return false;
                }

                // Compare both values below.
            }

            if (!Bun__deepEquals<isStrict, enableAsymmetricMatchers>(globalObject, value1, value2, gcBuffer, stack, scope, false)) {
                return false;
            }
        }

        return true;
    }
    case ArrayBufferType: {
        if (c2Type != ArrayBufferType) {
            return false;
        }

        JSC::ArrayBuffer* left = jsCast<JSArrayBuffer*>(v1)->impl();
        JSC::ArrayBuffer* right = jsCast<JSArrayBuffer*>(v2)->impl();
        size_t byteLength = left->byteLength();

        if (right->byteLength() != byteLength) {
            return false;
        }

        if (byteLength == 0)
            return true;

        if (UNLIKELY(right->isDetached() || left->isDetached())) {
            return false;
        }

        const void* vector = left->data();
        const void* rightVector = right->data();
        if (UNLIKELY(!vector || !rightVector)) {
            return false;
        }

        if (UNLIKELY(vector == rightVector))
            return true;

        return (memcmp(vector, rightVector, byteLength) == 0);
    }
    case JSDateType: {
        if (c2Type != JSDateType) {
            return false;
        }

        JSC::DateInstance* left = jsCast<DateInstance*>(v1);
        JSC::DateInstance* right = jsCast<DateInstance*>(v2);

        return left->internalNumber() == right->internalNumber();
    }
    case RegExpObjectType: {
        if (c2Type != RegExpObjectType) {
            return false;
        }

        if (JSC::RegExpObject* left = jsDynamicCast<JSC::RegExpObject*>(v1)) {
            JSC::RegExpObject* right = jsDynamicCast<JSC::RegExpObject*>(v2);

            if (UNLIKELY(!right)) {
                return false;
            }

            return left->regExp()->key() == right->regExp()->key();
        }

        return false;
    }
    case ErrorInstanceType: {
        if (c2Type != ErrorInstanceType) {
            return false;
        }

        if (JSC::ErrorInstance* left = jsDynamicCast<JSC::ErrorInstance*>(v1)) {
            JSC::ErrorInstance* right = jsDynamicCast<JSC::ErrorInstance*>(v2);

            if (UNLIKELY(!right)) {
                return false;
            }

            return (
                left->sanitizedNameString(globalObject) == right->sanitizedNameString(globalObject) && left->sanitizedMessageString(globalObject) == right->sanitizedMessageString(globalObject));
        }
    }
    case Int8ArrayType:
    case Uint8ArrayType:
    case Uint8ClampedArrayType:
    case Int16ArrayType:
    case Uint16ArrayType:
    case Int32ArrayType:
    case Uint32ArrayType:
    case Float16ArrayType:
    case Float32ArrayType:
    case Float64ArrayType:
    case BigInt64ArrayType:
    case BigUint64ArrayType: {
        if (!isTypedArrayType(static_cast<JSC::JSType>(c2Type)) || c1Type != c2Type) {
            return false;
        }

        JSC::JSArrayBufferView* left = jsCast<JSArrayBufferView*>(v1);
        JSC::JSArrayBufferView* right = jsCast<JSArrayBufferView*>(v2);
        size_t byteLength = left->byteLength();

        if (right->byteLength() != byteLength) {
            return false;
        }

        if (byteLength == 0)
            return true;

        if (UNLIKELY(right->isDetached() || left->isDetached())) {
            return false;
        }

        const void* vector = left->vector();
        const void* rightVector = right->vector();
        if (UNLIKELY(!vector || !rightVector)) {
            return false;
        }

        if (UNLIKELY(vector == rightVector))
            return true;

        return (memcmp(vector, rightVector, byteLength) == 0);
    }
    case StringObjectType: {
        if (c2Type != StringObjectType) {
            return false;
        }

        if (!equal(JSObject::calculatedClassName(o1), JSObject::calculatedClassName(o2))) {
            return false;
        }

        JSString* s1 = c1->toStringInline(globalObject);
        JSString* s2 = c2->toStringInline(globalObject);

        return s1->equal(globalObject, s2);
    }
    case JSFunctionType: {
        return false;
    }

    case JSAsJSONType:
    case JSDOMWrapperType: {
        if (c2Type == c1Type) {

            // https://github.com/oven-sh/bun/issues/4089
            // https://github.com/oven-sh/bun/issues/6492
            auto* url2 = jsDynamicCast<JSDOMURL*>(v2);
            auto* url1 = jsDynamicCast<JSDOMURL*>(v1);

            if constexpr (isStrict) {
                // if one is a URL and the other is not a URL, toStrictEqual returns false.
                if ((url2 == nullptr) != (url1 == nullptr)) {
                    return false;
                }
            } else {
                if ((url1 == nullptr) != (url2 == nullptr)) {
                    goto compareAsNormalValue;
                }
            }

            if (url2 && url1) {
                // toEqual or toStrictEqual should return false when the URLs' href is not equal
                // But you could have added additional properties onto the
                // url object itself, so we must check those as well
                // But it's definitely not equal if the href() is not the same
                if (url1->wrapped().href() != url2->wrapped().href()) {
                    return false;
                }

                goto compareAsNormalValue;
            }

            // TODO: FormData.
            // It's complicated because it involves Blob.

            {
                auto urlSearchParams1 = jsDynamicCast<JSURLSearchParams*>(v1);
                auto urlSearchParams2 = jsDynamicCast<JSURLSearchParams*>(v2);
                if (urlSearchParams1 && urlSearchParams2) {
                    auto& wrapped1 = urlSearchParams1->wrapped();
                    const auto& wrapped2 = urlSearchParams2->wrapped();
                    if (wrapped1.size() != wrapped2.size()) {
                        return false;
                    }

                    auto iter1 = wrapped1.createIterator();
                    while (const auto& maybePair = iter1.next()) {
                        const auto& key = maybePair->key;
                        const auto& value = maybePair->value;
                        const auto& maybeValue = wrapped2.get(key);
                        if (!maybeValue || maybeValue != value) {
                            return false;
                        }
                    }

                    goto compareAsNormalValue;
                } else {
                    if constexpr (isStrict) {
                        // if one is a URLSearchParams and the other is not a URLSearchParams, toStrictEqual should return false.
                        if ((urlSearchParams2 == nullptr) != (urlSearchParams1 == nullptr)) {
                            return false;
                        }
                    } else {
                        if ((urlSearchParams1 == nullptr) != (urlSearchParams2 == nullptr)) {
                            goto compareAsNormalValue;
                        }
                    }
                }
            }

            {
                auto headers1 = jsDynamicCast<JSFetchHeaders*>(v1);
                auto headers2 = jsDynamicCast<JSFetchHeaders*>(v2);
                if (headers1 && headers2) {
                    auto& wrapped1 = headers1->wrapped();
                    const auto& wrapped2 = headers2->wrapped();
                    if (wrapped1.size() != wrapped2.size()) {
                        return false;
                    }

                    auto iter1 = wrapped1.createIterator();
                    while (const auto& maybePair = iter1.next()) {
                        const auto& key = maybePair->key;
                        const auto& value = maybePair->value;
                        const auto& maybeValue = wrapped2.get(key);
                        if (maybeValue.hasException()) {
                            return false;
                        }

                        if (maybeValue.returnValue() != value) {
                            return false;
                        }
                    }

                    goto compareAsNormalValue;
                } else {
                    if constexpr (isStrict) {
                        // if one is a FetchHeaders and the other is not a FetchHeaders, toStrictEqual should return false.
                        if ((headers2 == nullptr) != (headers1 == nullptr)) {
                            return false;
                        }
                    } else {
                        if ((headers1 == nullptr) != (headers2 == nullptr)) {
                            goto compareAsNormalValue;
                        }
                    }
                }
            }
        }

        goto compareAsNormalValue;

    compareAsNormalValue:
        break;
    }

    default: {
        break;
    }
    }

    bool v1Array = isArray(globalObject, v1);
    RETURN_IF_EXCEPTION(*scope, false);
    bool v2Array = isArray(globalObject, v2);
    RETURN_IF_EXCEPTION(*scope, false);

    if (v1Array != v2Array)
        return false;

    if (v1Array && v2Array) {
        JSC::JSArray* array1 = JSC::jsCast<JSC::JSArray*>(v1);
        JSC::JSArray* array2 = JSC::jsCast<JSC::JSArray*>(v2);

        size_t array1Length = array1->length();
        size_t array2Length = array2->length();
        if constexpr (isStrict) {
            if (array1Length != array2Length) {
                return false;
            }
        }

        uint64_t i = 0;
        for (; i < array1Length; i++) {
            JSValue left = getIndexWithoutAccessors(globalObject, o1, i);
            RETURN_IF_EXCEPTION(*scope, false);
            JSValue right = getIndexWithoutAccessors(globalObject, o2, i);
            RETURN_IF_EXCEPTION(*scope, false);

            if constexpr (isStrict) {
                if (left.isEmpty() && right.isEmpty()) {
                    continue;
                }
                if (left.isEmpty() || right.isEmpty()) {
                    return false;
                }
            }

            if constexpr (!isStrict) {
                if (((left.isEmpty() || right.isEmpty()) && (left.isUndefined() || right.isUndefined()))) {
                    continue;
                }
            }

            if (!Bun__deepEquals<isStrict, enableAsymmetricMatchers>(globalObject, left, right, gcBuffer, stack, scope, true)) {
                return false;
            }

            RETURN_IF_EXCEPTION(*scope, false);
        }

        for (; i < array2Length; i++) {
            JSValue right = getIndexWithoutAccessors(globalObject, o2, i);
            RETURN_IF_EXCEPTION(*scope, false);

            if (((right.isEmpty() || right.isUndefined()))) {
                continue;
            }

            return false;
        }

        JSC::PropertyNameArray a1(vm, PropertyNameMode::Symbols, PrivateSymbolMode::Exclude);
        JSC::PropertyNameArray a2(vm, PropertyNameMode::Symbols, PrivateSymbolMode::Exclude);
        JSObject::getOwnPropertyNames(o1, globalObject, a1, DontEnumPropertiesMode::Exclude);
        JSObject::getOwnPropertyNames(o2, globalObject, a2, DontEnumPropertiesMode::Exclude);

        size_t propertyLength = a1.size();
        if constexpr (isStrict) {
            if (propertyLength != a2.size()) {
                return false;
            }
        }

        // take a property name from one, try to get it from both
        for (size_t i = 0; i < propertyLength; i++) {
            Identifier i1 = a1[i];
            PropertyName propertyName1 = PropertyName(i1);

            JSValue prop1 = o1->get(globalObject, propertyName1);
            RETURN_IF_EXCEPTION(*scope, false);

            if (UNLIKELY(!prop1)) {
                return false;
            }

            JSValue prop2 = o2->getIfPropertyExists(globalObject, propertyName1);
            RETURN_IF_EXCEPTION(*scope, false);

            if constexpr (!isStrict) {
                if (prop1.isUndefined() && prop2.isEmpty()) {
                    continue;
                }
            }

            if (!prop2) {
                return false;
            }

            if (!Bun__deepEquals<isStrict, enableAsymmetricMatchers>(globalObject, prop1, prop2, gcBuffer, stack, scope, true)) {
                return false;
            }

            RETURN_IF_EXCEPTION(*scope, false);
        }

        RETURN_IF_EXCEPTION(*scope, false);

        return true;
    }

    if constexpr (isStrict) {
        if (!equal(JSObject::calculatedClassName(o1), JSObject::calculatedClassName(o2))) {
            return false;
        }
    }

    JSC::Structure* o1Structure = o1->structure();
    if (!o1Structure->hasNonReifiedStaticProperties() && o1Structure->canPerformFastPropertyEnumeration()) {
        JSC::Structure* o2Structure = o2->structure();
        if (!o2Structure->hasNonReifiedStaticProperties() && o2Structure->canPerformFastPropertyEnumeration()) {

            bool result = true;
            bool sameStructure = o2Structure->id() == o1Structure->id();
            if (sameStructure) {
                o1Structure->forEachProperty(vm, [&](const PropertyTableEntry& entry) -> bool {
                    if (entry.attributes() & PropertyAttribute::DontEnum || PropertyName(entry.key()).isPrivateName()) {
                        return true;
                    }

                    JSValue left = o1->getDirect(entry.offset());
                    JSValue right = o2->getDirect(entry.offset());

                    if constexpr (!isStrict) {
                        if (left.isUndefined() && right.isEmpty()) {
                            return true;
                        }
                    }

                    if (!right) {
                        result = false;
                        return false;
                    }

                    if (left == right || JSC::sameValue(globalObject, left, right)) {
                        return true;
                    }

                    if (!Bun__deepEquals<isStrict, enableAsymmetricMatchers>(globalObject, left, right, gcBuffer, stack, scope, true)) {
                        result = false;
                        return false;
                    }

                    return true;
                });
            } else {
                size_t count = 0;
                o1Structure->forEachProperty(vm, [&](const PropertyTableEntry& entry) -> bool {
                    if (entry.attributes() & PropertyAttribute::DontEnum || PropertyName(entry.key()).isPrivateName()) {
                        return true;
                    }
                    count++;

                    JSValue left = o1->getDirect(entry.offset());
                    JSValue right = o2->getDirect(vm, JSC::PropertyName(entry.key()));

                    if constexpr (!isStrict) {
                        if (left.isUndefined() && right.isEmpty()) {
                            return true;
                        }
                    }

                    if (!right) {
                        result = false;
                        return false;
                    }

                    if (left == right || JSC::sameValue(globalObject, left, right)) {
                        return true;
                    }

                    if (!Bun__deepEquals<isStrict, enableAsymmetricMatchers>(globalObject, left, right, gcBuffer, stack, scope, true)) {
                        result = false;
                        return false;
                    }

                    return true;
                });

                if (result) {
                    size_t remain = count;
                    o2Structure->forEachProperty(vm, [&](const PropertyTableEntry& entry) -> bool {
                        if (entry.attributes() & PropertyAttribute::DontEnum || PropertyName(entry.key()).isPrivateName()) {
                            return true;
                        }

                        if constexpr (!isStrict) {
                            if (o2->getDirect(entry.offset()).isUndefined()) {
                                return true;
                            }
                        }

                        // Try to get the right value from the left. We don't need to check if they're equal
                        // because the above loop has already iterated each property in the left. If we've
                        // seen this property before, it was already `deepEquals`ed. If it doesn't exist,
                        // the objects are not equal.
                        if (o1->getDirectOffset(vm, JSC::PropertyName(entry.key())) == invalidOffset) {
                            result = false;
                            return false;
                        }

                        if (remain == 0) {
                            result = false;
                            return false;
                        }

                        remain--;
                        return true;
                    });
                }
            }

            return result;
        }
    }

    JSC::PropertyNameArray a1(vm, PropertyNameMode::StringsAndSymbols, PrivateSymbolMode::Exclude);
    JSC::PropertyNameArray a2(vm, PropertyNameMode::StringsAndSymbols, PrivateSymbolMode::Exclude);
    o1->getPropertyNames(globalObject, a1, DontEnumPropertiesMode::Exclude);
    RETURN_IF_EXCEPTION(*scope, false);
    o2->getPropertyNames(globalObject, a2, DontEnumPropertiesMode::Exclude);
    RETURN_IF_EXCEPTION(*scope, false);

    const size_t propertyArrayLength1 = a1.size();
    const size_t propertyArrayLength2 = a2.size();
    if constexpr (isStrict) {
        if (propertyArrayLength1 != propertyArrayLength2) {
            return false;
        }
    }

    // take a property name from one, try to get it from both
    size_t i;
    for (i = 0; i < propertyArrayLength1; i++) {
        Identifier i1 = a1[i];
        PropertyName propertyName1 = PropertyName(i1);

        JSValue prop1 = o1->get(globalObject, propertyName1);
        RETURN_IF_EXCEPTION(*scope, false);

        if (UNLIKELY(!prop1)) {
            return false;
        }

        JSValue prop2 = o2->getIfPropertyExists(globalObject, propertyName1);
        RETURN_IF_EXCEPTION(*scope, false);

        if constexpr (!isStrict) {
            if (prop1.isUndefined() && prop2.isEmpty()) {
                continue;
            }
        }

        if (!prop2) {
            return false;
        }

        if (!Bun__deepEquals<isStrict, enableAsymmetricMatchers>(globalObject, prop1, prop2, gcBuffer, stack, scope, true)) {
            return false;
        }

        RETURN_IF_EXCEPTION(*scope, false);
    }

    // for the remaining properties in the other object, make sure they are undefined
    for (; i < propertyArrayLength2; i++) {
        Identifier i2 = a2[i];
        PropertyName propertyName2 = PropertyName(i2);

        JSValue prop2 = o2->getIfPropertyExists(globalObject, propertyName2);
        RETURN_IF_EXCEPTION(*scope, false);

        if (!prop2.isUndefined()) {
            return false;
        }
    }

    return true;
}

template<bool enableAsymmetricMatchers>
bool Bun__deepMatch(JSValue objValue, JSValue subsetValue, JSGlobalObject* globalObject, ThrowScope* throwScope, bool replacePropsWithAsymmetricMatchers, bool isMatchingObjectContaining)
{
    VM& vm = globalObject->vm();
    JSObject* obj = objValue.getObject();
    JSObject* subsetObj = subsetValue.getObject();

    PropertyNameArray subsetProps(vm, PropertyNameMode::StringsAndSymbols, PrivateSymbolMode::Include);
    subsetObj->getPropertyNames(globalObject, subsetProps, DontEnumPropertiesMode::Exclude);

    // TODO: add fast paths for:
    // - two "simple" objects (using ->forEachProperty in both)
    // - two "simple" arrays
    // similar to what is done in deepEquals (canPerformFastPropertyEnumerationForIterationBun)

    // arrays should match exactly
    if (isArray(globalObject, objValue) && isArray(globalObject, subsetValue)) {
        if (obj->getArrayLength() != subsetObj->getArrayLength()) {
            return false;
        }
        PropertyNameArray objProps(vm, PropertyNameMode::StringsAndSymbols, PrivateSymbolMode::Include);
        obj->getPropertyNames(globalObject, objProps, DontEnumPropertiesMode::Exclude);
        if (objProps.size() != subsetProps.size()) {
            return false;
        }
    }

    for (const auto& property : subsetProps) {
        JSValue prop = obj->getIfPropertyExists(globalObject, property);
        RETURN_IF_EXCEPTION(*throwScope, false);

        if (prop.isEmpty()) {
            return false;
        }

        JSValue subsetProp = subsetObj->get(globalObject, property);
        RETURN_IF_EXCEPTION(*throwScope, false);

        JSCell* subsetPropCell = !subsetProp.isEmpty() && subsetProp.isCell() ? subsetProp.asCell() : nullptr;
        JSCell* propCell = prop.isCell() ? prop.asCell() : nullptr;

        if constexpr (enableAsymmetricMatchers) {
            if (subsetPropCell && subsetPropCell->type() == JSC::JSType(JSDOMWrapperType)) {
                switch (matchAsymmetricMatcher(globalObject, subsetProp, prop, throwScope)) {
                case AsymmetricMatcherResult::FAIL:
                    return false;
                case AsymmetricMatcherResult::PASS:
                    if (replacePropsWithAsymmetricMatchers) {
                        obj->putDirectMayBeIndex(globalObject, property, subsetProp);
                    }
                    // continue to next subset prop
                    continue;
                case AsymmetricMatcherResult::NOT_MATCHER:
                    break;
                }
            } else if (propCell && propCell->type() == JSC::JSType(JSDOMWrapperType)) {
                switch (matchAsymmetricMatcher(globalObject, prop, subsetProp, throwScope)) {
                case AsymmetricMatcherResult::FAIL:
                    return false;
                case AsymmetricMatcherResult::PASS:
                    if (replacePropsWithAsymmetricMatchers) {
                        subsetObj->putDirectMayBeIndex(globalObject, property, prop);
                    }
                    // continue to next subset prop
                    continue;
                case AsymmetricMatcherResult::NOT_MATCHER:
                    break;
                }
            }
        }

        if (subsetProp.isObject() and prop.isObject()) {
            // if this is called from inside an objectContaining asymmetric matcher, it should behave slighlty differently:
            // in such case, it expects exhaustive matching of any nested object properties, not just a subset,
            // and the user would need to opt-in to subset matching by using another nested objectContaining matcher
            if (enableAsymmetricMatchers && isMatchingObjectContaining) {
                Vector<std::pair<JSValue, JSValue>, 16> stack;
                MarkedArgumentBuffer gcBuffer;
                if (!Bun__deepEquals<false, true>(globalObject, prop, subsetProp, gcBuffer, stack, throwScope, true)) {
                    return false;
                }
            } else {
                if (!Bun__deepMatch<enableAsymmetricMatchers>(prop, subsetProp, globalObject, throwScope, replacePropsWithAsymmetricMatchers, isMatchingObjectContaining)) {
                    return false;
                }
            }
        } else {
            if (!sameValue(globalObject, prop, subsetProp)) {
                return false;
            }
        }
    }

    return true;
}

extern "C" {

bool WebCore__FetchHeaders__isEmpty(WebCore__FetchHeaders* arg0)
{
    return arg0->size() == 0;
}

void WebCore__FetchHeaders__toUWSResponse(WebCore__FetchHeaders* arg0, bool is_ssl, void* arg2)
{
    if (is_ssl) {
        copyToUWS<uWS::HttpResponse<true>>(arg0, reinterpret_cast<uWS::HttpResponse<true>*>(arg2));
    } else {
        copyToUWS<uWS::HttpResponse<false>>(arg0, reinterpret_cast<uWS::HttpResponse<false>*>(arg2));
    }
}

WebCore__FetchHeaders* WebCore__FetchHeaders__createEmpty()
{
    auto* headers = new WebCore::FetchHeaders({ WebCore::FetchHeaders::Guard::None, {} });
    headers->relaxAdoptionRequirement();
    return headers;
}
void WebCore__FetchHeaders__append(WebCore__FetchHeaders* headers, const ZigString* arg1, const ZigString* arg2,
    JSC__JSGlobalObject* lexicalGlobalObject)
{
    auto throwScope = DECLARE_THROW_SCOPE(lexicalGlobalObject->vm());
    WebCore::propagateException(*lexicalGlobalObject, throwScope,
        headers->append(Zig::toString(*arg1), Zig::toString(*arg2)));
}
WebCore__FetchHeaders* WebCore__FetchHeaders__cast_(JSC__JSValue JSValue0, JSC__VM* vm)
{
    return WebCoreCast<WebCore::JSFetchHeaders, WebCore__FetchHeaders>(JSValue0);
}

WebCore__FetchHeaders* WebCore__FetchHeaders__createFromJS(JSC__JSGlobalObject* lexicalGlobalObject, JSC__JSValue argument0_)
{
    EnsureStillAliveScope argument0 = JSC::JSValue::decode(argument0_);

    auto throwScope = DECLARE_THROW_SCOPE(lexicalGlobalObject->vm());
    throwScope.assertNoException();

    // Note that we use IDLDOMString here rather than IDLByteString: while headers
    //  should be ASCII only, we want the headers->fill implementation to discover
    //  and error on invalid names and values
    using TargetType = IDLUnion<IDLSequence<IDLSequence<IDLDOMString>>, IDLRecord<IDLDOMString, IDLDOMString>>;
    using Converter = std::optional<Converter<TargetType>::ReturnType>;

    auto init = argument0.value().isUndefined() ? Converter() : Converter(convert<TargetType>(*lexicalGlobalObject, argument0.value()));
    RETURN_IF_EXCEPTION(throwScope, nullptr);

    // if the headers are empty, return null
    if (!init) {
        return nullptr;
    }

    // [["", ""]] should be considered empty and return null
    if (std::holds_alternative<Vector<Vector<String>>>(init.value())) {
        const auto& sequence = std::get<Vector<Vector<String>>>(init.value());

        if (sequence.size() == 0) {
            return nullptr;
        }
    } else {
        // {} should be considered empty and return null
        const auto& record = std::get<Vector<KeyValuePair<String, String>>>(init.value());
        if (record.size() == 0) {
            return nullptr;
        }
    }

    auto* headers = new WebCore::FetchHeaders({ WebCore::FetchHeaders::Guard::None, {} });
    headers->relaxAdoptionRequirement();

    // `fill` doesn't set an exception on the VM if it fails, it returns an
    //  ExceptionOr<void>.  So we need to check for the exception and, if set,
    //  translate it to JSValue and throw it.
    WebCore::propagateException(*lexicalGlobalObject, throwScope,
        headers->fill(WTFMove(init.value())));

    // If there's an exception, it will be thrown by the above call to fill().
    // in that case, let's also free the headers to make memory leaks harder.
    if (throwScope.exception()) {
        headers->deref();
        return nullptr;
    }

    return headers;
}

JSC__JSValue WebCore__FetchHeaders__toJS(WebCore__FetchHeaders* headers, JSC__JSGlobalObject* lexicalGlobalObject)
{
    Zig::GlobalObject* globalObject = reinterpret_cast<Zig::GlobalObject*>(lexicalGlobalObject);
    ASSERT_NO_PENDING_EXCEPTION(globalObject);

    bool needsMemoryCost = headers->hasOneRef();

    JSValue value = WebCore::toJS(lexicalGlobalObject, globalObject, headers);

    if (needsMemoryCost) {
        JSFetchHeaders* jsHeaders = jsCast<JSFetchHeaders*>(value);
        jsHeaders->computeMemoryCost();
    }

    return JSC::JSValue::encode(value);
}

JSC__JSValue WebCore__FetchHeaders__clone(WebCore__FetchHeaders* headers, JSC__JSGlobalObject* arg1)
{
    auto throwScope = DECLARE_THROW_SCOPE(arg1->vm());
    Zig::GlobalObject* globalObject = reinterpret_cast<Zig::GlobalObject*>(arg1);
    auto* clone = new WebCore::FetchHeaders({ WebCore::FetchHeaders::Guard::None, {} });
    WebCore::propagateException(*arg1, throwScope,
        clone->fill(*headers));
    return JSC::JSValue::encode(WebCore::toJSNewlyCreated(arg1, globalObject, WTFMove(clone)));
}

WebCore__FetchHeaders* WebCore__FetchHeaders__cloneThis(WebCore__FetchHeaders* headers, JSC__JSGlobalObject* lexicalGlobalObject)
{
    auto throwScope = DECLARE_THROW_SCOPE(lexicalGlobalObject->vm());
    auto* clone = new WebCore::FetchHeaders({ WebCore::FetchHeaders::Guard::None, {} });
    clone->relaxAdoptionRequirement();
    WebCore::propagateException(*lexicalGlobalObject, throwScope,
        clone->fill(*headers));
    return clone;
}

bool WebCore__FetchHeaders__fastHas_(WebCore__FetchHeaders* arg0, unsigned char HTTPHeaderName1)
{
    return arg0->fastHas(static_cast<HTTPHeaderName>(HTTPHeaderName1));
}

void WebCore__FetchHeaders__copyTo(WebCore__FetchHeaders* headers, StringPointer* names, StringPointer* values, unsigned char* buf)
{
    auto iter = headers->createIterator();
    unsigned int i = 0;

    for (auto pair = iter.next(); pair; pair = iter.next()) {
        const auto name = pair->key;
        const auto value = pair->value;

        ASSERT_WITH_MESSAGE(name.length(), "Header name must not be empty");

        if (name.is8Bit() && name.containsOnlyASCII()) {
            const auto nameSpan = name.span8();
            memcpy(&buf[i], nameSpan.data(), nameSpan.size());
            *names = { i, name.length() };
            i += name.length();
        } else {
            ASSERT_WITH_MESSAGE(name.containsOnlyASCII(), "Header name must be ASCII. This should already be validated before calling this function.");
            WTF::CString nameCString = name.utf8();
            memcpy(&buf[i], nameCString.data(), nameCString.length());
            *names = { i, static_cast<uint32_t>(nameCString.length()) };
            i += static_cast<uint32_t>(nameCString.length());
        }

        if (value.length() > 0) {
            if (value.is8Bit() && value.containsOnlyASCII()) {
                const auto valueSpan = value.span8();
                memcpy(&buf[i], valueSpan.data(), valueSpan.size());
                *values = { i, value.length() };
                i += value.length();
            } else {
                ASSERT_WITH_MESSAGE(value.containsOnlyASCII(), "Header value must be ASCII. This should already be validated before calling this function.");
                WTF::CString valueCString = value.utf8();
                memcpy(&buf[i], valueCString.data(), valueCString.length());
                *values = { i, static_cast<uint32_t>(valueCString.length()) };
                i += static_cast<uint32_t>(valueCString.length());
            }
        } else {
            *values = { i, 0 };
        }

        names++;
        values++;
    }
}
void WebCore__FetchHeaders__count(WebCore__FetchHeaders* headers, uint32_t* count, uint32_t* buf_len)
{
    auto iter = headers->createIterator();
    size_t i = 0;
    for (auto pair = iter.next(); pair; pair = iter.next()) {
        // UTF8 byteLength is not strictly necessary here
        // They should always be ASCII.
        // However, we can still do this out of an abundance of caution
        i += BunString::utf8ByteLength(pair->key);
        i += BunString::utf8ByteLength(pair->value);
    }

    *count = headers->size();
    *buf_len = i;
}

typedef struct ZigSliceString {
    const unsigned char* ptr;
    size_t len;
} ZigSliceString;

typedef struct PicoHTTPHeader {
    ZigSliceString name;
    ZigSliceString value;
} PicoHTTPHeader;

typedef struct PicoHTTPHeaders {
    const PicoHTTPHeader* ptr;
    size_t len;
} PicoHTTPHeaders;

WebCore::FetchHeaders* WebCore__FetchHeaders__createFromPicoHeaders_(const void* arg1)
{
    PicoHTTPHeaders pico_headers = *reinterpret_cast<const PicoHTTPHeaders*>(arg1);
    auto* headers = new WebCore::FetchHeaders({ WebCore::FetchHeaders::Guard::None, {} });
    headers->relaxAdoptionRequirement(); // This prevents an assertion later, but may not be the proper approach.

    if (pico_headers.len > 0) {
        HTTPHeaderMap map = HTTPHeaderMap();

        size_t end = pico_headers.len;

        for (size_t j = 0; j < end; j++) {
            PicoHTTPHeader header = pico_headers.ptr[j];
            if (header.value.len == 0 || header.name.len == 0)
                continue;

            StringView nameView = StringView(std::span { reinterpret_cast<const char*>(header.name.ptr), header.name.len });

            LChar* data = nullptr;
            auto value = String::createUninitialized(header.value.len, data);
            memcpy(data, header.value.ptr, header.value.len);

            HTTPHeaderName name;

            // memory safety: the header names must be cloned if they're not statically known
            // the value must also be cloned
            // isolatedCopy() doesn't actually clone, it's only for threadlocal isolation
            if (WebCore::findHTTPHeaderName(nameView, name)) {
                map.add(name, value);
            } else {
                // the case where we do not need to clone the name
                // when the header name is already present in the list
                // we don't have that information here, so map.setUncommonHeaderCloneName exists
                map.setUncommonHeaderCloneName(nameView, value);
            }
        }

        headers->setInternalHeaders(WTFMove(map));
    }
    return headers;
}
WebCore::FetchHeaders* WebCore__FetchHeaders__createFromUWS(void* arg1)
{
    uWS::HttpRequest req = *reinterpret_cast<uWS::HttpRequest*>(arg1);

    auto* headers = new WebCore::FetchHeaders({ WebCore::FetchHeaders::Guard::None, {} });
    headers->relaxAdoptionRequirement(); // This prevents an assertion later, but may not be the proper approach.

    HTTPHeaderMap map = HTTPHeaderMap();

    for (const auto& header : req) {
        StringView nameView = StringView(std::span { reinterpret_cast<const LChar*>(header.first.data()), header.first.length() });
        LChar* data = nullptr;
        auto value = String::createUninitialized(header.second.length(), data);
        if (header.second.length() > 0)
            memcpy(data, header.second.data(), header.second.length());

        HTTPHeaderName name;

        if (WebCore::findHTTPHeaderName(nameView, name)) {
            map.add(name, WTFMove(value));
        } else {
            map.setUncommonHeader(nameView.toString().isolatedCopy(), WTFMove(value));
        }
    }
    headers->setInternalHeaders(WTFMove(map));
    return headers;
}
void WebCore__FetchHeaders__deref(WebCore__FetchHeaders* arg0)
{
    arg0->deref();
}

JSC__JSValue WebCore__FetchHeaders__createValue(JSC__JSGlobalObject* arg0, StringPointer* arg1, StringPointer* arg2, const ZigString* arg3, uint32_t count)
{
    auto throwScope = DECLARE_THROW_SCOPE(arg0->vm());
    Vector<KeyValuePair<String, String>> pairs;
    pairs.reserveCapacity(count);
    ZigString buf = *arg3;
    for (uint32_t i = 0; i < count; i++) {
        WTF::String name = Zig::toStringCopy(buf, arg1[i]);
        WTF::String value = Zig::toStringCopy(buf, arg2[i]);
        pairs.unsafeAppendWithoutCapacityCheck(KeyValuePair<String, String>(name, value));
    }

    Ref<WebCore::FetchHeaders> headers = WebCore::FetchHeaders::create();
    WebCore::propagateException(*arg0, throwScope,
        headers->fill(WebCore::FetchHeaders::Init(WTFMove(pairs))));

    JSValue value = WebCore::toJSNewlyCreated(arg0, reinterpret_cast<Zig::GlobalObject*>(arg0), WTFMove(headers));

    JSFetchHeaders* fetchHeaders = jsCast<JSFetchHeaders*>(value);
    fetchHeaders->computeMemoryCost();
    return JSC::JSValue::encode(value);
}
void WebCore__FetchHeaders__get_(WebCore__FetchHeaders* headers, const ZigString* arg1, ZigString* arg2, JSC__JSGlobalObject* global)
{
    auto throwScope = DECLARE_THROW_SCOPE(global->vm());
    auto result = headers->get(Zig::toString(*arg1));
    if (result.hasException())
        WebCore::propagateException(*global, throwScope, result.releaseException());
    else
        *arg2 = Zig::toZigString(result.releaseReturnValue());
}
bool WebCore__FetchHeaders__has(WebCore__FetchHeaders* headers, const ZigString* arg1, JSC__JSGlobalObject* global)
{
    auto throwScope = DECLARE_THROW_SCOPE(global->vm());
    auto result = headers->has(Zig::toString(*arg1));
    if (result.hasException()) {
        WebCore::propagateException(*global, throwScope, result.releaseException());
        return false;
    } else
        return result.releaseReturnValue();
}
extern "C" void WebCore__FetchHeaders__put(WebCore__FetchHeaders* headers, HTTPHeaderName name, const ZigString* arg2, JSC__JSGlobalObject* global)
{
    auto throwScope = DECLARE_THROW_SCOPE(global->vm());
    throwScope.assertNoException(); // can't throw an exception when there's already one.
    WebCore::propagateException(*global, throwScope,
        headers->set(name, Zig::toStringCopy(*arg2)));
}
void WebCore__FetchHeaders__remove(WebCore__FetchHeaders* headers, const ZigString* arg1, JSC__JSGlobalObject* global)
{
    auto throwScope = DECLARE_THROW_SCOPE(global->vm());
    WebCore::propagateException(*global, throwScope,
        headers->remove(Zig::toString(*arg1)));
}

void WebCore__FetchHeaders__fastRemove_(WebCore__FetchHeaders* headers, unsigned char headerName)
{
    headers->fastRemove(static_cast<WebCore::HTTPHeaderName>(headerName));
}

void WebCore__FetchHeaders__fastGet_(WebCore__FetchHeaders* headers, unsigned char headerName, ZigString* arg2)
{
    auto str = headers->fastGet(static_cast<WebCore::HTTPHeaderName>(headerName));
    if (!str) {
        return;
    }

    *arg2 = Zig::toZigString(str);
}

WebCore__DOMURL* WebCore__DOMURL__cast_(JSC__JSValue JSValue0, JSC::VM* vm)
{
    return WebCoreCast<WebCore::JSDOMURL, WebCore__DOMURL>(JSValue0);
}

void WebCore__DOMURL__href_(WebCore__DOMURL* domURL, ZigString* arg1)
{
    const WTF::URL& href = domURL->href();
    *arg1 = Zig::toZigString(href.string());
}
void WebCore__DOMURL__pathname_(WebCore__DOMURL* domURL, ZigString* arg1)
{
    const WTF::URL& href = domURL->href();
    const WTF::StringView& pathname = href.path();
    *arg1 = Zig::toZigString(pathname);
}

BunString WebCore__DOMURL__fileSystemPath(WebCore__DOMURL* arg0)
{
    const WTF::URL& url = arg0->href();
    if (url.protocolIsFile()) {
        return Bun::toStringRef(url.fileSystemPath());
    }

    return BunStringEmpty;
}

extern "C" JSC__JSValue ZigString__toJSONObject(const ZigString* strPtr, JSC::JSGlobalObject* globalObject)
{
    ASSERT_NO_PENDING_EXCEPTION(globalObject);
    auto str = Zig::toString(*strPtr);
    auto scope = DECLARE_THROW_SCOPE(globalObject->vm());

    if (str.isNull()) {
        // isNull() will be true for empty strings and for strings which are too long.
        // So we need to check the length is plausibly due to a long string.
        if (strPtr->len > Bun__stringSyntheticAllocationLimit) {
            scope.throwException(globalObject, Bun::createError(globalObject, Bun::ErrorCode::ERR_STRING_TOO_LONG, "Cannot parse a JSON string longer than 2^32-1 characters"_s));
            return {};
        }
    }

    auto catchScope = DECLARE_CATCH_SCOPE(globalObject->vm());
    // JSONParseWithException does not propagate exceptions as expected. See #5859
    JSValue result = JSONParse(globalObject, str);

    if (!result && !catchScope.exception())
        scope.throwException(globalObject, createSyntaxError(globalObject, "Failed to parse JSON"_s));

    if (catchScope.exception()) {
        auto* exception = catchScope.exception();
        catchScope.clearExceptionExceptTermination();
        return JSC::JSValue::encode(exception->value());
    }

    return JSValue::encode(result);
}

// We used to just throw "Out of memory" as a regular Error with that string.
//
// But JSC has some different handling for out of memory errors. So we should
// make it look like what JSC does.
void JSGlobalObject__throwOutOfMemoryError(JSC::JSGlobalObject* globalObject)
{
    auto scope = DECLARE_THROW_SCOPE(globalObject->vm());
    throwOutOfMemoryError(globalObject, scope);
}

JSC__JSValue SystemError__toErrorInstance(const SystemError* arg0,
    JSC__JSGlobalObject* globalObject)
{
    ASSERT_NO_PENDING_EXCEPTION(globalObject);
    SystemError err = *arg0;

    JSC::VM& vm = globalObject->vm();

    auto scope = DECLARE_THROW_SCOPE(vm);
    JSC::JSValue message = JSC::jsUndefined();
    if (err.message.tag != BunStringTag::Empty) {
        message = Bun::toJS(globalObject, err.message);
    }

    JSC::JSValue options = JSC::jsUndefined();

    JSC::JSObject* result
        = JSC::ErrorInstance::create(globalObject, JSC::ErrorInstance::createStructure(vm, globalObject, globalObject->errorPrototype()), message, options);

    auto clientData = WebCore::clientData(vm);

    if (err.code.tag != BunStringTag::Empty) {
        JSC::JSValue code = Bun::toJS(globalObject, err.code);
        result->putDirect(vm, clientData->builtinNames().codePublicName(), code,
            JSC::PropertyAttribute::DontDelete | 0);

        result->putDirect(vm, vm.propertyNames->name, code, JSC::PropertyAttribute::DontEnum | 0);
    } else {

        result->putDirect(
            vm, vm.propertyNames->name,
            JSC::JSValue(jsString(vm, String("SystemError"_s))),
            JSC::PropertyAttribute::DontEnum | 0);
    }

    if (err.path.tag != BunStringTag::Empty) {
        JSC::JSValue path = Bun::toJS(globalObject, err.path);
        result->putDirect(vm, clientData->builtinNames().pathPublicName(), path,
            JSC::PropertyAttribute::DontDelete | 0);
    }

    if (err.fd != -1) {
        JSC::JSValue fd = JSC::JSValue(jsNumber(err.fd));
        result->putDirect(vm, JSC::Identifier::fromString(vm, "fd"_s), fd,
            JSC::PropertyAttribute::DontDelete | 0);
    }

    if (err.syscall.tag != BunStringTag::Empty) {
        JSC::JSValue syscall = Bun::toJS(globalObject, err.syscall);
        result->putDirect(vm, clientData->builtinNames().syscallPublicName(), syscall,
            JSC::PropertyAttribute::DontDelete | 0);
    }

    result->putDirect(vm, clientData->builtinNames().errnoPublicName(), JSC::JSValue(err.errno_),
        JSC::PropertyAttribute::DontDelete | 0);

    RETURN_IF_EXCEPTION(scope, {});
    scope.release();

    return JSC::JSValue::encode(JSC::JSValue(result));
}

JSC__JSValue
JSC__JSObject__create(JSC__JSGlobalObject* globalObject, size_t initialCapacity, void* arg2,
    void (*ArgFn3)(void* arg0, JSC__JSObject* arg1, JSC__JSGlobalObject* arg2))
{
    JSC::JSObject* object = JSC::constructEmptyObject(globalObject, globalObject->objectPrototype(), std::min(static_cast<unsigned>(initialCapacity), JSFinalObject::maxInlineCapacity));

    ArgFn3(arg2, object, globalObject);

    return JSC::JSValue::encode(object);
}

bool JSC__JSValue__hasOwnPropertyValue(JSC__JSValue value, JSC__JSGlobalObject* globalObject, JSC__JSValue ownKey)
{
    auto scope = DECLARE_THROW_SCOPE(globalObject->vm());
    auto* object = JSC::jsCast<JSC::JSObject*>(JSC::JSValue::decode(value));
    auto propertyKey = JSC::JSValue::decode(ownKey).toPropertyKey(globalObject);
    RETURN_IF_EXCEPTION(scope, {});

    const bool result = JSC::objectPrototypeHasOwnProperty(globalObject, object, propertyKey);
    RETURN_IF_EXCEPTION(scope, {});

    return result;
}

JSC__JSValue JSC__JSValue__createEmptyObjectWithNullPrototype(JSC__JSGlobalObject* globalObject)
{
    return JSValue::encode(
        JSC::constructEmptyObject(globalObject->vm(), globalObject->nullPrototypeObjectStructure()));
}

JSC__JSValue JSC__JSValue__createEmptyObject(JSC__JSGlobalObject* globalObject,
    size_t initialCapacity)
{
    return JSC::JSValue::encode(
        JSC::constructEmptyObject(globalObject, globalObject->objectPrototype(), std::min(static_cast<unsigned int>(initialCapacity), JSFinalObject::maxInlineCapacity)));
}

extern "C" uint64_t Bun__Blob__getSizeForBindings(void* blob);

double JSC__JSValue__getLengthIfPropertyExistsInternal(JSC__JSValue value, JSC__JSGlobalObject* globalObject)
{
    JSC::JSValue jsValue = JSC::JSValue::decode(value);
    if (!jsValue || !jsValue.isCell())
        return 0;
    JSCell* cell = jsValue.asCell();
    JSC::JSType type = cell->type();

    switch (static_cast<uint8_t>(type)) {
    case JSC::JSType::StringType:
        return static_cast<double>(jsValue.toString(globalObject)->length());
    case JSC::JSType::ArrayType:
        return static_cast<double>(jsCast<JSC::JSArray*>(cell)->length());

    case JSC::JSType::Int8ArrayType:
    case JSC::JSType::Uint8ArrayType:
    case JSC::JSType::Uint8ClampedArrayType:
    case JSC::JSType::Int16ArrayType:
    case JSC::JSType::Uint16ArrayType:
    case JSC::JSType::Int32ArrayType:
    case JSC::JSType::Uint32ArrayType:
    case JSC::JSType::Float16ArrayType:
    case JSC::JSType::Float32ArrayType:
    case JSC::JSType::Float64ArrayType:
    case JSC::JSType::BigInt64ArrayType:
    case JSC::JSType::BigUint64ArrayType:
        return static_cast<double>(jsCast<JSC::JSArrayBufferView*>(cell)->length());

    case JSC::JSType::JSMapType:
        return static_cast<double>(jsCast<JSC::JSMap*>(cell)->size());

    case JSC::JSType::JSSetType:
        return static_cast<double>(jsCast<JSC::JSSet*>(cell)->size());

    case JSC::JSType::JSWeakMapType:
        return static_cast<double>(jsCast<JSC::JSWeakMap*>(cell)->size());

    case JSC::JSType::ArrayBufferType: {
        auto* arrayBuffer = jsCast<JSC::JSArrayBuffer*>(cell);
        if (auto* impl = arrayBuffer->impl()) {
            return static_cast<double>(impl->byteLength());
        }

        return 0;
    }

    case WebCore::JSDOMWrapperType: {
        if (auto* headers = jsDynamicCast<WebCore::JSFetchHeaders*>(cell))
            return static_cast<double>(jsCast<WebCore::JSFetchHeaders*>(cell)->wrapped().size());

        if (auto* blob = jsDynamicCast<WebCore::JSBlob*>(cell)) {
            uint64_t size = Bun__Blob__getSizeForBindings(blob->wrapped());
            if (size == std::numeric_limits<uint64_t>::max())
                return std::numeric_limits<double>::max();
            return static_cast<double>(size);
        }
    }

    default: {

        if (auto* object = jsDynamicCast<JSObject*>(cell)) {
            auto scope = DECLARE_THROW_SCOPE(globalObject->vm());
            if (JSValue lengthValue = object->getIfPropertyExists(globalObject, globalObject->vm().propertyNames->length)) {
                RETURN_IF_EXCEPTION(scope, {});
                RELEASE_AND_RETURN(scope, lengthValue.toNumber(globalObject));
            }
        }
    }
    }

    return std::numeric_limits<double>::infinity();
}

void JSC__JSObject__putRecord(JSC__JSObject* object, JSC__JSGlobalObject* global, ZigString* key,
    ZigString* values, size_t valuesLen)
{
    auto scope = DECLARE_THROW_SCOPE(global->vm());
    auto ident = Identifier::fromString(global->vm(), Zig::toStringCopy(*key));
    JSC::PropertyDescriptor descriptor;

    descriptor.setEnumerable(1);
    descriptor.setConfigurable(1);
    descriptor.setWritable(1);

    if (valuesLen == 1) {
        descriptor.setValue(JSC::jsString(global->vm(), Zig::toStringCopy(values[0])));
    } else {

        JSC::JSArray* array = nullptr;
        {
            JSC::ObjectInitializationScope initializationScope(global->vm());
            if ((array = JSC::JSArray::tryCreateUninitializedRestricted(
                     initializationScope, nullptr,
                     global->arrayStructureForIndexingTypeDuringAllocation(JSC::ArrayWithContiguous),
                     valuesLen))) {

                for (size_t i = 0; i < valuesLen; ++i) {
                    array->initializeIndexWithoutBarrier(
                        initializationScope, i, JSC::jsString(global->vm(), Zig::toStringCopy(values[i])));
                }
            }
        }

        if (!array) {
            JSC::throwOutOfMemoryError(global, scope);
            return;
        }

        descriptor.setValue(array);
    }

    object->methodTable()->defineOwnProperty(object, global, ident, descriptor, true);
    object->putDirect(global->vm(), ident, descriptor.value());
    scope.release();
}
void JSC__JSValue__putRecord(JSC__JSValue objectValue, JSC__JSGlobalObject* global, ZigString* key,
    ZigString* values, size_t valuesLen)
{
    JSC::JSValue objValue = JSC::JSValue::decode(objectValue);
    JSC::JSObject* object = objValue.asCell()->getObject();
    auto scope = DECLARE_THROW_SCOPE(global->vm());
    auto ident = Zig::toIdentifier(*key, global);
    JSC::PropertyDescriptor descriptor;

    descriptor.setEnumerable(1);
    descriptor.setConfigurable(1);
    descriptor.setWritable(1);

    if (valuesLen == 1) {
        descriptor.setValue(JSC::jsString(global->vm(), Zig::toString(values[0])));
    } else {

        JSC::JSArray* array = nullptr;
        {
            JSC::ObjectInitializationScope initializationScope(global->vm());
            if ((array = JSC::JSArray::tryCreateUninitializedRestricted(
                     initializationScope, nullptr,
                     global->arrayStructureForIndexingTypeDuringAllocation(JSC::ArrayWithContiguous),
                     valuesLen))) {

                for (size_t i = 0; i < valuesLen; ++i) {
                    array->initializeIndexWithoutBarrier(
                        initializationScope, i, JSC::jsString(global->vm(), Zig::toString(values[i])));
                }
            }
        }

        if (!array) {
            JSC::throwOutOfMemoryError(global, scope);
            return;
        }

        descriptor.setValue(array);
    }

    object->methodTable()->defineOwnProperty(object, global, ident, descriptor, true);
    object->putDirect(global->vm(), ident, descriptor.value());
    scope.release();
}

JSC__JSInternalPromise* JSC__JSValue__asInternalPromise(JSC__JSValue JSValue0)
{
    JSC::JSValue value = JSC::JSValue::decode(JSValue0);
    return JSC::jsDynamicCast<JSC::JSInternalPromise*>(value);
}

JSC__JSPromise* JSC__JSValue__asPromise(JSC__JSValue JSValue0)
{
    JSC::JSValue value = JSC::JSValue::decode(JSValue0);
    return JSC::jsDynamicCast<JSC::JSPromise*>(value);
}

JSC__JSValue JSC__JSValue__createInternalPromise(JSC__JSGlobalObject* globalObject)
{
    JSC::VM& vm = globalObject->vm();
    return JSC::JSValue::encode(
        JSC::JSValue(JSC::JSInternalPromise::create(vm, globalObject->internalPromiseStructure())));
}

void JSC__JSFunction__optimizeSoon(JSC__JSValue JSValue0)
{
    JSC::JSValue value = JSC::JSValue::decode(JSValue0);

    JSC::optimizeNextInvocation(value);
}

bool JSC__JSFunction__getSourceCode(JSC__JSValue JSValue0, ZigString* outSourceCode)
{
    JSC::JSValue value = JSC::JSValue::decode(JSValue0);
    if (JSC::JSFunction* func = jsDynamicCast<JSC::JSFunction*>(value)) {
        auto* sourceCode = func->sourceCode();
        if (sourceCode != nullptr) { // native functions have no source code
            *outSourceCode = Zig::toZigString(sourceCode->view());
            return true;
        }
        return false;
    }

    return false;
}

void JSC__JSValue__jsonStringify(JSC__JSValue JSValue0, JSC__JSGlobalObject* arg1, uint32_t arg2,
    BunString* arg3)
{
    ASSERT_NO_PENDING_EXCEPTION(arg1);
    JSC::JSValue value = JSC::JSValue::decode(JSValue0);
    WTF::String str = JSC::JSONStringify(arg1, value, (unsigned)arg2);
    *arg3 = Bun::toStringRef(str);
}
unsigned char JSC__JSValue__jsType(JSC__JSValue JSValue0)
{
    JSC::JSValue jsValue = JSC::JSValue::decode(JSValue0);
    // if the value is NOT a cell
    // asCell will return an invalid pointer rather than a nullptr
    if (jsValue.isCell())
        return jsValue.asCell()->type();

    return 0;
}

CPP_DECL JSC__JSString* JSC__jsTypeStringForValue(JSC__JSGlobalObject* globalObject, JSC__JSValue value)
{
    JSC::JSValue jsValue = JSC::JSValue::decode(value);
    return jsTypeStringForValue(globalObject, jsValue);
}

JSC__JSValue JSC__JSPromise__asValue(JSC__JSPromise* arg0, JSC__JSGlobalObject* arg1)
{
    JSValue value = JSC::JSValue(arg0);
    ASSERT_WITH_MESSAGE(!value.isEmpty(), "JSPromise.asValue() called on a empty JSValue");
    ASSERT_WITH_MESSAGE(value.inherits<JSC::JSPromise>(), "JSPromise::asValue() called on a non-promise object");
    return JSC::JSValue::encode(value);
}

JSC__JSPromise* JSC__JSPromise__create(JSC__JSGlobalObject* arg0)
{
    return JSC::JSPromise::create(arg0->vm(), arg0->promiseStructure());
}

// TODO: prevent this from allocating so much memory
void JSC__JSValue___then(JSC__JSValue JSValue0, JSC__JSGlobalObject* arg1, JSC__JSValue arg2, Zig::FFIFunction ArgFn3, Zig::FFIFunction ArgFn4)
{

    auto* cell = JSC::JSValue::decode(JSValue0).asCell();

    if (JSC::JSPromise* promise = JSC::jsDynamicCast<JSC::JSPromise*>(cell)) {
        handlePromise<JSC::JSPromise, false>(promise, arg1, arg2, ArgFn3, ArgFn4);
    } else if (JSC::JSInternalPromise* promise = JSC::jsDynamicCast<JSC::JSInternalPromise*>(cell)) {
        RELEASE_ASSERT(false);
    }
}

JSC__JSValue JSC__JSValue__parseJSON(JSC__JSValue JSValue0, JSC__JSGlobalObject* arg1)
{
    JSC::JSValue jsValue = JSC::JSValue::decode(JSValue0);

    JSC::JSValue result = JSC::JSONParse(arg1, jsValue.toWTFString(arg1));

    if (!result) {
        result = JSC::JSValue(JSC::createSyntaxError(arg1->globalObject(), "Failed to parse JSON"_s));
    }

    return JSC::JSValue::encode(result);
}

JSC__JSValue JSC__JSGlobalObject__getCachedObject(JSC__JSGlobalObject* globalObject, const ZigString* arg1)
{
    JSC::VM& vm = globalObject->vm();
    WTF::String string = Zig::toString(*arg1);
    auto symbol = vm.privateSymbolRegistry().symbolForKey(string);
    JSC::Identifier ident = JSC::Identifier::fromUid(symbol);
    JSC::JSValue result = globalObject->getIfPropertyExists(globalObject, ident);
    return JSC::JSValue::encode(result);
}

JSC__JSValue JSC__JSGlobalObject__putCachedObject(JSC__JSGlobalObject* globalObject, const ZigString* arg1, JSC__JSValue JSValue2)
{
    JSC::VM& vm = globalObject->vm();
    WTF::String string = Zig::toString(*arg1);
    auto symbol = vm.privateSymbolRegistry().symbolForKey(string);
    JSC::Identifier ident = JSC::Identifier::fromUid(symbol);
    globalObject->putDirect(vm, ident, JSC::JSValue::decode(JSValue2), JSC::PropertyAttribute::DontDelete | JSC::PropertyAttribute::DontEnum);
    return JSValue2;
}

void JSC__JSGlobalObject__deleteModuleRegistryEntry(JSC__JSGlobalObject* global, ZigString* arg1)
{
    JSC::JSMap* map = JSC::jsDynamicCast<JSC::JSMap*>(
        global->moduleLoader()->getDirect(global->vm(), JSC::Identifier::fromString(global->vm(), "registry"_s)));
    if (!map)
        return;
    const JSC::Identifier identifier = Zig::toIdentifier(*arg1, global);
    JSC::JSValue val = JSC::identifierToJSValue(global->vm(), identifier);

    map->remove(global, val);
}

void JSC__VM__collectAsync(JSC__VM* vm)
{
    JSC::JSLockHolder lock(*vm);
    vm->heap.collectAsync();
}

size_t JSC__VM__heapSize(JSC__VM* arg0)
{
    return arg0->heap.size();
}

// This is very naive!
JSC__JSInternalPromise* JSC__VM__reloadModule(JSC__VM* vm, JSC__JSGlobalObject* arg1,
    ZigString arg2)
{
    return nullptr;
    // JSC::JSMap *map = JSC::jsDynamicCast<JSC::JSMap *>(
    //   arg1->vm(), arg1->moduleLoader()->getDirect(
    //                 arg1->vm(), JSC::Identifier::fromString(arg1->vm(), "registry"_s)));

    // const JSC::Identifier identifier = Zig::toIdentifier(arg2, arg1);
    // JSC::JSValue val = JSC::identifierToJSValue(arg1->vm(), identifier);

    // if (!map->has(arg1, val)) return nullptr;

    // if (JSC::JSObject *registryEntry =
    //       JSC::jsDynamicCast<JSC::JSObject *>(arg1-> map->get(arg1, val))) {
    //   auto moduleIdent = JSC::Identifier::fromString(arg1->vm(), "module");
    //   if (JSC::JSModuleRecord *record = JSC::jsDynamicCast<JSC::JSModuleRecord *>(
    //         arg1->vm(), registryEntry->getDirect(arg1->vm(), moduleIdent))) {
    //     registryEntry->putDirect(arg1->vm(), moduleIdent, JSC::jsUndefined());
    //     JSC::JSModuleRecord::destroy(static_cast<JSC::JSCell *>(record));
    //   }
    //   map->remove(arg1, val);
    //   return JSC__JSModuleLoader__loadAndEvaluateModule(arg1, arg2);
    // }

    // return nullptr;
}

bool JSC__JSValue__isSameValue(JSC__JSValue JSValue0, JSC__JSValue JSValue1,
    JSC__JSGlobalObject* globalObject)
{
    JSC::JSValue left = JSC::JSValue::decode(JSValue0);
    JSC::JSValue right = JSC::JSValue::decode(JSValue1);
    return JSC::sameValue(globalObject, left, right);
}

bool JSC__JSValue__deepEquals(JSC__JSValue JSValue0, JSC__JSValue JSValue1, JSC__JSGlobalObject* globalObject)
{
    ASSERT_NO_PENDING_EXCEPTION(globalObject);
    JSValue v1 = JSValue::decode(JSValue0);
    JSValue v2 = JSValue::decode(JSValue1);

    ThrowScope scope = DECLARE_THROW_SCOPE(globalObject->vm());
    Vector<std::pair<JSValue, JSValue>, 16> stack;
    MarkedArgumentBuffer args;
    return Bun__deepEquals<false, false>(globalObject, v1, v2, args, stack, &scope, true);
}

bool JSC__JSValue__jestDeepEquals(JSC__JSValue JSValue0, JSC__JSValue JSValue1, JSC__JSGlobalObject* globalObject)
{
    JSValue v1 = JSValue::decode(JSValue0);
    JSValue v2 = JSValue::decode(JSValue1);

    ThrowScope scope = DECLARE_THROW_SCOPE(globalObject->vm());
    Vector<std::pair<JSValue, JSValue>, 16> stack;
    MarkedArgumentBuffer args;
    return Bun__deepEquals<false, true>(globalObject, v1, v2, args, stack, &scope, true);
}

bool JSC__JSValue__strictDeepEquals(JSC__JSValue JSValue0, JSC__JSValue JSValue1, JSC__JSGlobalObject* globalObject)
{
    JSValue v1 = JSValue::decode(JSValue0);
    JSValue v2 = JSValue::decode(JSValue1);

    ThrowScope scope = DECLARE_THROW_SCOPE(globalObject->vm());
    Vector<std::pair<JSValue, JSValue>, 16> stack;
    MarkedArgumentBuffer args;
    return Bun__deepEquals<true, false>(globalObject, v1, v2, args, stack, &scope, true);
}

bool JSC__JSValue__jestStrictDeepEquals(JSC__JSValue JSValue0, JSC__JSValue JSValue1, JSC__JSGlobalObject* globalObject)
{
    JSValue v1 = JSValue::decode(JSValue0);
    JSValue v2 = JSValue::decode(JSValue1);

    ThrowScope scope = DECLARE_THROW_SCOPE(globalObject->vm());
    Vector<std::pair<JSValue, JSValue>, 16> stack;
    MarkedArgumentBuffer args;

    return Bun__deepEquals<true, true>(globalObject, v1, v2, args, stack, &scope, true);
}

bool JSC__JSValue__deepMatch(JSC__JSValue JSValue0, JSC__JSValue JSValue1, JSC__JSGlobalObject* globalObject, bool replacePropsWithAsymmetricMatchers)
{
    JSValue obj = JSValue::decode(JSValue0);
    JSValue subset = JSValue::decode(JSValue1);

    ThrowScope scope = DECLARE_THROW_SCOPE(globalObject->vm());

    return Bun__deepMatch<false>(obj, subset, globalObject, &scope, replacePropsWithAsymmetricMatchers, false);
}

bool JSC__JSValue__jestDeepMatch(JSC__JSValue JSValue0, JSC__JSValue JSValue1, JSC__JSGlobalObject* globalObject, bool replacePropsWithAsymmetricMatchers)
{
    JSValue obj = JSValue::decode(JSValue0);
    JSValue subset = JSValue::decode(JSValue1);

    ThrowScope scope = DECLARE_THROW_SCOPE(globalObject->vm());

    return Bun__deepMatch<true>(obj, subset, globalObject, &scope, replacePropsWithAsymmetricMatchers, false);
}

extern "C" JSC__JSValue Bun__JSValue__call(JSContextRef ctx, JSC__JSValue object,
    JSC__JSValue thisObject, size_t argumentCount,
    const JSValueRef* arguments)
{
    JSC::JSGlobalObject* globalObject = toJS(ctx);
    JSC::VM& vm = globalObject->vm();

    ASSERT_WITH_MESSAGE(!vm.isCollectorBusyOnCurrentThread(), "Cannot call function inside a finalizer or while GC is running on same thread.");

    JSC::JSValue jsObject = JSValue::decode(object);
    ASSERT(jsObject);

    JSC::JSValue jsThisObject = JSValue::decode(thisObject);

    JSValue restoreAsyncContext;
    InternalFieldTuple* asyncContextData = nullptr;
    if (auto* wrapper = jsDynamicCast<AsyncContextFrame*>(jsObject)) {
        jsObject = jsCast<JSC::JSFunction*>(wrapper->callback.get());
        asyncContextData = globalObject->m_asyncContextData.get();
        restoreAsyncContext = asyncContextData->getInternalField(0);
        asyncContextData->putInternalField(vm, 0, wrapper->context.get());
    }

    if (!jsThisObject)
        jsThisObject = globalObject->globalThis();

    JSC::MarkedArgumentBuffer argList;
    argList.ensureCapacity(argumentCount);
    for (size_t i = 0; i < argumentCount; i++)
        argList.append(toJS(globalObject, arguments[i]));

    auto callData = getCallData(jsObject);
    ASSERT(jsObject.isCallable());
    ASSERT(callData.type != JSC::CallData::Type::None);
    if (callData.type == JSC::CallData::Type::None)
        return JSC::JSValue::encode(JSC::JSValue());

    NakedPtr<JSC::Exception> returnedException = nullptr;
    auto result = JSC::profiledCall(globalObject, ProfilingReason::API, jsObject, callData, jsThisObject, argList, returnedException);

    if (asyncContextData) {
        asyncContextData->putInternalField(vm, 0, restoreAsyncContext);
    }

    auto scope = DECLARE_THROW_SCOPE(globalObject->vm());
    if (returnedException.get()) {
        scope.throwException(globalObject, returnedException.get());
        return JSC::JSValue::encode({});
    }

    return JSC::JSValue::encode(result);
}

JSC__JSValue JSObjectCallAsFunctionReturnValueHoldingAPILock(JSContextRef ctx, JSObjectRef object,
    JSObjectRef thisObject,
    size_t argumentCount,
    const JSValueRef* arguments)
{
    JSC::JSGlobalObject* globalObject = toJS(ctx);
    JSC::VM& vm = globalObject->vm();

    JSC::JSLockHolder lock(vm);

#if BUN_DEBUG
    // This is a redundant check, but we add it to make the error message clearer.
    ASSERT_WITH_MESSAGE(!vm.isCollectorBusyOnCurrentThread(), "Cannot call function inside a finalizer or while GC is running on same thread.");
#endif

    if (!object)
        return JSC::JSValue::encode(JSC::JSValue());

    JSC::JSObject* jsObject = toJS(object);
    JSC::JSObject* jsThisObject = toJS(thisObject);

    if (!jsThisObject)
        jsThisObject = globalObject->globalThis();

    JSC::MarkedArgumentBuffer argList;
    for (size_t i = 0; i < argumentCount; i++)
        argList.append(toJS(globalObject, arguments[i]));

    auto callData = getCallData(jsObject);
    if (callData.type == JSC::CallData::Type::None)
        return JSC::JSValue::encode(JSC::JSValue());

    NakedPtr<JSC::Exception> returnedException = nullptr;
    auto result = call(globalObject, jsObject, callData, jsThisObject, argList, returnedException);

    if (returnedException.get()) {
        return JSC::JSValue::encode(JSC::JSValue(returnedException.get()));
    }

    return JSC::JSValue::encode(result);
}

#pragma mark - JSC::Exception

JSC__Exception* JSC__Exception__create(JSC__JSGlobalObject* arg0, JSC__JSObject* arg1,
    unsigned char StackCaptureAction2)
{
    return JSC::Exception::create(arg0->vm(), JSC::JSValue(arg1),
        StackCaptureAction2 == 0
            ? JSC::Exception::StackCaptureAction::CaptureStack
            : JSC::Exception::StackCaptureAction::DoNotCaptureStack);
}

JSC__JSValue JSC__Exception__value(JSC__Exception* arg0)
{
    return JSC::JSValue::encode(arg0->value());
}

//     #pragma mark - JSC::PropertyNameArray

// CPP_DECL size_t JSC__PropertyNameArray__length(JSC__PropertyNameArray* arg0);
// CPP_DECL const JSC__PropertyName*
// JSC__PropertyNameArray__next(JSC__PropertyNameArray* arg0, size_t arg1);
// CPP_DECL void JSC__PropertyNameArray__release(JSC__PropertyNameArray* arg0);
size_t JSC__JSObject__getArrayLength(JSC__JSObject* arg0) { return arg0->getArrayLength(); }

JSC__JSValue JSC__JSObject__getIndex(JSC__JSValue jsValue, JSC__JSGlobalObject* arg1,
    uint32_t arg3)
{
    ASSERT_NO_PENDING_EXCEPTION(arg1);
    return JSC::JSValue::encode(JSC::JSValue::decode(jsValue).toObject(arg1)->getIndex(arg1, arg3));
}

JSC__JSValue JSC__JSValue__getDirectIndex(JSC__JSValue jsValue, JSC__JSGlobalObject* arg1,
    uint32_t arg3)
{
    JSC::JSObject* object = JSC::JSValue::decode(jsValue).getObject();
    return JSC::JSValue::encode(object->getDirectIndex(arg1, arg3));
}

JSC__JSValue JSC__JSObject__getDirect(JSC__JSObject* arg0, JSC__JSGlobalObject* arg1,
    const ZigString* arg2)
{
    return JSC::JSValue::encode(arg0->getDirect(arg1->vm(), Zig::toIdentifier(*arg2, arg1)));
}
void JSC__JSObject__putDirect(JSC__JSObject* arg0, JSC__JSGlobalObject* arg1, const ZigString* key,
    JSC__JSValue value)
{
    auto prop = Zig::toIdentifier(*key, arg1);

    arg0->putDirect(arg1->vm(), prop, JSC::JSValue::decode(value));
}

#pragma mark - JSC::JSCell

JSC__JSObject* JSC__JSCell__getObject(JSC__JSCell* arg0)
{
    return arg0->getObject();
}
unsigned char JSC__JSCell__getType(JSC__JSCell* arg0) { return arg0->type(); }

#pragma mark - JSC::JSString

void JSC__JSString__toZigString(JSC__JSString* arg0, JSC__JSGlobalObject* arg1, ZigString* arg2)
{
    *arg2 = Zig::toZigString(arg0->value(arg1));
}

bool JSC__JSString__eql(const JSC__JSString* arg0, JSC__JSGlobalObject* obj, JSC__JSString* arg2)
{
    return arg0->equal(obj, arg2);
}
bool JSC__JSString__is8Bit(const JSC__JSString* arg0) { return arg0->is8Bit(); };
size_t JSC__JSString__length(const JSC__JSString* arg0) { return arg0->length(); }

JSC__JSObject* JSC__JSString__toObject(JSC__JSString* arg0, JSC__JSGlobalObject* arg1)
{
    return arg0->toObject(arg1);
}

#pragma mark - JSC::JSModuleLoader

// JSC__JSValue
// JSC__JSModuleLoader__dependencyKeysIfEvaluated(JSC__JSModuleLoader* arg0,
// JSC__JSGlobalObject* arg1, JSC__JSModuleRecord* arg2) {
//     arg2->depen
// }
extern "C" JSC::JSInternalPromise* JSModuleLoader__import(JSC::JSGlobalObject* globalObject, const BunString* moduleNameStr)
{
    auto& vm = globalObject->vm();
    auto scope = DECLARE_THROW_SCOPE(vm);
    auto* promise = JSC::importModule(globalObject, JSC::Identifier::fromString(vm, moduleNameStr->toWTFString()), jsUndefined(), jsUndefined(), jsUndefined());

    RETURN_IF_EXCEPTION(scope, {});
    return promise;
}

JSC__JSValue JSC__JSModuleLoader__evaluate(JSC__JSGlobalObject* globalObject, const unsigned char* arg1,
    size_t arg2, const unsigned char* originUrlPtr, size_t originURLLen, const unsigned char* referrerUrlPtr, size_t referrerUrlLen,
    JSC__JSValue JSValue5, JSC__JSValue* arg6)
{
    WTF::String src = WTF::String::fromUTF8(std::span { arg1, arg2 }).isolatedCopy();
    WTF::URL origin = WTF::URL::fileURLWithFileSystemPath(WTF::String::fromUTF8(std::span { originUrlPtr, originURLLen })).isolatedCopy();
    WTF::URL referrer = WTF::URL::fileURLWithFileSystemPath(WTF::String::fromUTF8(std::span { referrerUrlPtr, referrerUrlLen })).isolatedCopy();

    JSC::VM& vm = globalObject->vm();

    JSC::SourceCode sourceCode = JSC::makeSource(
        src, JSC::SourceOrigin { origin }, JSC::SourceTaintedOrigin::Untainted, origin.fileSystemPath(),
        WTF::TextPosition(), JSC::SourceProviderSourceType::Module);
    globalObject->moduleLoader()->provideFetch(globalObject, jsString(vm, origin.fileSystemPath()), WTFMove(sourceCode));
    auto* promise = JSC::importModule(globalObject, JSC::Identifier::fromString(vm, origin.fileSystemPath()), JSValue(jsString(vm, referrer.fileSystemPath())), JSValue(), JSValue());

    auto scope = DECLARE_THROW_SCOPE(vm);

    if (scope.exception()) {
        promise->rejectWithCaughtException(globalObject, scope);
    }

    auto status = promise->status(vm);

    if (status == JSC::JSPromise::Status::Fulfilled) {
        return JSC::JSValue::encode(promise->result(vm));
    } else if (status == JSC::JSPromise::Status::Rejected) {
        *arg6 = JSC::JSValue::encode(promise->result(vm));
        return JSC::JSValue::encode(JSC::jsUndefined());
    } else {
        return JSC::JSValue::encode(promise);
    }
}

static JSC::Identifier jsValueToModuleKey(JSC::JSGlobalObject* lexicalGlobalObject,
    JSC::JSValue value)
{
    if (value.isSymbol())
        return JSC::Identifier::fromUid(JSC::jsCast<JSC::Symbol*>(value)->privateName());
    return JSC::asString(value)->toIdentifier(lexicalGlobalObject);
}

JSC__JSValue ReadableStream__empty(Zig::GlobalObject* globalObject)
{
    auto& vm = globalObject->vm();
    auto clientData = WebCore::clientData(vm);
    auto* function = globalObject->getDirect(vm, clientData->builtinNames().createEmptyReadableStreamPrivateName()).getObject();
    return JSValue::encode(JSC::call(globalObject, function, JSC::ArgList(), "ReadableStream.create"_s));
}

JSC__JSValue ReadableStream__used(Zig::GlobalObject* globalObject)
{
    auto& vm = globalObject->vm();
    auto clientData = WebCore::clientData(vm);
    auto* function = globalObject->getDirect(vm, clientData->builtinNames().createUsedReadableStreamPrivateName()).getObject();
    return JSValue::encode(JSC::call(globalObject, function, JSC::ArgList(), "ReadableStream.create"_s));
}

JSC__JSValue JSC__JSValue__createRangeError(const ZigString* message, const ZigString* arg1,
    JSC__JSGlobalObject* globalObject)
{
    JSC::VM& vm = globalObject->vm();
    ZigString code = *arg1;
    JSC::JSObject* rangeError = Zig::getRangeErrorInstance(message, globalObject).asCell()->getObject();

    if (code.len > 0) {
        auto clientData = WebCore::clientData(vm);
        JSC::JSValue codeValue = Zig::toJSStringValue(code, globalObject);
        rangeError->putDirect(vm, clientData->builtinNames().codePublicName(), codeValue,
            JSC::PropertyAttribute::ReadOnly | 0);
    }

    return JSC::JSValue::encode(rangeError);
}

JSC__JSValue JSC__JSValue__createTypeError(const ZigString* message, const ZigString* arg1,
    JSC__JSGlobalObject* globalObject)
{
    JSC::VM& vm = globalObject->vm();
    ZigString code = *arg1;
    JSC::JSObject* typeError = Zig::getTypeErrorInstance(message, globalObject).asCell()->getObject();

    if (code.len > 0) {
        auto clientData = WebCore::clientData(vm);
        JSC::JSValue codeValue = Zig::toJSStringValue(code, globalObject);
        typeError->putDirect(vm, clientData->builtinNames().codePublicName(), codeValue, 0);
    }

    return JSC::JSValue::encode(typeError);
}

JSC__JSValue JSC__JSValue__fromEntries(JSC__JSGlobalObject* globalObject, ZigString* keys,
    ZigString* values, size_t initialCapacity, bool clone)
{
    JSC::VM& vm = globalObject->vm();
    auto scope = DECLARE_THROW_SCOPE(vm);
    if (initialCapacity == 0) {
        return JSC::JSValue::encode(JSC::constructEmptyObject(globalObject));
    }

    JSC::JSObject* object = nullptr;
    {
        JSC::ObjectInitializationScope initializationScope(vm);
        object = JSC::constructEmptyObject(globalObject, globalObject->objectPrototype(), std::min(static_cast<unsigned int>(initialCapacity), JSFinalObject::maxInlineCapacity));

        if (!clone) {
            for (size_t i = 0; i < initialCapacity; ++i) {
                object->putDirect(
                    vm, JSC::PropertyName(JSC::Identifier::fromString(vm, Zig::toString(keys[i]))),
                    Zig::toJSStringValueGC(values[i], globalObject), 0);
            }
        } else {
            for (size_t i = 0; i < initialCapacity; ++i) {
                object->putDirect(vm, JSC::PropertyName(Zig::toIdentifier(keys[i], globalObject)),
                    Zig::toJSStringValueGC(values[i], globalObject), 0);
            }
        }
    }

    return JSC::JSValue::encode(object);
}

JSC__JSValue JSC__JSValue__keys(JSC__JSGlobalObject* globalObject, JSC__JSValue objectValue)
{
    JSC::VM& vm = globalObject->vm();

    auto scope = DECLARE_THROW_SCOPE(vm);

    JSC::JSObject* object = JSC::JSValue::decode(objectValue).toObject(globalObject);
    RETURN_IF_EXCEPTION(scope, {});

    RELEASE_AND_RETURN(scope, JSValue::encode(ownPropertyKeys(globalObject, object, PropertyNameMode::Strings, DontEnumPropertiesMode::Exclude)));
}

JSC__JSValue JSC__JSValue__values(JSC__JSGlobalObject* globalObject, JSC__JSValue objectValue)
{
    JSC::VM& vm = globalObject->vm();
    JSValue value = JSValue::decode(objectValue);

    return JSValue::encode(JSC::objectValues(vm, globalObject, value));
}

bool JSC__JSValue__asArrayBuffer_(JSC__JSValue JSValue0, JSC__JSGlobalObject* arg1,
    Bun__ArrayBuffer* arg2)
{
    ASSERT_NO_PENDING_EXCEPTION(arg1);
    JSC::JSValue value = JSC::JSValue::decode(JSValue0);
    if (UNLIKELY(!value) || !value.isCell()) {
        return false;
    }

    auto type = value.asCell()->type();

    switch (type) {
    case JSC::JSType::Uint8ArrayType:
    case JSC::JSType::Int8ArrayType:
    case JSC::JSType::DataViewType:
    case JSC::JSType::Uint8ClampedArrayType:
    case JSC::JSType::Int16ArrayType:
    case JSC::JSType::Uint16ArrayType:
    case JSC::JSType::Int32ArrayType:
    case JSC::JSType::Uint32ArrayType:
    case JSC::JSType::Float16ArrayType:
    case JSC::JSType::Float32ArrayType:
    case JSC::JSType::Float64ArrayType:
    case JSC::JSType::BigInt64ArrayType:
    case JSC::JSType::BigUint64ArrayType: {
        JSC::JSArrayBufferView* typedArray = JSC::jsCast<JSC::JSArrayBufferView*>(value);
        arg2->len = typedArray->length();
        arg2->byte_len = typedArray->byteLength();
        // the offset is already set by vector()
        // https://github.com/oven-sh/bun/issues/561
        arg2->offset = 0;
        arg2->cell_type = type;
        arg2->ptr = (char*)typedArray->vectorWithoutPACValidation();
        arg2->_value = JSValue::encode(value);
        return true;
    }
    case JSC::JSType::ArrayBufferType: {
        JSC::ArrayBuffer* typedArray = JSC::jsCast<JSC::JSArrayBuffer*>(value)->impl();
        arg2->len = typedArray->byteLength();
        arg2->byte_len = typedArray->byteLength();
        arg2->offset = 0;
        arg2->cell_type = JSC::JSType::ArrayBufferType;
        arg2->ptr = (char*)typedArray->data();
        arg2->shared = typedArray->isShared();
        arg2->_value = JSValue::encode(value);
        return true;
    }
    case JSC::JSType::ObjectType:
    case JSC::JSType::FinalObjectType: {
        if (JSC::JSArrayBufferView* view = JSC::jsDynamicCast<JSC::JSArrayBufferView*>(value)) {
            arg2->len = view->length();
            arg2->byte_len = view->byteLength();
            arg2->offset = 0;
            arg2->cell_type = view->type();
            arg2->ptr = (char*)view->vectorWithoutPACValidation();
            arg2->_value = JSValue::encode(value);
            return true;
        }

        if (JSC::JSArrayBuffer* jsBuffer = JSC::jsDynamicCast<JSC::JSArrayBuffer*>(value)) {
            JSC::ArrayBuffer* buffer = jsBuffer->impl();
            if (!buffer)
                return false;
            arg2->len = buffer->byteLength();
            arg2->byte_len = buffer->byteLength();
            arg2->offset = 0;
            arg2->cell_type = JSC::JSType::ArrayBufferType;
            arg2->ptr = (char*)buffer->data();
            arg2->_value = JSValue::encode(value);
            return true;
        }
        break;
    }
    default: {
        break;
    }
    }

    return false;
}

CPP_DECL JSC__JSValue JSC__JSValue__createEmptyArray(JSC__JSGlobalObject* arg0, size_t length)
{
    return JSC::JSValue::encode(JSC::constructEmptyArray(arg0, nullptr, length));
}
CPP_DECL void JSC__JSValue__putIndex(JSC__JSValue JSValue0, JSC__JSGlobalObject* arg1, uint32_t arg2, JSC__JSValue JSValue3)
{
    JSC::JSValue value = JSC::JSValue::decode(JSValue0);
    JSC::JSValue value2 = JSC::JSValue::decode(JSValue3);
    JSC::JSArray* array = JSC::jsCast<JSC::JSArray*>(value);
    array->putDirectIndex(arg1, arg2, value2);
}

CPP_DECL void JSC__JSValue__push(JSC__JSValue JSValue0, JSC__JSGlobalObject* arg1, JSC__JSValue JSValue3)
{
    JSC::JSValue value = JSC::JSValue::decode(JSValue0);
    JSC::JSValue value2 = JSC::JSValue::decode(JSValue3);
    JSC::JSArray* array = JSC::jsCast<JSC::JSArray*>(value);
    array->push(arg1, value2);
}

JSC__JSValue JSC__JSValue__createStringArray(JSC__JSGlobalObject* globalObject, const ZigString* arg1,
    size_t arg2, bool clone)
{
    JSC::VM& vm = globalObject->vm();
    auto scope = DECLARE_THROW_SCOPE(vm);
    if (arg2 == 0) {
        return JSC::JSValue::encode(JSC::constructEmptyArray(globalObject, nullptr));
    }

    JSC::JSArray* array = nullptr;
    {
        JSC::GCDeferralContext deferralContext(vm);
        JSC::ObjectInitializationScope initializationScope(vm);
        if ((array = JSC::JSArray::tryCreateUninitializedRestricted(
                 initializationScope, &deferralContext,
                 globalObject->arrayStructureForIndexingTypeDuringAllocation(JSC::ArrayWithContiguous),
                 arg2))) {

            if (!clone) {
                for (size_t i = 0; i < arg2; ++i) {
                    array->putDirectIndex(globalObject, i, JSC::jsString(vm, Zig::toString(arg1[i]), &deferralContext));
                }
            } else {
                for (size_t i = 0; i < arg2; ++i) {
                    array->putDirectIndex(globalObject, i, JSC::jsString(vm, Zig::toStringCopy(arg1[i]), &deferralContext));
                }
            }
        }

        if (!array) {
            JSC::throwOutOfMemoryError(globalObject, scope);
            return {};
        }

        RELEASE_AND_RETURN(scope, JSC::JSValue::encode(JSC::JSValue(array)));
    }
}

JSC__JSValue JSC__JSGlobalObject__createAggregateError(JSC__JSGlobalObject* globalObject,
    const JSValue* errors, size_t errors_count,
    const ZigString* arg3)
{
    JSC::VM& vm = globalObject->vm();
    auto scope = DECLARE_THROW_SCOPE(vm);

    JSC::JSValue message = JSC::JSValue(JSC::jsOwnedString(vm, Zig::toString(*arg3)));
    JSC::JSValue options = JSC::jsUndefined();
    JSC::JSArray* array = nullptr;
    {
        JSC::ObjectInitializationScope initializationScope(vm);
        if ((array = JSC::JSArray::tryCreateUninitializedRestricted(
                 initializationScope, nullptr,
                 globalObject->arrayStructureForIndexingTypeDuringAllocation(JSC::ArrayWithContiguous),
                 errors_count))) {

            for (size_t i = 0; i < errors_count; ++i) {
                array->initializeIndexWithoutBarrier(initializationScope, i, errors[i]);
            }
        }
    }
    if (!array) {
        JSC::throwOutOfMemoryError(globalObject, scope);
        return {};
    }

    JSC::Structure* errorStructure = globalObject->errorStructure(JSC::ErrorType::AggregateError);

    RELEASE_AND_RETURN(scope, JSC::JSValue::encode(JSC::createAggregateError(globalObject, vm, errorStructure, array, message, options, nullptr, JSC::TypeNothing, false)));
}
JSC::EncodedJSValue JSC__JSGlobalObject__createAggregateErrorWithArray(JSC::JSGlobalObject* global, JSC::JSArray* array, BunString message, JSValue options)
{
    JSC::VM& vm = global->vm();
    JSC::Structure* errorStructure = global->errorStructure(JSC::ErrorType::AggregateError);
    WTF::String messageString = message.toWTFString();
    return JSC::JSValue::encode(JSC::createAggregateError(global, vm, errorStructure, array, JSC::jsString(vm, messageString), options, nullptr, JSC::TypeNothing, false));
}

JSC__JSValue ZigString__toAtomicValue(const ZigString* arg0, JSC__JSGlobalObject* arg1)
{
    if (arg0->len == 0) {
        return JSC::JSValue::encode(JSC::jsEmptyString(arg1->vm()));
    }

    if (isTaggedUTF16Ptr(arg0->ptr)) {
        if (auto impl = WTF::AtomStringImpl::lookUp(std::span { reinterpret_cast<const UChar*>(untag(arg0->ptr)), arg0->len })) {
            return JSC::JSValue::encode(JSC::jsString(arg1->vm(), WTF::String(WTFMove(impl))));
        }
    } else {
        if (auto impl = WTF::AtomStringImpl::lookUp(std::span { untag(arg0->ptr), arg0->len })) {
            return JSC::JSValue::encode(JSC::jsString(arg1->vm(), WTF::String(WTFMove(impl))));
        }
    }

    return JSC::JSValue::encode(JSC::JSValue(JSC::jsString(arg1->vm(), makeAtomString(Zig::toStringCopy(*arg0)))));
}

JSC__JSValue ZigString__to16BitValue(const ZigString* arg0, JSC__JSGlobalObject* arg1)
{
    auto str = WTF::String::fromUTF8(std::span { arg0->ptr, arg0->len });
    return JSC::JSValue::encode(JSC::JSValue(JSC::jsString(arg1->vm(), str)));
}

JSC__JSValue ZigString__toExternalU16(const uint16_t* arg0, size_t len, JSC__JSGlobalObject* global)
{
    if (len == 0) {
        return JSC::JSValue::encode(JSC::jsEmptyString(global->vm()));
    }

    auto ref = String(ExternalStringImpl::create({ reinterpret_cast<const UChar*>(arg0), len }, reinterpret_cast<void*>(const_cast<uint16_t*>(arg0)), free_global_string));

    return JSC::JSValue::encode(JSC::JSValue(JSC::jsString(
        global->vm(), WTFMove(ref))));
}
// This must be a globally allocated string
JSC__JSValue ZigString__toExternalValue(const ZigString* arg0, JSC__JSGlobalObject* arg1)
{

    ZigString str = *arg0;
    if (str.len == 0) {
        return JSC::JSValue::encode(JSC::jsEmptyString(arg1->vm()));
    }

    if (Zig::isTaggedUTF16Ptr(str.ptr)) {
        auto ref = String(ExternalStringImpl::create({ reinterpret_cast<const UChar*>(Zig::untag(str.ptr)), str.len }, Zig::untagVoid(str.ptr), free_global_string));

        return JSC::JSValue::encode(JSC::JSValue(JSC::jsString(
            arg1->vm(), WTFMove(ref))));
    } else {
        auto ref = String(ExternalStringImpl::create({ Zig::untag(str.ptr), str.len }, Zig::untagVoid(str.ptr), free_global_string));
        return JSC::JSValue::encode(JSC::JSValue(JSC::jsString(
            arg1->vm(),
            WTFMove(ref))));
    }
}

VirtualMachine* JSC__JSGlobalObject__bunVM(JSC__JSGlobalObject* arg0)
{
    return reinterpret_cast<VirtualMachine*>(WebCore::clientData(arg0->vm())->bunVM);
}

JSC__JSValue ZigString__toValueGC(const ZigString* arg0, JSC__JSGlobalObject* arg1)
{
    return JSC::JSValue::encode(JSC::JSValue(JSC::jsString(arg1->vm(), Zig::toStringCopy(*arg0))));
}

void JSC__JSValue__toZigString(JSC__JSValue JSValue0, ZigString* arg1, JSC__JSGlobalObject* arg2)
{
    JSC::JSValue value = JSC::JSValue::decode(JSValue0);

    // if (!value.isString()) {
    //   arg1->len = 0;
    //   arg1->ptr = nullptr;
    //   return;
    // }

    auto* strValue = value.toStringOrNull(arg2);

    if (UNLIKELY(!strValue)) {
        arg1->len = 0;
        arg1->ptr = nullptr;
        return;
    }

    auto str = strValue->value(arg2);

    if (str->is8Bit()) {
        arg1->ptr = str->span8().data();
    } else {
        arg1->ptr = Zig::taggedUTF16Ptr(str->span16().data());
    }

    arg1->len = str->length();
}

JSC__JSValue ZigString__external(const ZigString* arg0, JSC__JSGlobalObject* arg1, void* arg2, void (*ArgFn3)(void* arg0, void* arg1, size_t arg2))
{
    ZigString str
        = *arg0;
    if (Zig::isTaggedUTF16Ptr(str.ptr)) {
        return JSC::JSValue::encode(JSC::JSValue(JSC::jsString(
            arg1->vm(),
            WTF::String(ExternalStringImpl::create({ reinterpret_cast<const UChar*>(Zig::untag(str.ptr)), str.len }, arg2, ArgFn3)))));
    } else {
        return JSC::JSValue::encode(JSC::JSValue(JSC::jsString(
            arg1->vm(),
            WTF::String(ExternalStringImpl::create({ reinterpret_cast<const LChar*>(Zig::untag(str.ptr)), str.len }, arg2, ArgFn3)))));
    }
}

JSC__JSValue ZigString__toExternalValueWithCallback(const ZigString* arg0, JSC__JSGlobalObject* arg1, void (*ArgFn2)(void* arg2, void* arg0, size_t arg1))
{

    ZigString str
        = *arg0;
    if (Zig::isTaggedUTF16Ptr(str.ptr)) {
        return JSC::JSValue::encode(JSC::JSValue(JSC::jsOwnedString(
            arg1->vm(),
            WTF::String(ExternalStringImpl::create({ reinterpret_cast<const UChar*>(Zig::untag(str.ptr)), str.len }, nullptr, ArgFn2)))));
    } else {
        return JSC::JSValue::encode(JSC::JSValue(JSC::jsOwnedString(
            arg1->vm(),
            WTF::String(ExternalStringImpl::create({ reinterpret_cast<const LChar*>(Zig::untag(str.ptr)), str.len }, nullptr, ArgFn2)))));
    }
}

JSC__JSValue ZigString__toErrorInstance(const ZigString* str, JSC__JSGlobalObject* globalObject)
{
    return JSC::JSValue::encode(Zig::getErrorInstance(str, globalObject));
}

JSC__JSValue ZigString__toTypeErrorInstance(const ZigString* str, JSC__JSGlobalObject* globalObject)
{
    return JSC::JSValue::encode(Zig::getTypeErrorInstance(str, globalObject));
}

JSC__JSValue ZigString__toSyntaxErrorInstance(const ZigString* str, JSC__JSGlobalObject* globalObject)
{
    return JSC::JSValue::encode(Zig::getSyntaxErrorInstance(str, globalObject));
}

JSC__JSValue ZigString__toRangeErrorInstance(const ZigString* str, JSC__JSGlobalObject* globalObject)
{
    return JSC::JSValue::encode(Zig::getRangeErrorInstance(str, globalObject));
}

static JSC::EncodedJSValue resolverFunctionCallback(JSC::JSGlobalObject* globalObject,
    JSC::CallFrame* callFrame)
{
    return JSC::JSValue::encode(JSC::jsUndefined());
}

JSC__JSInternalPromise*
JSC__JSModuleLoader__loadAndEvaluateModule(JSC__JSGlobalObject* globalObject,
    const BunString* arg1)
{
    auto& vm = globalObject->vm();
    auto scope = DECLARE_THROW_SCOPE(vm);
    auto name = makeAtomString(arg1->toWTFString());

    auto* promise = JSC::loadAndEvaluateModule(globalObject, name, JSC::jsUndefined(), JSC::jsUndefined());
    if (!promise) {
        return nullptr;
    }

    JSC::JSNativeStdFunction* resolverFunction = JSC::JSNativeStdFunction::create(
        vm, globalObject, 1, String(), resolverFunctionCallback);

    auto result = promise->then(globalObject, resolverFunction, nullptr);

    // if (promise->status(globalObject->vm()) ==
    // JSC::JSPromise::Status::Fulfilled) {
    //     return reinterpret_cast<JSC::JSInternalPromise*>(
    //         JSC::JSInternalPromise::resolvedPromise(
    //             globalObject,
    //             doLink(globalObject, promise->result(globalObject->vm()))
    //         )
    //     );
    // }

    return result;
}
#pragma mark - JSC::JSPromise

void JSC__AnyPromise__wrap(JSC__JSGlobalObject* globalObject, EncodedJSValue encodedPromise, void* ctx, JSC__JSValue (*func)(void*, JSC__JSGlobalObject*))
{
    auto& vm = globalObject->vm();
    auto scope = DECLARE_CATCH_SCOPE(vm);

    JSValue promiseValue = JSC::JSValue::decode(encodedPromise);
    ASSERT(!promiseValue.isEmpty());

    JSValue result = JSC::JSValue::decode(func(ctx, globalObject));
    if (scope.exception()) {
        auto* exception = scope.exception();
        scope.clearException();

        if (auto* promise = jsDynamicCast<JSC::JSPromise*>(promiseValue)) {
            promise->reject(globalObject, exception->value());
            return;
        }

        if (auto* promise = jsDynamicCast<JSC::JSInternalPromise*>(promiseValue)) {
            promise->reject(globalObject, exception->value());
            return;
        }

        ASSERT_NOT_REACHED_WITH_MESSAGE("Non-promise value passed to AnyPromise.wrap");
    }

    if (auto* errorInstance = jsDynamicCast<JSC::ErrorInstance*>(result)) {
        if (auto* promise = jsDynamicCast<JSC::JSPromise*>(promiseValue)) {
            promise->reject(globalObject, errorInstance);
            return;
        }

        if (auto* promise = jsDynamicCast<JSC::JSInternalPromise*>(promiseValue)) {
            promise->reject(globalObject, errorInstance);
            return;
        }

        ASSERT_NOT_REACHED_WITH_MESSAGE("Non-promise value passed to AnyPromise.wrap");
    }

    if (auto* promise = jsDynamicCast<JSC::JSPromise*>(promiseValue)) {
        promise->resolve(globalObject, result);
        return;
    }
    if (auto* promise = jsDynamicCast<JSC::JSInternalPromise*>(promiseValue)) {
        promise->resolve(globalObject, result);
        return;
    }

    ASSERT_NOT_REACHED_WITH_MESSAGE("Non-promise value passed to AnyPromise.wrap");
}

JSC__JSValue JSC__JSPromise__wrap(JSC__JSGlobalObject* globalObject, void* ctx, JSC__JSValue (*func)(void*, JSC__JSGlobalObject*))
{
    auto& vm = globalObject->vm();
    auto scope = DECLARE_CATCH_SCOPE(vm);

    JSValue result = JSC::JSValue::decode(func(ctx, globalObject));
    if (scope.exception()) {
        auto* exception = scope.exception();
        scope.clearException();
        return JSValue::encode(JSC::JSPromise::rejectedPromise(globalObject, exception->value()));
    }

    if (auto* promise = jsDynamicCast<JSC::JSPromise*>(result)) {
        return JSValue::encode(promise);
    }

    if (JSC::ErrorInstance* err = jsDynamicCast<JSC::ErrorInstance*>(result)) {
        return JSValue::encode(JSC::JSPromise::rejectedPromise(globalObject, err));
    }

    return JSValue::encode(JSC::JSPromise::resolvedPromise(globalObject, result));
}

void JSC__JSPromise__reject(JSC__JSPromise* arg0, JSC__JSGlobalObject* globalObject,
    JSC__JSValue JSValue2)
{
    JSValue value = JSC::JSValue::decode(JSValue2);
    ASSERT_WITH_MESSAGE(!value.isEmpty(), "Promise.reject cannot be called with a empty JSValue");
    auto& vm = globalObject->vm();
    ASSERT_WITH_MESSAGE(arg0->inherits<JSC::JSPromise>(), "Argument is not a promise");
    ASSERT_WITH_MESSAGE(arg0->status(vm) == JSC::JSPromise::Status::Pending, "Promise is already resolved or rejected");

    JSC::Exception* exception = nullptr;
    if (!value.inherits<JSC::Exception>()) {
        exception = JSC::Exception::create(vm, value, JSC::Exception::StackCaptureAction::CaptureStack);
    } else {
        exception = jsCast<JSC::Exception*>(value);
    }

    arg0->reject(globalObject, exception);
}
void JSC__JSPromise__rejectAsHandled(JSC__JSPromise* arg0, JSC__JSGlobalObject* arg1,
    JSC__JSValue JSValue2)
{
    ASSERT_WITH_MESSAGE(arg0->inherits<JSC::JSPromise>(), "Argument is not a promise");
    ASSERT_WITH_MESSAGE(arg0->status(arg0->vm()) == JSC::JSPromise::Status::Pending, "Promise is already resolved or rejected");

    arg0->rejectAsHandled(arg1, JSC::JSValue::decode(JSValue2));
}
void JSC__JSPromise__rejectAsHandledException(JSC__JSPromise* arg0, JSC__JSGlobalObject* arg1,
    JSC__Exception* arg2)
{
    arg0->rejectAsHandled(arg1, arg2);
}

JSC__JSPromise* JSC__JSPromise__rejectedPromise(JSC__JSGlobalObject* arg0, JSC__JSValue JSValue1)
{
    return JSC::JSPromise::rejectedPromise(arg0, JSC::JSValue::decode(JSValue1));
}

void JSC__JSPromise__resolve(JSC__JSPromise* arg0, JSC__JSGlobalObject* arg1,
    JSC__JSValue JSValue2)
{
    JSValue target = JSValue::decode(JSValue2);

    ASSERT_WITH_MESSAGE(arg0->inherits<JSC::JSPromise>(), "Argument is not a promise");
    ASSERT_WITH_MESSAGE(arg0->status(arg0->vm()) == JSC::JSPromise::Status::Pending, "Promise is already resolved or rejected");
    ASSERT(!target.isEmpty());
    ASSERT_WITH_MESSAGE(arg0 != target, "Promise cannot be resoled to itself");

    // Note: the Promise can be another promise. Since we go through the generic promise resolve codepath.
    arg0->resolve(arg1, JSC::JSValue::decode(JSValue2));
}

// This implementation closely mimicks the one in JSC::JSPromise::resolve
void JSC__JSPromise__resolveOnNextTick(JSC__JSPromise* promise, JSC__JSGlobalObject* lexicalGlobalObject,
    JSC__JSValue encoedValue)
{
    return JSC__JSPromise__resolve(promise, lexicalGlobalObject, encoedValue);
}

bool JSC__JSValue__isAnyError(JSC__JSValue JSValue0)
{
    JSC::JSValue value = JSC::JSValue::decode(JSValue0);

    JSC::JSCell* cell = value.asCell();
    JSC::JSType type = cell->type();

    if (type == JSC::CellType) {
        return cell->inherits<JSC::Exception>();
    }

    return type == JSC::ErrorInstanceType;
}

// This implementation closely mimicks the one in JSC::JSPromise::reject
void JSC__JSPromise__rejectOnNextTickWithHandled(JSC__JSPromise* promise, JSC__JSGlobalObject* lexicalGlobalObject,
    JSC__JSValue encoedValue, bool handled)
{
    JSC::JSValue value = JSC::JSValue::decode(encoedValue);
    VM& vm = lexicalGlobalObject->vm();
    auto scope = DECLARE_THROW_SCOPE(vm);
    uint32_t flags = promise->internalField(JSC::JSPromise::Field::Flags).get().asUInt32();
    if (!(flags & JSC::JSPromise::isFirstResolvingFunctionCalledFlag)) {
        if (handled) {
            flags |= JSC::JSPromise::isHandledFlag;
        }

        promise->internalField(JSC::JSPromise::Field::Flags).set(vm, promise, jsNumber(flags | JSC::JSPromise::isFirstResolvingFunctionCalledFlag));
        auto* globalObject = jsCast<Zig::GlobalObject*>(promise->globalObject());

        globalObject->queueMicrotask(
            globalObject->performMicrotaskFunction(),
            globalObject->rejectPromiseFunction(),
            globalObject->m_asyncContextData.get()->getInternalField(0),
            promise,
            value);
        RETURN_IF_EXCEPTION(scope, );
    }
}

JSC__JSPromise* JSC__JSPromise__resolvedPromise(JSC__JSGlobalObject* globalObject, JSC__JSValue JSValue1)
{
    JSC::VM& vm = globalObject->vm();
    JSC::JSPromise* promise = JSC::JSPromise::create(vm, globalObject->promiseStructure());
    promise->internalField(JSC::JSPromise::Field::Flags).set(vm, promise, jsNumber(static_cast<unsigned>(JSC::JSPromise::Status::Fulfilled)));
    promise->internalField(JSC::JSPromise::Field::ReactionsOrResult).set(vm, promise, JSC::JSValue::decode(JSValue1));
    return promise;
}

JSC__JSValue JSC__JSPromise__result(JSC__JSPromise* promise, JSC__VM* arg1)
{
    auto& vm = *arg1;

    // if the promise is rejected we automatically mark it as handled so it
    // doesn't end up in the promise rejection tracker
    switch (promise->status(vm)) {
    case JSC::JSPromise::Status::Rejected: {
        uint32_t flags = promise->internalField(JSC::JSPromise::Field::Flags).get().asUInt32();
        if (!(flags & JSC::JSPromise::isFirstResolvingFunctionCalledFlag)) {
            promise->internalField(JSC::JSPromise::Field::Flags).set(vm, promise, jsNumber(flags | JSC::JSPromise::isHandledFlag));
        }
    }
    // fallthrough intended
    case JSC::JSPromise::Status::Fulfilled: {
        return JSValue::encode(promise->result(vm));
    }
    default:
        return JSValue::encode(JSValue {});
    }
}

uint32_t JSC__JSPromise__status(const JSC__JSPromise* arg0, JSC__VM* arg1)
{
    switch (arg0->status(reinterpret_cast<JSC::VM&>(arg1))) {
    case JSC::JSPromise::Status::Pending:
        return 0;
    case JSC::JSPromise::Status::Fulfilled:
        return 1;
    case JSC::JSPromise::Status::Rejected:
        return 2;
    default:
        return 255;
    }
}
bool JSC__JSPromise__isHandled(const JSC__JSPromise* arg0, JSC__VM* arg1)
{
    return arg0->isHandled(reinterpret_cast<JSC::VM&>(arg1));
}
void JSC__JSPromise__setHandled(JSC__JSPromise* promise, JSC__VM* arg1)
{
    auto& vm = *arg1;
    auto flags = promise->internalField(JSC::JSPromise::Field::Flags).get().asUInt32();
    promise->internalField(JSC::JSPromise::Field::Flags).set(vm, promise, jsNumber(flags | JSC::JSPromise::isHandledFlag));
}

#pragma mark - JSC::JSInternalPromise

JSC__JSInternalPromise* JSC__JSInternalPromise__create(JSC__JSGlobalObject* globalObject)
{
    JSC::VM& vm = globalObject->vm();
    return JSC::JSInternalPromise::create(vm, globalObject->internalPromiseStructure());
}

void JSC__JSInternalPromise__reject(JSC__JSInternalPromise* arg0, JSC__JSGlobalObject* globalObject,
    JSC__JSValue JSValue2)
{
    JSValue value = JSC::JSValue::decode(JSValue2);
    auto& vm = globalObject->vm();
    JSC::Exception* exception = nullptr;
    if (!value.inherits<JSC::Exception>()) {
        exception = JSC::Exception::create(vm, value, JSC::Exception::StackCaptureAction::CaptureStack);
    } else {
        exception = jsCast<JSC::Exception*>(value);
    }

    arg0->reject(globalObject, exception);
}
void JSC__JSInternalPromise__rejectAsHandled(JSC__JSInternalPromise* arg0,
    JSC__JSGlobalObject* arg1, JSC__JSValue JSValue2)
{
    arg0->rejectAsHandled(arg1, JSC::JSValue::decode(JSValue2));
}
void JSC__JSInternalPromise__rejectAsHandledException(JSC__JSInternalPromise* arg0,
    JSC__JSGlobalObject* arg1,
    JSC__Exception* arg2)
{
    arg0->rejectAsHandled(arg1, arg2);
}

JSC__JSInternalPromise* JSC__JSInternalPromise__rejectedPromise(JSC__JSGlobalObject* arg0,
    JSC__JSValue JSValue1)
{
    return jsCast<JSC::JSInternalPromise*>(
        JSC::JSInternalPromise::rejectedPromise(arg0, JSC::JSValue::decode(JSValue1)));
}

void JSC__JSInternalPromise__resolve(JSC__JSInternalPromise* arg0, JSC__JSGlobalObject* arg1,
    JSC__JSValue JSValue2)
{
    arg0->resolve(arg1, JSC::JSValue::decode(JSValue2));
}

JSC__JSInternalPromise* JSC__JSInternalPromise__resolvedPromise(JSC__JSGlobalObject* arg0,
    JSC__JSValue JSValue1)
{
    return reinterpret_cast<JSC::JSInternalPromise*>(
        JSC::JSInternalPromise::resolvedPromise(arg0, JSC::JSValue::decode(JSValue1)));
}

JSC__JSValue JSC__JSInternalPromise__result(const JSC__JSInternalPromise* arg0, JSC__VM* arg1)
{
    return JSC::JSValue::encode(arg0->result(reinterpret_cast<JSC::VM&>(arg1)));
}
uint32_t JSC__JSInternalPromise__status(const JSC__JSInternalPromise* arg0, JSC__VM* arg1)
{
    switch (arg0->status(reinterpret_cast<JSC::VM&>(arg1))) {
    case JSC::JSInternalPromise::Status::Pending:
        return 0;
    case JSC::JSInternalPromise::Status::Fulfilled:
        return 1;
    case JSC::JSInternalPromise::Status::Rejected:
        return 2;
    default:
        return 255;
    }
}
bool JSC__JSInternalPromise__isHandled(const JSC__JSInternalPromise* arg0, JSC__VM* arg1)
{
    return arg0->isHandled(reinterpret_cast<JSC::VM&>(arg1));
}
void JSC__JSInternalPromise__setHandled(JSC__JSInternalPromise* promise, JSC__VM* arg1)
{
    auto& vm = *arg1;
    auto flags = promise->internalField(JSC::JSPromise::Field::Flags).get().asUInt32();
    promise->internalField(JSC::JSPromise::Field::Flags).set(vm, promise, jsNumber(flags | JSC::JSPromise::isHandledFlag));
}

#pragma mark - JSC::JSGlobalObject

JSC__JSValue JSC__JSGlobalObject__generateHeapSnapshot(JSC__JSGlobalObject* globalObject)
{
    JSC::VM& vm = globalObject->vm();

    JSC::JSLockHolder lock(vm);
    // JSC::DeferTermination deferScope(vm);
    auto scope = DECLARE_THROW_SCOPE(vm);

    JSC::HeapSnapshotBuilder snapshotBuilder(vm.ensureHeapProfiler());
    snapshotBuilder.buildSnapshot();

    WTF::String jsonString = snapshotBuilder.json();
    JSC::EncodedJSValue result = JSC::JSValue::encode(JSONParse(globalObject, jsonString));
    scope.releaseAssertNoException();
    return result;
}

JSC__VM* JSC__JSGlobalObject__vm(JSC__JSGlobalObject* arg0) { return &arg0->vm(); };
// JSC__JSObject* JSC__JSGlobalObject__createError(JSC__JSGlobalObject* arg0,
// unsigned char ErrorType1, WTF__String* arg2) {}; JSC__JSObject*
// JSC__JSGlobalObject__throwError(JSC__JSGlobalObject* arg0, JSC__JSObject*
// arg1) {};

void JSC__JSGlobalObject__handleRejectedPromises(JSC__JSGlobalObject* arg0)
{
    return jsCast<Zig::GlobalObject*>(arg0)->handleRejectedPromises();
}

#pragma mark - JSC::JSValue

JSC__JSCell* JSC__JSValue__asCell(JSC__JSValue JSValue0)
{
    auto value = JSC::JSValue::decode(JSValue0);
    return value.asCell();
}
double JSC__JSValue__asNumber(JSC__JSValue JSValue0)
{
    auto value = JSC::JSValue::decode(JSValue0);
    return value.asNumber();
};

JSC__JSString* JSC__JSValue__asString(JSC__JSValue JSValue0)
{
    auto value = JSC::JSValue::decode(JSValue0);
    return JSC::asString(value);
};
// uint64_t JSC__JSValue__encode(JSC__JSValue JSValue0) {

// }
bool JSC__JSValue__eqlCell(JSC__JSValue JSValue0, JSC__JSCell* arg1)
{
    return JSC::JSValue::decode(JSValue0) == arg1;
};
bool JSC__JSValue__eqlValue(JSC__JSValue JSValue0, JSC__JSValue JSValue1)
{
    return JSC::JSValue::decode(JSValue0) == JSC::JSValue::decode(JSValue1);
};
JSC__JSValue JSC__JSValue__getPrototype(JSC__JSValue JSValue0, JSC__JSGlobalObject* arg1)
{
    auto value = JSC::JSValue::decode(JSValue0);
    return JSC::JSValue::encode(value.getPrototype(arg1));
}
bool JSC__JSValue__isException(JSC__JSValue JSValue0, JSC__VM* arg1)
{
    return JSC::jsDynamicCast<JSC::Exception*>(JSC::JSValue::decode(JSValue0)) != nullptr;
}
bool JSC__JSValue__isAnyInt(JSC__JSValue JSValue0)
{
    return JSC::JSValue::decode(JSValue0).isAnyInt();
}
bool JSC__JSValue__isBigInt(JSC__JSValue JSValue0)
{
    return JSC::JSValue::decode(JSValue0).isBigInt();
}
bool JSC__JSValue__isBigInt32(JSC__JSValue JSValue0)
{
    return JSC::JSValue::decode(JSValue0).isBigInt32();
}
bool JSC__JSValue__isBoolean(JSC__JSValue JSValue0)
{
    return JSC::JSValue::decode(JSValue0).isBoolean();
}

void JSC__JSValue__put(JSC__JSValue JSValue0, JSC__JSGlobalObject* arg1, const ZigString* arg2, JSC__JSValue JSValue3)
{
    JSC::JSObject* object = JSC::JSValue::decode(JSValue0).asCell()->getObject();
    object->putDirect(arg1->vm(), Zig::toIdentifier(*arg2, arg1), JSC::JSValue::decode(JSValue3));
}

extern "C" void JSC__JSValue__putMayBeIndex(JSC__JSValue target, JSC__JSGlobalObject* globalObject, const BunString* key, JSC__JSValue value)
{
    JSC::VM& vm = globalObject->vm();
    ThrowScope scope = DECLARE_THROW_SCOPE(vm);

    WTF::String keyStr = key->tag == BunStringTag::Empty ? WTF::String(""_s) : key->toWTFString();
    JSC::Identifier identifier = JSC::Identifier::fromString(vm, keyStr);

    JSC::JSObject* object = JSC::JSValue::decode(target).asCell()->getObject();
    object->putDirectMayBeIndex(globalObject, JSC::PropertyName(identifier), JSC::JSValue::decode(value));
    RETURN_IF_EXCEPTION(scope, );
}

bool JSC__JSValue__isClass(JSC__JSValue JSValue0, JSC__JSGlobalObject* arg1)
{
    JSValue value = JSValue::decode(JSValue0);
    auto callData = getCallData(value);

    switch (callData.type) {
    case CallData::Type::JS:
        return callData.js.functionExecutable->isClassConstructorFunction();
    case CallData::Type::Native:
        if (callData.native.isBoundFunction)
            return false;
        return value.isConstructor();
    default:
        return false;
    }
    return false;
}
bool JSC__JSValue__isCell(JSC__JSValue JSValue0) { return JSC::JSValue::decode(JSValue0).isCell(); }
bool JSC__JSValue__isCustomGetterSetter(JSC__JSValue JSValue0)
{
    return JSC::JSValue::decode(JSValue0).isCustomGetterSetter();
}
bool JSC__JSValue__isError(JSC__JSValue JSValue0)
{
    JSC::JSObject* obj = JSC::JSValue::decode(JSValue0).getObject();
    return obj != nullptr && obj->isErrorInstance();
}

bool JSC__JSValue__isAggregateError(JSC__JSValue JSValue0, JSC__JSGlobalObject* global)
{
    JSValue value = JSC::JSValue::decode(JSValue0);
    if (value.isUndefinedOrNull() || !value || !value.isObject()) {
        return false;
    }

    if (JSC::ErrorInstance* err = JSC::jsDynamicCast<JSC::ErrorInstance*>(value)) {
        return err->errorType() == JSC::ErrorType::AggregateError;
    }

    return false;
}

bool JSC__JSValue__isIterable(JSC__JSValue JSValue, JSC__JSGlobalObject* global)
{
    return JSC::hasIteratorMethod(global, JSC::JSValue::decode(JSValue));
}

void JSC__JSValue__forEach(JSC__JSValue JSValue0, JSC__JSGlobalObject* arg1, void* ctx, void (*ArgFn3)(JSC__VM* arg0, JSC__JSGlobalObject* arg1, void* arg2, JSC__JSValue JSValue3))
{

    JSC::forEachInIterable(
        arg1, JSC::JSValue::decode(JSValue0),
        [ArgFn3, ctx](JSC::VM& vm, JSC::JSGlobalObject* global, JSC::JSValue value) -> void {
            ArgFn3(&vm, global, ctx, JSC::JSValue::encode(value));
        });
}

bool JSC__JSValue__isCallable(JSC__JSValue JSValue0, JSC__VM* arg1)
{
    return JSC::JSValue::decode(JSValue0).isCallable();
}
bool JSC__JSValue__isGetterSetter(JSC__JSValue JSValue0)
{
    return JSC::JSValue::decode(JSValue0).isGetterSetter();
}
bool JSC__JSValue__isHeapBigInt(JSC__JSValue JSValue0)
{
    return JSC::JSValue::decode(JSValue0).isHeapBigInt();
}
bool JSC__JSValue__isInt32(JSC__JSValue JSValue0)
{
    return JSC::JSValue::decode(JSValue0).isInt32();
}
bool JSC__JSValue__isInt32AsAnyInt(JSC__JSValue JSValue0)
{
    return JSC::JSValue::decode(JSValue0).isInt32AsAnyInt();
}
bool JSC__JSValue__isNull(JSC__JSValue JSValue0) { return JSC::JSValue::decode(JSValue0).isNull(); }
bool JSC__JSValue__isNumber(JSC__JSValue JSValue0)
{
    return JSC::JSValue::decode(JSValue0).isNumber();
}
bool JSC__JSValue__isObject(JSC__JSValue JSValue0)
{
    return JSValue0 != 0 && JSC::JSValue::decode(JSValue0).isObject();
}
bool JSC__JSValue__isPrimitive(JSC__JSValue JSValue0)
{
    return JSC::JSValue::decode(JSValue0).isPrimitive();
}
bool JSC__JSValue__isSymbol(JSC__JSValue JSValue0)
{
    return JSC::JSValue::decode(JSValue0).isSymbol();
}
bool JSC__JSValue__isUInt32AsAnyInt(JSC__JSValue JSValue0)
{
    return JSC::JSValue::decode(JSValue0).isUInt32AsAnyInt();
}
bool JSC__JSValue__isUndefined(JSC__JSValue JSValue0)
{
    return JSC::JSValue::decode(JSValue0).isUndefined();
}
bool JSC__JSValue__isUndefinedOrNull(JSC__JSValue JSValue0)
{
    return JSC::JSValue::decode(JSValue0).isUndefinedOrNull();
}

JSC__JSValue JSC__JSValue__jsBoolean(bool arg0)
{
    return JSC::JSValue::encode(JSC::jsBoolean(arg0));
};
JSC__JSValue JSC__JSValue__jsDoubleNumber(double arg0)
{
    return JSC::JSValue::encode(JSC::jsNumber(arg0));
}

JSC__JSValue JSC__JSValue__jsEmptyString(JSC__JSGlobalObject* arg0)
{
    return JSC::JSValue::encode(JSC::jsEmptyString(arg0->vm()));
};
JSC__JSValue JSC__JSValue__jsNull() { return JSC::JSValue::encode(JSC::jsNull()); };
JSC__JSValue JSC__JSValue__jsNumberFromChar(unsigned char arg0)
{
    return JSC::JSValue::encode(JSC::jsNumber(arg0));
};
JSC__JSValue JSC__JSValue__jsNumberFromDouble(double arg0)
{
    return JSC::JSValue::encode(JSC::jsNumber(arg0));
};
JSC__JSValue JSC__JSValue__jsNumberFromInt32(int32_t arg0)
{
    return JSC::JSValue::encode(JSC::jsNumber(arg0));
};
JSC__JSValue JSC__JSValue__jsNumberFromInt64(int64_t arg0)
{
    return JSC::JSValue::encode(JSC::jsNumber(arg0));
};
JSC__JSValue JSC__JSValue__jsNumberFromU16(uint16_t arg0)
{
    return JSC::JSValue::encode(JSC::jsNumber(arg0));
};
JSC__JSValue JSC__JSValue__jsNumberFromUint64(uint64_t arg0)
{
    return JSC::JSValue::encode(JSC::jsNumber(arg0));
};

int64_t JSC__JSValue__toInt64(JSC__JSValue val)
{
    JSC::JSValue value = JSC::JSValue::decode(val);
    ASSERT(value.isHeapBigInt() || value.isNumber());
    if (value.isHeapBigInt()) {
        if (auto* heapBigInt = value.asHeapBigInt()) {
            return heapBigInt->toBigInt64(heapBigInt);
        }
    }
    if (value.isInt32())
        return value.asInt32();
    return static_cast<int64_t>(value.asDouble());
}

uint8_t JSC__JSValue__asBigIntCompare(JSC__JSValue JSValue0, JSC__JSGlobalObject* globalObject, JSC__JSValue JSValue1)
{
    JSValue v1 = JSValue::decode(JSValue0);
    JSValue v2 = JSValue::decode(JSValue1);
    ASSERT(v1.isHeapBigInt() || v1.isBigInt32());

#if USE(BIGINT32)
    if (v1.isBigInt32()) {
        int32_t v1Int = v1.bigInt32AsInt32();
        if (v2.isHeapBigInt()) {
            return static_cast<uint8_t>(JSBigInt::compare(v1Int, v2.asHeapBigInt()));
        } else if (v2.isBigInt32()) {
            return static_cast<uint8_t>(JSBigInt::compare(v1Int, v2.bigInt32AsInt32()));
        }

        double v2Double = v2.asNumber();
        if (v1Int == v2Double) {
            return static_cast<uint8_t>(JSBigInt::ComparisonResult::Equal);
        }
        if (v1Int < v2Double) {
            return static_cast<uint8_t>(JSBigInt::ComparisonResult::LessThan);
        }

        return static_cast<uint8_t>(JSBigInt::ComparisonResult::GreaterThan);
    }
#endif

    if (v1.isHeapBigInt()) {
        JSBigInt* v1BigInt = v1.asHeapBigInt();
        if (v2.isHeapBigInt()) {
            return static_cast<uint8_t>(JSBigInt::compare(v1BigInt, v2.asHeapBigInt()));
        }

#if USE(BIGINT32)
        if (v2.isBigInt32()) {
            return static_cast<uint8_t>(JSBigInt::compare(v1BigInt, v2.toInt32(globalObject)));
        }
#endif

        return static_cast<uint8_t>(JSBigInt::compareToDouble(v1BigInt, v2.asNumber()));
    }

    ASSERT_NOT_REACHED();
    return static_cast<uint8_t>(JSBigInt::ComparisonResult::Undefined);
}

JSC__JSValue JSC__JSValue__fromInt64NoTruncate(JSC__JSGlobalObject* globalObject, int64_t val)
{
    return JSC::JSValue::encode(JSC::JSValue(JSC::JSBigInt::createFrom(globalObject, val)));
}

JSC__JSValue JSC__JSValue__fromTimevalNoTruncate(JSC__JSGlobalObject* globalObject, int64_t nsec, int64_t sec)
{
    auto big_nsec = JSC::JSBigInt::createFrom(globalObject, nsec);
    auto big_sec = JSC::JSBigInt::createFrom(globalObject, sec);
    auto big_1e6 = JSC::JSBigInt::createFrom(globalObject, 1e6);
    auto sec_as_nsec = JSC::JSBigInt::multiply(globalObject, big_1e6, big_sec);
    ASSERT(sec_as_nsec.isHeapBigInt());
    auto* big_sec_as_nsec = sec_as_nsec.asHeapBigInt();
    ASSERT(big_sec_as_nsec);
    return JSC::JSValue::encode(JSC::JSBigInt::add(globalObject, big_sec_as_nsec, big_nsec));
}

JSC__JSValue JSC__JSValue__bigIntSum(JSC__JSGlobalObject* globalObject, JSC__JSValue a, JSC__JSValue b)
{
    JSC::JSValue a_value = JSC::JSValue::decode(a);
    JSC::JSValue b_value = JSC::JSValue::decode(b);

    ASSERT(a_value.isHeapBigInt());
    auto* big_a = a_value.asHeapBigInt();
    ASSERT(big_a);

    ASSERT(b_value.isHeapBigInt());
    auto* big_b = b_value.asHeapBigInt();
    ASSERT(big_b);
    return JSC::JSValue::encode(JSC::JSBigInt::add(globalObject, big_a, big_b));
}

JSC__JSValue JSC__JSValue__fromUInt64NoTruncate(JSC__JSGlobalObject* globalObject, uint64_t val)
{
    return JSC::JSValue::encode(JSC::JSValue(JSC::JSBigInt::createFrom(globalObject, val)));
}

uint64_t JSC__JSValue__toUInt64NoTruncate(JSC__JSValue val)
{
    JSC::JSValue value = JSC::JSValue::decode(val);
    ASSERT(value.isHeapBigInt() || value.isNumber());

    if (value.isHeapBigInt()) {
        if (auto* heapBigInt = value.asHeapBigInt()) {
            return heapBigInt->toBigUInt64(heapBigInt);
        }
    }

    if (value.isInt32()) {
        return static_cast<uint64_t>(value.asInt32());
    }
    ASSERT(value.isDouble());

    int64_t result = JSC::tryConvertToInt52(value.asDouble());
    if (result != JSC::JSValue::notInt52) {
        if (result < 0)
            return 0;

        return static_cast<uint64_t>(result);
    }
    return 0;
}

JSC__JSValue JSC__JSValue__createObject2(JSC__JSGlobalObject* globalObject, const ZigString* arg1,
    const ZigString* arg2, JSC__JSValue JSValue3,
    JSC__JSValue JSValue4)
{
    JSC::JSObject* object = JSC::constructEmptyObject(globalObject);
    auto key1 = Zig::toIdentifier(*arg1, globalObject);
    JSC::PropertyDescriptor descriptor1;
    JSC::PropertyDescriptor descriptor2;

    descriptor1.setEnumerable(1);
    descriptor1.setConfigurable(1);
    descriptor1.setWritable(1);
    descriptor1.setValue(JSC::JSValue::decode(JSValue3));

    auto key2 = Zig::toIdentifier(*arg2, globalObject);

    descriptor2.setEnumerable(1);
    descriptor2.setConfigurable(1);
    descriptor2.setWritable(1);
    descriptor2.setValue(JSC::JSValue::decode(JSValue4));

    object->methodTable()
        ->defineOwnProperty(object, globalObject, key2, descriptor2, true);
    object->methodTable()
        ->defineOwnProperty(object, globalObject, key1, descriptor1, true);

    return JSC::JSValue::encode(object);
}

// Returns empty for exception, returns deleted if not found.
// Be careful when handling the return value.
JSC__JSValue JSC__JSValue__getIfPropertyExistsImpl(JSC__JSValue JSValue0,
    JSC__JSGlobalObject* globalObject,
    const unsigned char* arg1, uint32_t arg2)
{
    ASSERT_NO_PENDING_EXCEPTION(globalObject);
    JSValue value = JSC::JSValue::decode(JSValue0);
    ASSERT_WITH_MESSAGE(!value.isEmpty(), "get() must not be called on empty value");

    JSC::VM& vm = globalObject->vm();
    JSC::JSObject* object = value.getObject();
<<<<<<< HEAD
    ASSERT(object);
=======
    if (UNLIKELY(!object)) {
        return JSValue::encode(JSValue::decode(JSC::JSValue::ValueDeleted));
    }
>>>>>>> f21fffd1

    // Since Identifier might not ref' the string, we need to ensure it doesn't get deref'd until this function returns
    const auto propertyString = String(StringImpl::createWithoutCopying({ arg1, arg2 }));
    const auto identifier = JSC::Identifier::fromString(vm, propertyString);
    const auto property = JSC::PropertyName(identifier);

    return JSC::JSValue::encode(Bun::getIfPropertyExistsPrototypePollutionMitigation(vm, globalObject, object, property));
}

extern "C" JSC__JSValue JSC__JSValue__getOwn(JSC__JSValue JSValue0, JSC__JSGlobalObject* globalObject, BunString* propertyName)
{
    ASSERT_NO_PENDING_EXCEPTION(globalObject);

    VM& vm = globalObject->vm();
    JSValue value = JSC::JSValue::decode(JSValue0);
    WTF::String propertyNameString = propertyName->tag == BunStringTag::Empty ? WTF::String(""_s) : propertyName->toWTFString(BunString::ZeroCopy);
    auto identifier = JSC::Identifier::fromString(vm, propertyNameString);
    auto property = JSC::PropertyName(identifier);
    PropertySlot slot(value, PropertySlot::InternalMethodType::GetOwnProperty);
    if (value.getOwnPropertySlot(globalObject, property, slot)) {
        return JSValue::encode(slot.getValue(globalObject, property));
    }
    return JSValue::encode({});
}

JSC__JSValue JSC__JSValue__getIfPropertyExistsFromPath(JSC__JSValue JSValue0, JSC__JSGlobalObject* globalObject, JSC__JSValue arg1)
{
    ASSERT_NO_PENDING_EXCEPTION(globalObject);
    VM& vm = globalObject->vm();
    ThrowScope scope = DECLARE_THROW_SCOPE(vm);
    JSValue value = JSValue::decode(JSValue0);
    JSValue path = JSValue::decode(arg1);

    if (path.isString()) {
        String pathString = path.toWTFString(globalObject);
        uint32_t length = pathString.length();

        if (length == 0) {
            JSValue prop = value.toObject(globalObject)->getIfPropertyExists(globalObject, PropertyName(Identifier::EmptyIdentifier));
            RETURN_IF_EXCEPTION(scope, {});
            return JSValue::encode(prop);
        }

        // Jest doesn't check for valid dot/bracket notation. It will skip all "[" and "]", and search for
        // an empty string for "." when it's the first or last character of the path, or if there are
        // two in a row.

        JSValue currProp = value;
        uint32_t i = 0;
        uint32_t j = 0;

        // if "." is the only character, it will search for an empty string twice.
        if (pathString.characterAt(0) == '.') {
            currProp = currProp.toObject(globalObject)->getIfPropertyExists(globalObject, PropertyName(Identifier::EmptyIdentifier));
            RETURN_IF_EXCEPTION(scope, {});
            if (currProp.isEmpty()) {
                return JSValue::encode(currProp);
            }
        }

        while (i < length) {
            UChar ic = pathString.characterAt(i);
            while (ic == '[' || ic == ']' || ic == '.') {
                i += 1;
                if (i == length) {

                    if (ic == '.') {
                        currProp = currProp.toObject(globalObject)->getIfPropertyExists(globalObject, PropertyName(Identifier::EmptyIdentifier));
                        RETURN_IF_EXCEPTION(scope, {});
                        return JSValue::encode(currProp);
                    }

                    // nothing found.
                    if (j == 0) {
                        return JSValue::encode({});
                    }

                    return JSValue::encode(currProp);
                }

                UChar previous = ic;
                ic = pathString.characterAt(i);
                if (previous == '.' && ic == '.') {
                    currProp = currProp.toObject(globalObject)->getIfPropertyExists(globalObject, PropertyName(Identifier::EmptyIdentifier));
                    RETURN_IF_EXCEPTION(scope, {});
                    if (currProp.isEmpty()) {
                        return JSValue::encode(currProp);
                    }
                    continue;
                }
            }

            j = i;
            UChar jc = pathString.characterAt(j);
            while (!(jc == '[' || jc == ']' || jc == '.')) {
                j += 1;
                if (j == length) {
                    // break and search for property
                    break;
                }
                jc = pathString.characterAt(j);
            }

            String propNameStr = pathString.substring(i, j - i);
            PropertyName propName = PropertyName(Identifier::fromString(vm, propNameStr));

            currProp = currProp.toObject(globalObject)->getIfPropertyExists(globalObject, propName);
            RETURN_IF_EXCEPTION(scope, {});
            if (currProp.isEmpty()) {
                return JSValue::encode(currProp);
            }

            i = j;
        }

        return JSValue::encode(currProp);
    }

    if (isArray(globalObject, path)) {
        // each item in array is property name, ignore dot/bracket notation
        JSValue currProp = value;
        forEachInArrayLike(globalObject, path.toObject(globalObject), [&](JSValue item) -> bool {
            if (!(item.isString() || item.isNumber())) {
                currProp = {};
                return false;
            }

            JSString* propNameString = item.toString(globalObject);
            RETURN_IF_EXCEPTION(scope, {});
            PropertyName propName = PropertyName(propNameString->toIdentifier(globalObject));
            RETURN_IF_EXCEPTION(scope, {});

            currProp = currProp.toObject(globalObject)->getIfPropertyExists(globalObject, propName);
            RETURN_IF_EXCEPTION(scope, {});
            if (currProp.isEmpty()) {
                return false;
            }

            return true;
        });

        return JSValue::encode(currProp);
    }

    return JSValue::encode({});
}

void JSC__JSValue__getSymbolDescription(JSC__JSValue symbolValue_, JSC__JSGlobalObject* arg1, ZigString* arg2)

{
    JSC::JSValue symbolValue = JSC::JSValue::decode(symbolValue_);

    if (!symbolValue.isSymbol())
        return;

    JSC::Symbol* symbol = JSC::asSymbol(symbolValue);
    WTF::String string = symbol->description();

    *arg2 = Zig::toZigString(string);
}

JSC__JSValue JSC__JSValue__symbolFor(JSC__JSGlobalObject* globalObject, ZigString* arg2)
{

    JSC::VM& vm = globalObject->vm();
    WTF::String string = Zig::toString(*arg2);
    return JSC::JSValue::encode(JSC::Symbol::create(vm, vm.symbolRegistry().symbolForKey(string)));
}

bool JSC__JSValue__symbolKeyFor(JSC__JSValue symbolValue_, JSC__JSGlobalObject* arg1, ZigString* arg2)
{
    JSC::JSValue symbolValue = JSC::JSValue::decode(symbolValue_);
    JSC::VM& vm = arg1->vm();

    if (!symbolValue.isSymbol())
        return false;

    JSC::PrivateName privateName = JSC::asSymbol(symbolValue)->privateName();
    SymbolImpl& uid = privateName.uid();
    if (!uid.symbolRegistry())
        return false;

    *arg2 = Zig::toZigString(JSC::jsString(vm, String { uid }), arg1);
    return true;
}

int32_t JSC__JSValue__toInt32(JSC__JSValue JSValue0)
{
    return JSC::JSValue::decode(JSValue0).asInt32();
}

CPP_DECL double JSC__JSValue__coerceToDouble(JSC__JSValue JSValue0, JSC__JSGlobalObject* arg1)
{
    ASSERT_NO_PENDING_EXCEPTION(arg1);
    JSC::JSValue value = JSC::JSValue::decode(JSValue0);
    auto catchScope = DECLARE_CATCH_SCOPE(arg1->vm());
    double result = value.toNumber(arg1);
    if (catchScope.exception()) {
        result = PNaN;
        catchScope.clearException();
    }

    return result;
}

// truncates values larger than int32
int32_t JSC__JSValue__coerceToInt32(JSC__JSValue JSValue0, JSC__JSGlobalObject* arg1)
{
    JSC::JSValue value = JSC::JSValue::decode(JSValue0);
    if (value.isCell() && value.isHeapBigInt()) {
        return static_cast<int32_t>(value.toBigInt64(arg1));
    }
    return value.toInt32(arg1);
}

int64_t JSC__JSValue__coerceToInt64(JSC__JSValue JSValue0, JSC__JSGlobalObject* arg1)
{
    JSValue value = JSValue::decode(JSValue0);
    if (value.isCell() && value.isHeapBigInt()) {
        return value.toBigInt64(arg1);
    }

    if (value.isDouble()) {
        int64_t result = tryConvertToInt52(value.asDouble());
        if (result != JSValue::notInt52) {
            return result;
        }

        return static_cast<int64_t>(value.asDouble());
    }

    return value.toInt32(arg1);
}

JSC__JSValue JSC__JSValue__getErrorsProperty(JSC__JSValue JSValue0, JSC__JSGlobalObject* global)
{
    JSC::JSObject* obj = JSC::JSValue::decode(JSValue0).getObject();
    return JSC::JSValue::encode(obj->getDirect(global->vm(), global->vm().propertyNames->errors));
}

JSC__JSValue JSC__JSValue__jsTDZValue() { return JSC::JSValue::encode(JSC::jsTDZValue()); };
JSC__JSValue JSC__JSValue__jsUndefined() { return JSC::JSValue::encode(JSC::jsUndefined()); };
JSC__JSObject* JSC__JSValue__toObject(JSC__JSValue JSValue0, JSC__JSGlobalObject* arg1)
{
    JSC::JSValue value = JSC::JSValue::decode(JSValue0);
    return value.toObject(arg1);
}

JSC__JSString* JSC__JSValue__toString(JSC__JSValue JSValue0, JSC__JSGlobalObject* arg1)
{
    JSC::JSValue value = JSC::JSValue::decode(JSValue0);
    return value.toString(arg1);
};
JSC__JSString* JSC__JSValue__toStringOrNull(JSC__JSValue JSValue0, JSC__JSGlobalObject* arg1)
{
    JSC::JSValue value = JSC::JSValue::decode(JSValue0);
    return value.toStringOrNull(arg1);
}

bool JSC__JSValue__toMatch(JSC__JSValue regexValue, JSC__JSGlobalObject* global, JSC__JSValue value)
{
    ASSERT_NO_PENDING_EXCEPTION(global);
    JSC::JSValue regex = JSC::JSValue::decode(regexValue);
    JSC::JSValue str = JSC::JSValue::decode(value);
    if (regex.asCell()->type() != RegExpObjectType || !str.isString()) {
        return false;
    }
    JSC::RegExpObject* regexObject = jsDynamicCast<JSC::RegExpObject*>(regex);

    return !!regexObject->match(global, JSC::asString(str));
}

bool JSC__JSValue__stringIncludes(JSC__JSValue value, JSC__JSGlobalObject* globalObject, JSC__JSValue other)
{
    VM& vm = globalObject->vm();
    auto scope = DECLARE_CATCH_SCOPE(vm);

    WTF::String stringToSearchIn = JSC::JSValue::decode(value).toWTFString(globalObject);
    RETURN_IF_EXCEPTION(scope, {});

    WTF::String searchString = JSC::JSValue::decode(other).toWTFString(globalObject);
    RETURN_IF_EXCEPTION(scope, {});

    return stringToSearchIn.find(searchString, 0) != WTF::notFound;
}

static void populateStackFrameMetadata(JSC::VM& vm, const JSC::StackFrame* stackFrame, ZigStackFrame* frame)
{

    if (stackFrame->isWasmFrame()) {
        frame->code_type = ZigStackFrameCodeWasm;

        auto name = stackFrame->functionName(vm);
        if (!name.isEmpty()) {
            frame->function_name = Bun::toStringRef(name);
        }

        auto sourceURL = stackFrame->sourceURL(vm);
        if (sourceURL != "[wasm code]"_s) {
            // [wasm code] is a useless source URL, so we don't bother to set it.
            // It is the default value JSC returns.
            frame->source_url = Bun::toStringRef(sourceURL);
        }
        return;
    }

    frame->source_url = Bun::toStringRef(stackFrame->sourceURL(vm));
    auto m_codeBlock = stackFrame->codeBlock();
    if (m_codeBlock) {
        switch (m_codeBlock->codeType()) {
        case JSC::EvalCode: {
            frame->code_type = ZigStackFrameCodeEval;
            return;
        }
        case JSC::ModuleCode: {
            frame->code_type = ZigStackFrameCodeModule;
            return;
        }
        case JSC::GlobalCode: {
            frame->code_type = ZigStackFrameCodeGlobal;
            return;
        }
        case JSC::FunctionCode: {
            frame->code_type = !m_codeBlock->isConstructor() ? ZigStackFrameCodeFunction : ZigStackFrameCodeConstructor;
            break;
        }
        default:
            ASSERT_NOT_REACHED();
        }
    }

    auto calleeCell = stackFrame->callee();
    if (!calleeCell || !calleeCell->isObject())
        return;

    JSC::JSObject* callee = JSC::jsCast<JSC::JSObject*>(calleeCell);

    // Does the code block have a user-defined name property?
    JSC::JSValue name = callee->getDirect(vm, vm.propertyNames->name);
    if (name && name.isString()) {
        frame->function_name = Bun::toStringRef(name.toWTFString(callee->globalObject()));
    } else {
        frame->function_name = Bun::toStringRef(JSC::getCalculatedDisplayName(vm, callee));
    }
}

static void populateStackFramePosition(const JSC::StackFrame* stackFrame, BunString* source_lines,
    OrdinalNumber* source_line_numbers, uint8_t source_lines_count,
    ZigStackFramePosition* position, JSC::SourceProvider** referenced_source_provider)
{
    auto code = stackFrame->codeBlock();
    if (!code)
        return;

    auto* provider = code->source().provider();
    if (UNLIKELY(!provider))
        return;
    // Make sure the range is valid:
    // https://github.com/oven-sh/bun/issues/6951
    WTF::StringView sourceString = provider->source();
    if (UNLIKELY(sourceString.isNull()))
        return;

    if (!stackFrame->hasBytecodeIndex()) {
        if (stackFrame->hasLineAndColumnInfo()) {
            auto lineColumn = stackFrame->computeLineAndColumn();
            position->line_zero_based = OrdinalNumber::fromOneBasedInt(lineColumn.line).zeroBasedInt();
            position->column_zero_based = OrdinalNumber::fromOneBasedInt(lineColumn.column).zeroBasedInt();
        }

        position->byte_position = -1;
        return;
    }

    auto location = Bun::getAdjustedPositionForBytecode(code, stackFrame->bytecodeIndex());
    *position = location;

    if (source_lines_count > 1 && source_lines != nullptr && sourceString.is8Bit()) {
        // Search for the beginning of the line
        unsigned int lineStart = location.byte_position;
        while (lineStart > 0 && sourceString[lineStart] != '\n') {
            lineStart--;
        }

        // Search for the end of the line
        unsigned int lineEnd = location.byte_position;
        unsigned int maxSearch = sourceString.length();
        while (lineEnd < maxSearch && sourceString[lineEnd] != '\n') {
            lineEnd++;
        }

        const unsigned char* bytes = sourceString.span8().data();

        // Most of the time, when you look at a stack trace, you want a couple lines above.

        // It is key to not clone this data because source code strings are large.
        // Usage of toStringView (non-owning) is safe as we ref the provider.
        provider->ref();
        ASSERT(*referenced_source_provider == nullptr);
        *referenced_source_provider = provider;
        source_lines[0] = Bun::toStringView(sourceString.substring(lineStart, lineEnd - lineStart));
        source_line_numbers[0] = location.line();

        if (lineStart > 0) {
            auto byte_offset_in_source_string = lineStart - 1;
            uint8_t source_line_i = 1;
            auto remaining_lines_to_grab = source_lines_count - 1;

            {
                // This should probably be code points instead of newlines
                while (byte_offset_in_source_string > 0 && bytes[byte_offset_in_source_string] != '\n') {
                    byte_offset_in_source_string--;
                }

                byte_offset_in_source_string -= byte_offset_in_source_string > 0;
            }

            while (byte_offset_in_source_string > 0 && remaining_lines_to_grab > 0) {
                unsigned int end_of_line_offset = byte_offset_in_source_string;

                // This should probably be code points instead of newlines
                while (byte_offset_in_source_string > 0 && bytes[byte_offset_in_source_string] != '\n') {
                    byte_offset_in_source_string--;
                }

                // We are at the beginning of the line
                source_lines[source_line_i] = Bun::toStringView(sourceString.substring(byte_offset_in_source_string, end_of_line_offset - byte_offset_in_source_string + 1));

                source_line_numbers[source_line_i] = location.line().fromZeroBasedInt(location.line().zeroBasedInt() - source_line_i);
                source_line_i++;

                remaining_lines_to_grab--;

                byte_offset_in_source_string -= byte_offset_in_source_string > 0;
            }
        }
    }
}

static void populateStackFrame(JSC::VM& vm, ZigStackTrace* trace, const JSC::StackFrame* stackFrame,
    ZigStackFrame* frame, bool is_top, JSC::SourceProvider** referenced_source_provider)
{
    populateStackFrameMetadata(vm, stackFrame, frame);
    populateStackFramePosition(stackFrame, is_top ? trace->source_lines_ptr : nullptr,
        is_top ? trace->source_lines_numbers : nullptr,
        is_top ? trace->source_lines_to_collect : 0, &frame->position, referenced_source_provider);
}

class V8StackTraceIterator {
public:
    class StackFrame {
    public:
        StringView functionName {};
        StringView sourceURL {};
        WTF::OrdinalNumber lineNumber = WTF::OrdinalNumber::fromZeroBasedInt(0);
        WTF::OrdinalNumber columnNumber = WTF::OrdinalNumber::fromZeroBasedInt(0);

        bool isConstructor = false;
        bool isGlobalCode = false;
    };

    WTF::StringView stack;
    unsigned int offset = 0;

    V8StackTraceIterator(WTF::StringView stack_)
        : stack(stack_)
    {
    }

    bool parseFrame(StackFrame& frame)
    {

        if (offset >= stack.length())
            return false;

        auto start = stack.find("\n    at "_s, offset);

        if (start == WTF::notFound) {
            offset = stack.length();
            return false;
        }

        start += 8;
        auto end = stack.find("\n"_s, start);

        if (end == WTF::notFound) {
            offset = stack.length();
            end = offset;
        }

        if (start >= end || start == WTF::notFound) {
            return false;
        }

        StringView line = stack.substring(start, end - start);
        offset = end;

        // the proper singular spelling is parenthesis
        auto openingParentheses = line.reverseFind('(');
        auto closingParentheses = line.reverseFind(')');

        if (openingParentheses > closingParentheses)
            openingParentheses = WTF::notFound;

        if (closingParentheses == WTF::notFound || closingParentheses == WTF::notFound) {
            offset = stack.length();
            return false;
        }

        auto lineInner = StringView_slice(line, openingParentheses + 1, closingParentheses);

        {
            auto marker1 = 0;
            auto marker2 = lineInner.find(':', marker1);

            if (marker2 == WTF::notFound) {
                frame.sourceURL = lineInner;
                goto done_block;
            }

            auto marker3 = lineInner.find(':', marker2 + 1);
            if (marker3 == WTF::notFound) {
                // /path/to/file.js:
                // /path/to/file.js:1
                // node:child_process
                // C:\Users\dave\bun\file.js

                marker3 = lineInner.length();

                auto segment1 = StringView_slice(lineInner, marker1, marker2);
                auto segment2 = StringView_slice(lineInner, marker2 + 1, marker3);

                if (auto int1 = WTF::parseIntegerAllowingTrailingJunk<unsigned int>(segment2)) {
                    frame.sourceURL = segment1;
                    frame.lineNumber = WTF::OrdinalNumber::fromOneBasedInt(int1.value());
                } else {
                    frame.sourceURL = StringView_slice(lineInner, marker1, marker3);
                }
                goto done_block;
            }

            // /path/to/file.js:1:
            // /path/to/file.js:1:2
            // node:child_process:1:2
            // C:\Users\dave\bun\file.js:
            // C:\Users\dave\bun\file.js:1
            // C:\Users\dave\bun\file.js:1:2

            while (true) {
                auto newcolon = lineInner.find(':', marker3 + 1);
                if (newcolon == WTF::notFound)
                    break;
                marker2 = marker3;
                marker3 = newcolon;
            }

            auto marker4 = lineInner.length();

            auto segment1 = StringView_slice(lineInner, marker1, marker2);
            auto segment2 = StringView_slice(lineInner, marker2 + 1, marker3);
            auto segment3 = StringView_slice(lineInner, marker3 + 1, marker4);

            if (auto int1 = WTF::parseIntegerAllowingTrailingJunk<unsigned int>(segment2)) {
                if (auto int2 = WTF::parseIntegerAllowingTrailingJunk<unsigned int>(segment3)) {
                    frame.sourceURL = segment1;
                    frame.lineNumber = WTF::OrdinalNumber::fromOneBasedInt(int1.value());
                    frame.columnNumber = WTF::OrdinalNumber::fromOneBasedInt(int2.value());
                } else {
                    frame.sourceURL = segment1;
                    frame.lineNumber = WTF::OrdinalNumber::fromOneBasedInt(int1.value());
                }
            } else {
                if (auto int2 = WTF::parseIntegerAllowingTrailingJunk<unsigned int>(segment3)) {
                    frame.sourceURL = StringView_slice(lineInner, marker1, marker3);
                    frame.lineNumber = WTF::OrdinalNumber::fromOneBasedInt(int2.value());
                } else {
                    frame.sourceURL = StringView_slice(lineInner, marker1, marker4);
                }
            }
        }
    done_block:

        StringView functionName = line.substring(0, openingParentheses - 1);

        if (functionName == "<anonymous>"_s) {
            functionName = StringView();
        }

        if (functionName == "global code"_s) {
            functionName = StringView();
            frame.isGlobalCode = true;
        }

        if (functionName.startsWith("new "_s)) {
            frame.isConstructor = true;
            functionName = functionName.substring(4);
        }

        frame.functionName = functionName;

        return true;
    }

    void forEachFrame(const WTF::Function<void(const V8StackTraceIterator::StackFrame&, bool&)> callback)
    {
        bool stop = false;
        while (!stop) {
            StackFrame frame;
            if (!parseFrame(frame))
                break;
            callback(frame, stop);
        }
    }
};

static void populateStackTrace(JSC::VM& vm, const WTF::Vector<JSC::StackFrame>& frames, ZigStackTrace* trace)
{
    uint8_t frame_i = 0;
    size_t stack_frame_i = 0;
    const size_t total_frame_count = frames.size();
    const uint8_t frame_count = total_frame_count < trace->frames_len ? total_frame_count : trace->frames_len;

    while (frame_i < frame_count && stack_frame_i < total_frame_count) {
        // Skip native frames
        while (stack_frame_i < total_frame_count && !(&frames.at(stack_frame_i))->hasLineAndColumnInfo() && !(&frames.at(stack_frame_i))->isWasmFrame()) {
            stack_frame_i++;
        }
        if (stack_frame_i >= total_frame_count)
            break;

        ZigStackFrame* frame = &trace->frames_ptr[frame_i];
        populateStackFrame(vm, trace, &frames[stack_frame_i], frame, frame_i == 0, &trace->referenced_source_provider);
        stack_frame_i++;
        frame_i++;
    }
    trace->frames_len = frame_i;
}

#define SYNTAX_ERROR_CODE 4

static void fromErrorInstance(ZigException* except, JSC::JSGlobalObject* global,
    JSC::ErrorInstance* err, const Vector<JSC::StackFrame>* stackTrace,
    JSC::JSValue val)
{
    JSC::JSObject* obj = JSC::jsDynamicCast<JSC::JSObject*>(val);
    JSC::VM& vm = global->vm();
    auto scope = DECLARE_CATCH_SCOPE(vm);

    bool getFromSourceURL = false;
    if (stackTrace != nullptr && stackTrace->size() > 0) {
        populateStackTrace(vm, *stackTrace, &except->stack);
        if (UNLIKELY(scope.exception())) {
            scope.clearExceptionExceptTermination();
        }
    } else if (err->stackTrace() != nullptr && err->stackTrace()->size() > 0) {
        populateStackTrace(vm, *err->stackTrace(), &except->stack);
        if (UNLIKELY(scope.exception())) {
            scope.clearExceptionExceptTermination();
        }
    } else {
        getFromSourceURL = true;
    }
    except->code = (unsigned char)err->errorType();
    if (err->isStackOverflowError()) {
        except->code = 253;
    }
    if (err->isOutOfMemoryError()) {
        except->code = 8;
    }
    if (except->code == SYNTAX_ERROR_CODE) {
        except->message = Bun::toStringRef(err->sanitizedMessageString(global));
    } else if (JSC::JSValue message = obj->getIfPropertyExists(global, vm.propertyNames->message)) {
        except->message = Bun::toStringRef(global, message);
    } else {
        except->message = Bun::toStringRef(err->sanitizedMessageString(global));
    }

    except->name = Bun::toStringRef(err->sanitizedNameString(global));

    except->runtime_type = err->runtimeTypeForCause();

    const auto& names = builtinNames(vm);
    if (except->code != SYNTAX_ERROR_CODE) {

        if (JSC::JSValue syscall = obj->getIfPropertyExists(global, names.syscallPublicName())) {
            if (syscall.isString()) {
                except->syscall = Bun::toStringRef(global, syscall);
            }
        }

        if (UNLIKELY(scope.exception())) {
            scope.clearExceptionExceptTermination();
        }

        if (JSC::JSValue code = obj->getIfPropertyExists(global, names.codePublicName())) {
            if (code.isString() || code.isNumber()) {
                except->code_ = Bun::toStringRef(global, code);
            }
        }

        if (UNLIKELY(scope.exception())) {
            scope.clearExceptionExceptTermination();
        }

        if (JSC::JSValue path = obj->getIfPropertyExists(global, names.pathPublicName())) {
            if (path.isString()) {
                except->path = Bun::toStringRef(global, path);
            }
        }

        if (UNLIKELY(scope.exception())) {
            scope.clearExceptionExceptTermination();
        }

        if (JSC::JSValue fd = obj->getIfPropertyExists(global, names.fdPublicName())) {
            if (fd.isNumber()) {
                except->fd = fd.toInt32(global);
            }
        }

        if (UNLIKELY(scope.exception())) {
            scope.clearExceptionExceptTermination();
        }

        if (JSC::JSValue errno_ = obj->getIfPropertyExists(global, names.errnoPublicName())) {
            if (errno_.isNumber()) {
                except->errno_ = errno_.toInt32(global);
            }
        }

        if (UNLIKELY(scope.exception())) {
            scope.clearExceptionExceptTermination();
        }
    }

    if (getFromSourceURL) {
        // we don't want to serialize JSC::StackFrame longer than we need to
        // so in this case, we parse the stack trace as a string
        if (JSC::JSValue stackValue = obj->getIfPropertyExists(global, vm.propertyNames->stack)) {
            if (stackValue.isString()) {
                WTF::String stack = stackValue.toWTFString(global);
                if (!stack.isEmpty()) {

                    V8StackTraceIterator iterator(stack);
                    const uint8_t frame_count = except->stack.frames_len;

                    except->stack.frames_len = 0;

                    iterator.forEachFrame([&](const V8StackTraceIterator::StackFrame& frame, bool& stop) -> void {
                        ASSERT(except->stack.frames_len < frame_count);
                        auto& current = except->stack.frames_ptr[except->stack.frames_len];
                        current = {};

                        String functionName = frame.functionName.toString();
                        String sourceURL = frame.sourceURL.toString();
                        current.function_name = Bun::toStringRef(functionName);
                        current.source_url = Bun::toStringRef(sourceURL);
                        current.position.line_zero_based = frame.lineNumber.zeroBasedInt();
                        current.position.column_zero_based = frame.columnNumber.zeroBasedInt();

                        current.remapped = true;

                        if (frame.isConstructor) {
                            current.code_type = ZigStackFrameCodeConstructor;
                        } else if (frame.isGlobalCode) {
                            current.code_type = ZigStackFrameCodeGlobal;
                        }

                        except->stack.frames_len += 1;

                        stop = except->stack.frames_len >= frame_count;
                    });

                    if (except->stack.frames_len > 0) {
                        getFromSourceURL = false;
                        except->remapped = true;
                    } else {
                        except->stack.frames_len = frame_count;
                    }
                }
            }
        }

        if (getFromSourceURL) {

            if (JSC::JSValue sourceURL = obj->getIfPropertyExists(global, vm.propertyNames->sourceURL)) {
                if (sourceURL.isString()) {
                    except->stack.frames_ptr[0].source_url = Bun::toStringRef(global, sourceURL);

                    if (JSC::JSValue column = obj->getIfPropertyExists(global, vm.propertyNames->column)) {
                        if (column.isNumber()) {
                            except->stack.frames_ptr[0].position.column_zero_based = OrdinalNumber::fromOneBasedInt(column.toInt32(global)).zeroBasedInt();
                        }
                    }

                    if (JSC::JSValue line = obj->getIfPropertyExists(global, vm.propertyNames->line)) {
                        if (line.isNumber()) {
                            except->stack.frames_ptr[0].position.line_zero_based = OrdinalNumber::fromOneBasedInt(line.toInt32(global)).zeroBasedInt();

                            if (JSC::JSValue lineText = obj->getIfPropertyExists(global, names.lineTextPublicName())) {
                                if (lineText.isString()) {
                                    if (JSC::JSString* jsStr = lineText.toStringOrNull(global)) {
                                        auto str = jsStr->value(global);
                                        except->stack.source_lines_ptr[0] = Bun::toStringRef(str);
                                        except->stack.source_lines_numbers[0] = except->stack.frames_ptr[0].position.line();
                                        except->stack.source_lines_len = 1;
                                        except->remapped = true;
                                    }
                                }
                            }
                        }
                    }

                    except->stack.frames_len = 1;
                    except->stack.frames_ptr[0].remapped = obj->hasProperty(global, names.originalLinePublicName());
                }
            }
        }
    }

    except->exception = err;
}

void exceptionFromString(ZigException* except, JSC::JSValue value, JSC::JSGlobalObject* global)
{
    JSC::VM& vm = global->vm();
    if (UNLIKELY(vm.hasPendingTerminationException())) {
        return;
    }

    auto scope = DECLARE_CATCH_SCOPE(vm);

    // Fallback case for when it's a user-defined ErrorLike-object that doesn't inherit from
    // ErrorInstance
    if (JSC::JSObject* obj = JSC::jsDynamicCast<JSC::JSObject*>(value)) {
        if (auto name_value = obj->getIfPropertyExists(global, vm.propertyNames->name)) {
            if (name_value.isString()) {
                auto name_str = name_value.toWTFString(global);
                except->name = Bun::toStringRef(name_str);
                if (name_str == "Error"_s) {
                    except->code = JSErrorCodeError;
                } else if (name_str == "EvalError"_s) {
                    except->code = JSErrorCodeEvalError;
                } else if (name_str == "RangeError"_s) {
                    except->code = JSErrorCodeRangeError;
                } else if (name_str == "ReferenceError"_s) {
                    except->code = JSErrorCodeReferenceError;
                } else if (name_str == "SyntaxError"_s) {
                    except->code = JSErrorCodeSyntaxError;
                } else if (name_str == "TypeError"_s) {
                    except->code = JSErrorCodeTypeError;
                } else if (name_str == "URIError"_s) {
                    except->code = JSErrorCodeURIError;
                } else if (name_str == "AggregateError"_s) {
                    except->code = JSErrorCodeAggregateError;
                }
            }
        }

        if (UNLIKELY(scope.exception())) {
            scope.clearExceptionExceptTermination();
        }

        if (JSC::JSValue message = obj->getIfPropertyExists(global, vm.propertyNames->message)) {
            if (message.isString()) {
                except->message = Bun::toStringRef(
                    message.toWTFString(global));
            }
        }

        if (UNLIKELY(scope.exception())) {
            scope.clearExceptionExceptTermination();
        }

        if (JSC::JSValue sourceURL = obj->getIfPropertyExists(global, vm.propertyNames->sourceURL)) {
            if (sourceURL.isString()) {
                except->stack.frames_ptr[0].source_url = Bun::toStringRef(
                    sourceURL.toWTFString(global));
                except->stack.frames_len = 1;
            }
        }

        if (UNLIKELY(scope.exception())) {
            scope.clearExceptionExceptTermination();
        }

        if (JSC::JSValue line = obj->getIfPropertyExists(global, vm.propertyNames->line)) {
            if (line.isNumber()) {
                except->stack.frames_ptr[0].position.line_zero_based = OrdinalNumber::fromOneBasedInt(line.toInt32(global)).zeroBasedInt();

                // TODO: don't sourcemap it twice
                if (auto originalLine = obj->getIfPropertyExists(global, builtinNames(vm).originalLinePublicName())) {
                    if (originalLine.isNumber()) {
                        except->stack.frames_ptr[0].position.line_zero_based = OrdinalNumber::fromOneBasedInt(originalLine.toInt32(global)).zeroBasedInt();
                    }
                }
                except->stack.frames_len = 1;
            }
        }

        if (UNLIKELY(scope.exception())) {
            scope.clearExceptionExceptTermination();
        }

        return;
    }

    auto str = value.toWTFString(global);
    if (UNLIKELY(scope.exception())) {
        scope.clearExceptionExceptTermination();
        return;
    }

    except->message = Bun::toStringRef(str);
}

void JSC__VM__releaseWeakRefs(JSC__VM* arg0)
{
    arg0->finalizeSynchronousJSExecution();
}

void JSC__JSValue__getClassName(JSC__JSValue JSValue0, JSC__JSGlobalObject* arg1, ZigString* arg2)
{
    JSValue value = JSValue::decode(JSValue0);
    JSC::JSCell* cell = value.asCell();
    if (cell == nullptr || !cell->isObject()) {
        arg2->len = 0;
        return;
    }

    const char* ptr = cell->className();
    auto view = WTF::StringView(std::span { ptr, strlen(ptr) });

    // Fallback to .name if className is empty
    if (view.length() == 0 || StringView("Function"_s) == view) {
        JSC__JSValue__getNameProperty(JSValue0, arg1, arg2);
        return;
    }

    JSObject* obj = value.toObject(arg1);

    auto calculated = JSObject::calculatedClassName(obj);
    if (calculated.length() > 0) {
        *arg2 = Zig::toZigString(calculated);
        return;
    }

    *arg2 = Zig::toZigString(view);
}

bool JSC__JSValue__getClassInfoName(JSValue value, BunString* out)
{
    if (auto info = value.classInfoOrNull()) {
        *out = Bun::toString(info->className);
        return true;
    }
    return false;
}

void JSC__JSValue__getNameProperty(JSC__JSValue JSValue0, JSC__JSGlobalObject* arg1, ZigString* arg2)
{
    JSC::JSObject* obj = JSC::JSValue::decode(JSValue0).getObject();
    JSC::VM& vm = arg1->vm();

    if (obj == nullptr) {
        arg2->len = 0;
        return;
    }

    JSC::JSValue name = obj->getIfPropertyExists(arg1, vm.propertyNames->toStringTagSymbol);

    if (name && name.isString()) {
        auto str = name.toWTFString(arg1);
        if (!str.isEmpty()) {
            *arg2 = Zig::toZigString(str);
            return;
        }
    }

    if (JSC::JSFunction* function = JSC::jsDynamicCast<JSC::JSFunction*>(obj)) {

        WTF::String actualName = function->name(vm);
        if (!actualName.isEmpty() || function->isHostOrBuiltinFunction()) {
            *arg2 = Zig::toZigString(actualName);
            return;
        }

        actualName = function->jsExecutable()->name().string();

        *arg2 = Zig::toZigString(actualName);
        return;
    }

    if (JSC::InternalFunction* function = JSC::jsDynamicCast<JSC::InternalFunction*>(obj)) {
        auto view = WTF::StringView(function->name());
        *arg2 = Zig::toZigString(view);
        return;
    }

    arg2->len = 0;
}

extern "C" void JSC__JSValue__getName(JSC__JSValue JSValue0, JSC__JSGlobalObject* globalObject, BunString* arg2)
{
    JSC::JSValue value = JSC::JSValue::decode(JSValue0);
    if (!value.isObject()) {
        *arg2 = BunStringEmpty;
        return;
    }
    auto& vm = globalObject->vm();
    auto scope = DECLARE_CATCH_SCOPE(globalObject->vm());
    JSObject* object = value.getObject();
    auto displayName = JSC::getCalculatedDisplayName(vm, object);

    // JSC doesn't include @@toStringTag in calculated display name
    if (displayName.isEmpty()) {
        if (auto toStringTagValue = object->getIfPropertyExists(globalObject, vm.propertyNames->toStringTagSymbol)) {
            if (toStringTagValue.isString()) {
                displayName = toStringTagValue.toWTFString(globalObject);
            }
        }
    }
    if (scope.exception())
        scope.clearException();

    *arg2 = Bun::toStringRef(displayName);
}

JSC__JSValue JSC__JSValue__toError_(JSC__JSValue JSValue0)
{
    JSC::JSValue value = JSC::JSValue::decode(JSValue0);
    if (value.isEmpty() || !value.isCell())
        return JSC::JSValue::encode({});

    JSC::JSCell* cell = value.asCell();

    switch (cell->type()) {
    case JSC::ErrorInstanceType:
        return JSC::JSValue::encode(value);

    case JSC::CellType:
        if (cell->inherits<JSC::Exception>()) {
            JSC::Exception* exception = jsCast<JSC::Exception*>(cell);
            return JSC::JSValue::encode(exception->value());
        }
    default: {
    }
    }

    return JSC::JSValue::encode({});
}

void JSC__JSValue__toZigException(JSC__JSValue jsException, JSC__JSGlobalObject* global, ZigException* exception)
{
    JSC::JSValue value = JSC::JSValue::decode(jsException);
    if (value == JSC::JSValue {}) {
        exception->code = JSErrorCodeError;
        exception->name = Bun::toStringRef("Error"_s);
        exception->message = Bun::toStringRef("Unknown error"_s);
        return;
    }

    if (JSC::Exception* jscException = JSC::jsDynamicCast<JSC::Exception*>(value)) {
        if (JSC::ErrorInstance* error = JSC::jsDynamicCast<JSC::ErrorInstance*>(jscException->value())) {
            fromErrorInstance(exception, global, error, &jscException->stack(), jscException->value());
            return;
        }
    }

    if (JSC::ErrorInstance* error = JSC::jsDynamicCast<JSC::ErrorInstance*>(value)) {
        fromErrorInstance(exception, global, error, nullptr, value);
        return;
    }

    exceptionFromString(exception, value, global);
}

void JSC__Exception__getStackTrace(JSC__Exception* arg0, ZigStackTrace* trace)
{
    populateStackTrace(arg0->vm(), arg0->stack(), trace);
}

#pragma mark - JSC::VM

JSC__JSValue JSC__VM__runGC(JSC__VM* vm, bool sync)
{
    JSC::JSLockHolder lock(vm);

#if IS_MALLOC_DEBUGGING_ENABLED && OS(DARWIN)
    if (!malloc_zone_check(nullptr)) {
        BUN_PANIC("Heap corruption detected!!");
    }
#endif

    vm->finalizeSynchronousJSExecution();
    WTF::releaseFastMallocFreeMemory();

    if (sync) {
        vm->clearSourceProviderCaches();
        vm->heap.deleteAllUnlinkedCodeBlocks(JSC::PreventCollectionAndDeleteAllCode);
        vm->heap.collectNow(JSC::Sync, JSC::CollectionScope::Full);
#if IS_MALLOC_DEBUGGING_ENABLED && OS(DARWIN)
        malloc_zone_pressure_relief(nullptr, 0);
#endif
    } else {
        vm->heap.deleteAllUnlinkedCodeBlocks(JSC::DeleteAllCodeIfNotCollecting);
        vm->heap.collectSync(JSC::CollectionScope::Full);
    }

    vm->finalizeSynchronousJSExecution();

#if IS_MALLOC_DEBUGGING_ENABLED && OS(DARWIN)
    if (!malloc_zone_check(nullptr)) {
        BUN_PANIC("Heap corruption detected after GC!!");
    }
#endif

    return JSC::JSValue::encode(JSC::jsNumber(vm->heap.sizeAfterLastFullCollection()));
}

bool JSC__VM__isJITEnabled() { return JSC::Options::useJIT(); }

void JSC__VM__clearExecutionTimeLimit(JSC__VM* vm)
{
    JSC::JSLockHolder locker(vm);
    if (vm->watchdog())
        vm->watchdog()->setTimeLimit(JSC::Watchdog::noTimeLimit);
}
void JSC__VM__setExecutionTimeLimit(JSC__VM* vm, double limit)
{
    JSC::JSLockHolder locker(vm);
    JSC::Watchdog& watchdog = vm->ensureWatchdog();
    watchdog.setTimeLimit(WTF::Seconds { limit });
}

bool JSC__JSValue__isTerminationException(JSC__JSValue JSValue0, JSC__VM* arg1)
{
    JSC::Exception* exception = JSC::jsDynamicCast<JSC::Exception*>(JSC::JSValue::decode(JSValue0));
    return exception != NULL && arg1->isTerminationException(exception);
}

void JSC__VM__shrinkFootprint(JSC__VM* arg0) { arg0->shrinkFootprintWhenIdle(); };
void JSC__VM__whenIdle(JSC__VM* arg0, void (*ArgFn1)()) { arg0->whenIdle(ArgFn1); };

void JSC__VM__holdAPILock(JSC__VM* arg0, void* ctx, void (*callback)(void* arg0))
{
    JSC::JSLockHolder locker(arg0);
    callback(ctx);
}

// The following two functions are copied 1:1 from JSLockHolder to provide a
// new, more ergonomic binding for interacting with the lock from Zig
// https://github.com/WebKit/WebKit/blob/main/Source/JavaScriptCore/runtime/JSLock.cpp

extern "C" void JSC__VM__getAPILock(JSC::VM* vm)
{
    // https://github.com/WebKit/WebKit/blob/6cb5017d237ef7cb898582a22f05acca22322845/Source/JavaScriptCore/runtime/JSLock.cpp#L67
    vm->apiLock().lock();
}

extern "C" void JSC__VM__releaseAPILock(JSC::VM* vm)
{
    // https://github.com/WebKit/WebKit/blob/6cb5017d237ef7cb898582a22f05acca22322845/Source/JavaScriptCore/runtime/JSLock.cpp#L72
    RefPtr<JSLock> apiLock(&vm->apiLock());
    apiLock->unlock();
}

void JSC__JSString__iterator(JSC__JSString* arg0, JSC__JSGlobalObject* arg1, void* arg2)
{
    jsstring_iterator* iter = (jsstring_iterator*)arg2;
    arg0->value(iter);
}
void JSC__VM__deferGC(JSC__VM* vm, void* ctx, void (*callback)(void* arg0))
{
    JSC::GCDeferralContext deferralContext(reinterpret_cast<JSC__VM&>(vm));
    JSC::DisallowGC disallowGC;

    callback(ctx);
}

void JSC__VM__deleteAllCode(JSC__VM* arg1, JSC__JSGlobalObject* globalObject)
{
    JSC::JSLockHolder locker(globalObject->vm());

    arg1->drainMicrotasks();
    if (JSC::JSObject* obj = JSC::jsDynamicCast<JSC::JSObject*>(globalObject->moduleLoader())) {
        auto id = JSC::Identifier::fromString(globalObject->vm(), "registry"_s);
        JSC::JSMap* map = JSC::JSMap::create(globalObject->vm(), globalObject->mapStructure());
        obj->putDirect(globalObject->vm(), id, map);
    }
    arg1->deleteAllCode(JSC::DeleteAllCodeEffort::PreventCollectionAndDeleteAllCode);
    arg1->heap.reportAbandonedObjectGraph();
}

void JSC__VM__reportExtraMemory(JSC__VM* arg0, size_t arg1)
{
    arg0->heap.deprecatedReportExtraMemory(arg1);
}

void JSC__VM__deinit(JSC__VM* arg1, JSC__JSGlobalObject* globalObject) {}
void JSC__VM__drainMicrotasks(JSC__VM* arg0) { arg0->drainMicrotasks(); }

bool JSC__VM__executionForbidden(JSC__VM* arg0) { return (*arg0).executionForbidden(); }

bool JSC__VM__isEntered(JSC__VM* arg0) { return (*arg0).isEntered(); }

void JSC__VM__setExecutionForbidden(JSC__VM* arg0, bool arg1) { (*arg0).setExecutionForbidden(); }

// These may be called concurrently from another thread.
void JSC__VM__notifyNeedTermination(JSC__VM* arg0)
{
    JSC::VM& vm = *arg0;
    bool didEnter = vm.currentThreadIsHoldingAPILock();
    if (didEnter)
        vm.apiLock().unlock();
    vm.notifyNeedTermination();
    if (didEnter)
        vm.apiLock().lock();
}
void JSC__VM__notifyNeedDebuggerBreak(JSC__VM* arg0) { (*arg0).notifyNeedDebuggerBreak(); }
void JSC__VM__notifyNeedShellTimeoutCheck(JSC__VM* arg0) { (*arg0).notifyNeedShellTimeoutCheck(); }
void JSC__VM__notifyNeedWatchdogCheck(JSC__VM* arg0) { (*arg0).notifyNeedWatchdogCheck(); }

void JSC__VM__throwError(JSC__VM* vm_, JSC__JSGlobalObject* arg1, JSC__JSValue encodedValue)
{
    JSC::VM& vm = *reinterpret_cast<JSC::VM*>(vm_);
    auto scope = DECLARE_THROW_SCOPE(vm);
    JSValue value = JSValue::decode(encodedValue);
    scope.assertNoException(); // can't throw an exception when there's already one.
    ASSERT(!value.isEmpty()); // can't throw an empty value.

    // This case can happen if we did not call .toError() on a JSValue.
    if (value.isCell()) {
        JSC::JSCell* cell = value.asCell();
        if (cell->type() == JSC::CellType && cell->inherits<JSC::Exception>()) {
            scope.throwException(arg1, jsCast<JSC::Exception*>(value));
            return;
        }
    }

    // Do not call .getObject() on it.
    // https://github.com/oven-sh/bun/issues/13311
    JSC::Exception* exception = JSC::Exception::create(vm, value);
    scope.throwException(arg1, exception);
}

JSC__JSValue JSC__JSPromise__rejectedPromiseValue(JSC__JSGlobalObject* globalObject,
    JSC__JSValue JSValue1)
{
    auto& vm = globalObject->vm();
    JSC::JSPromise* promise = JSC::JSPromise::create(vm, globalObject->promiseStructure());
    promise->internalField(JSC::JSPromise::Field::Flags).set(vm, promise, jsNumber(static_cast<unsigned>(JSC::JSPromise::Status::Rejected)));
    promise->internalField(JSC::JSPromise::Field::ReactionsOrResult).set(vm, promise, JSC::JSValue::decode(JSValue1));
    JSC::ensureStillAliveHere(promise);
    JSC::ensureStillAliveHere(JSC::JSValue::decode(JSValue1));
    return JSC::JSValue::encode(promise);
}

JSC__JSValue JSC__JSPromise__resolvedPromiseValue(JSC__JSGlobalObject* globalObject,
    JSC__JSValue JSValue1)
{
    auto& vm = globalObject->vm();
    JSC::JSPromise* promise = JSC::JSPromise::create(vm, globalObject->promiseStructure());
    promise->internalField(JSC::JSPromise::Field::Flags).set(vm, promise, jsNumber(static_cast<unsigned>(JSC::JSPromise::Status::Fulfilled)));
    promise->internalField(JSC::JSPromise::Field::ReactionsOrResult).set(vm, promise, JSC::JSValue::decode(JSValue1));
    JSC::ensureStillAliveHere(promise);
    JSC::ensureStillAliveHere(JSC::JSValue::decode(JSValue1));
    return JSC::JSValue::encode(promise);
}
}

JSC__JSValue JSC__JSValue__createUninitializedUint8Array(JSC__JSGlobalObject* arg0, size_t arg1)
{
    JSC::JSValue value = JSC::JSUint8Array::createUninitialized(arg0, arg0->m_typedArrayUint8.get(arg0), arg1);
    return JSC::JSValue::encode(value);
}

enum class BuiltinNamesMap : uint8_t {
    method,
    headers,
    status,
    statusText,
    url,
    body,
    data,
    toString,
    redirect,
    inspectCustom,
    highWaterMark,
    path,
    stream,
    asyncIterator,
    name,
    message,
    error,
    defaultKeyword,
    encoding,
};

static inline const JSC::Identifier builtinNameMap(JSC::VM& vm, unsigned char name)
{

    auto clientData = WebCore::clientData(vm);
    switch (static_cast<BuiltinNamesMap>(name)) {
    case BuiltinNamesMap::method: {
        return clientData->builtinNames().methodPublicName();
    }
    case BuiltinNamesMap::headers: {
        return clientData->builtinNames().headersPublicName();
    }
    case BuiltinNamesMap::statusText: {
        return clientData->builtinNames().statusTextPublicName();
    }
    case BuiltinNamesMap::status: {
        return clientData->builtinNames().statusPublicName();
    }
    case BuiltinNamesMap::url: {
        return clientData->builtinNames().urlPublicName();
    }
    case BuiltinNamesMap::body: {
        return clientData->builtinNames().bodyPublicName();
    }
    case BuiltinNamesMap::data: {
        return clientData->builtinNames().dataPublicName();
    }
    case BuiltinNamesMap::toString: {
        return vm.propertyNames->toString;
    }
    case BuiltinNamesMap::redirect: {
        return clientData->builtinNames().redirectPublicName();
    }
    case BuiltinNamesMap::inspectCustom: {
        return Identifier::fromUid(vm.symbolRegistry().symbolForKey("nodejs.util.inspect.custom"_s));
    }
    case BuiltinNamesMap::highWaterMark: {
        return clientData->builtinNames().highWaterMarkPublicName();
    }
    case BuiltinNamesMap::path: {
        return clientData->builtinNames().pathPublicName();
    }
    case BuiltinNamesMap::stream: {
        return clientData->builtinNames().streamPublicName();
    }
    case BuiltinNamesMap::asyncIterator: {
        return vm.propertyNames->asyncIteratorSymbol;
    }
    case BuiltinNamesMap::name: {
        return vm.propertyNames->name;
    }
    case BuiltinNamesMap::message: {
        return vm.propertyNames->message;
    }
    case BuiltinNamesMap::error: {
        return vm.propertyNames->error;
    }
    case BuiltinNamesMap::defaultKeyword: {
        return vm.propertyNames->defaultKeyword;
    }
    case BuiltinNamesMap::encoding: {
        return clientData->builtinNames().encodingPublicName();
    }
    default: {
        ASSERT_NOT_REACHED();
        return Identifier();
    }
    }
}

JSC__JSValue JSC__JSValue__fastGetDirect_(JSC__JSValue JSValue0, JSC__JSGlobalObject* globalObject, unsigned char arg2)
{
    JSC::JSValue value = JSC::JSValue::decode(JSValue0);
    ASSERT(value.isCell());
    return JSValue::encode(value.getObject()->getDirect(globalObject->vm(), PropertyName(builtinNameMap(globalObject->vm(), arg2))));
}

// Returns empty for exception, returns deleted if not found.
// Be careful when handling the return value.
JSC__JSValue JSC__JSValue__fastGet(JSC__JSValue JSValue0, JSC__JSGlobalObject* globalObject, unsigned char arg2)
{
    JSC::JSValue value = JSC::JSValue::decode(JSValue0);
    ASSERT(value.isCell());

    JSC::JSObject* object = value.getObject();
    ASSERT_WITH_MESSAGE(object, "fastGet() called on non-object. Check that the JSValue is an object before calling fastGet().");
    auto& vm = globalObject->vm();
    const auto property = JSC::PropertyName(builtinNameMap(vm, arg2));

    return JSC::JSValue::encode(Bun::getIfPropertyExistsPrototypePollutionMitigation(vm, globalObject, object, property));
}

extern "C" JSC__JSValue JSC__JSValue__fastGetOwn(JSC__JSValue JSValue0, JSC__JSGlobalObject* globalObject, unsigned char arg2)
{
    JSC::JSValue value = JSC::JSValue::decode(JSValue0);
    ASSERT(value.isCell());
    PropertySlot slot = PropertySlot(value, PropertySlot::InternalMethodType::GetOwnProperty);
    const Identifier name = builtinNameMap(globalObject->vm(), arg2);
    auto* object = value.getObject();
    if (object->getOwnPropertySlot(object, globalObject, name, slot)) {
        return JSValue::encode(slot.getValue(globalObject, name));
    }

    return JSValue::encode({});
}

bool JSC__JSValue__toBoolean(JSC__JSValue JSValue0)
{
    // We count masquerades as undefined as true.
    return JSValue::decode(JSValue0).pureToBoolean() != TriState::False;
}

template<bool nonIndexedOnly>
static void JSC__JSValue__forEachPropertyImpl(JSC__JSValue JSValue0, JSC__JSGlobalObject* globalObject, void* arg2, void (*iter)(JSC__JSGlobalObject* arg0, void* ctx, ZigString* arg2, JSC__JSValue JSValue3, bool isSymbol, bool isPrivateSymbol))
{
    ASSERT_NO_PENDING_EXCEPTION(globalObject);
    JSC::JSValue value = JSC::JSValue::decode(JSValue0);
    JSC::JSObject* object = value.getObject();
    if (!object)
        return;

    JSC::VM& vm = globalObject->vm();
    auto scope = DECLARE_CATCH_SCOPE(vm);

    size_t prototypeCount = 0;

    JSC::Structure* structure = object->structure();
    bool fast = !nonIndexedOnly && canPerformFastPropertyEnumerationForIterationBun(structure);
    JSValue prototypeObject = value;

    if (fast) {
        if (structure->outOfLineSize() == 0 && structure->inlineSize() == 0) {
            fast = false;
            if (JSValue proto = object->getPrototype(vm, globalObject)) {
                if ((structure = proto.structureOrNull())) {
                    prototypeObject = proto;
                    fast = canPerformFastPropertyEnumerationForIterationBun(structure);
                    prototypeCount = 1;
                }
            }
        }
    }
    auto* propertyNames = vm.propertyNames;
    auto& builtinNames = WebCore::builtinNames(vm);
    WTF::Vector<Identifier, 6> visitedProperties;

restart:
    if (fast) {
        bool anyHits = false;
        JSC::JSObject* objectToUse = prototypeObject.getObject();
        structure->forEachProperty(vm, [&](const PropertyTableEntry& entry) -> bool {
            if ((entry.attributes() & (PropertyAttribute::Function)) == 0 && (entry.attributes() & (PropertyAttribute::Builtin)) != 0) {
                return true;
            }
            auto* prop = entry.key();

            if (prop == propertyNames->constructor
                || prop == propertyNames->underscoreProto
                || prop == propertyNames->toStringTagSymbol || (objectToUse != object && prop == propertyNames->__esModule))
                return true;

            if (builtinNames.bunNativePtrPrivateName() == prop)
                return true;

            if (visitedProperties.contains(Identifier::fromUid(vm, prop))) {
                return true;
            }
            visitedProperties.append(Identifier::fromUid(vm, prop));

            ZigString key = toZigString(prop);
            JSC::JSValue propertyValue = JSValue();

            if (objectToUse == object) {
                propertyValue = objectToUse->getDirect(entry.offset());
                if (!propertyValue) {
                    scope.clearException();
                    return true;
                }
            }

            if (!propertyValue || propertyValue.isGetterSetter() && !((entry.attributes() & PropertyAttribute::Accessor) != 0)) {
                propertyValue = objectToUse->getIfPropertyExists(globalObject, prop);
            }

            if (scope.exception())
                scope.clearException();

            if (!propertyValue)
                return true;

            anyHits = true;
            JSC::EnsureStillAliveScope ensureStillAliveScope(propertyValue);

            bool isPrivate = prop->isSymbol() && Identifier::fromUid(vm, prop).isPrivateName();

            if (isPrivate && !JSC::Options::showPrivateScriptsInStackTraces())
                return true;

            iter(globalObject, arg2, &key, JSC::JSValue::encode(propertyValue), prop->isSymbol(), isPrivate);
            return true;
        });
        if (scope.exception()) {
            scope.clearException();
        }

        if (anyHits) {
            if (prototypeCount++ < 5) {
                if (JSValue proto = prototypeObject.getPrototype(globalObject)) {
                    if (!(proto == globalObject->objectPrototype() || proto == globalObject->functionPrototype() || (proto.inherits<JSGlobalProxy>() && jsCast<JSGlobalProxy*>(proto)->target() != globalObject))) {
                        if ((structure = proto.structureOrNull())) {
                            prototypeObject = proto;
                            fast = canPerformFastPropertyEnumerationForIterationBun(structure);
                            goto restart;
                        }
                    }
                }
            }
            return;
        }
    }

    JSC::PropertyNameArray properties(vm, PropertyNameMode::StringsAndSymbols, PrivateSymbolMode::Exclude);

    {

        JSObject* iterating = prototypeObject.getObject();

        while (iterating && !(iterating == globalObject->objectPrototype() || iterating == globalObject->functionPrototype() || (iterating->inherits<JSGlobalProxy>() && jsCast<JSGlobalProxy*>(iterating)->target() != globalObject)) && prototypeCount++ < 5) {
            if constexpr (nonIndexedOnly) {
                iterating->getOwnNonIndexPropertyNames(globalObject, properties, DontEnumPropertiesMode::Include);
            } else {
                iterating->methodTable()->getOwnPropertyNames(iterating, globalObject, properties, DontEnumPropertiesMode::Include);
            }

            RETURN_IF_EXCEPTION(scope, );
            for (auto& property : properties) {
                if (UNLIKELY(property.isEmpty() || property.isNull()))
                    continue;

                // ignore constructor
                if (property == propertyNames->constructor || builtinNames.bunNativePtrPrivateName() == property)
                    continue;

                if constexpr (nonIndexedOnly) {
                    if (property == propertyNames->length) {
                        continue;
                    }
                }

                JSC::PropertySlot slot(object, PropertySlot::InternalMethodType::Get);
                if (!object->getPropertySlot(globalObject, property, slot))
                    continue;

                if ((slot.attributes() & PropertyAttribute::DontEnum) != 0) {
                    if (property == propertyNames->underscoreProto
                        || property == propertyNames->toStringTagSymbol || property == propertyNames->__esModule)
                        continue;
                }

                if (visitedProperties.contains(property))
                    continue;
                visitedProperties.append(property);

                ZigString key = toZigString(property.isSymbol() && !property.isPrivateName() ? property.impl() : property.string());

                if (key.len == 0)
                    continue;

                JSC::JSValue propertyValue = jsUndefined();

                if ((slot.attributes() & PropertyAttribute::DontEnum) != 0) {
                    if ((slot.attributes() & PropertyAttribute::Accessor) != 0) {
                        // If we can't use getPureResult, let's at least say it was a [Getter]
                        if (!slot.isCacheableGetter()) {
                            propertyValue = slot.getterSetter();
                        } else {
                            propertyValue = slot.getPureResult();
                        }
                    } else if (slot.attributes() & PropertyAttribute::BuiltinOrFunction) {
                        propertyValue = slot.getValue(globalObject, property);
                    } else if (slot.isCustom()) {
                        propertyValue = slot.getValue(globalObject, property);
                    } else if (slot.isValue()) {
                        propertyValue = slot.getValue(globalObject, property);
                    } else if (object->getOwnPropertySlot(object, globalObject, property, slot)) {
                        propertyValue = slot.getValue(globalObject, property);
                    }
                } else if (slot.isAccessor()) {
                    // If we can't use getPureResult, let's at least say it was a [Getter]
                    if (!slot.isCacheableGetter()) {
                        propertyValue = slot.getterSetter();
                    } else {
                        propertyValue = slot.getPureResult();
                    }
                } else {
                    propertyValue = slot.getValue(globalObject, property);
                }

                if (scope.exception()) {
                    scope.clearException();
                    propertyValue = jsUndefined();
                }

                JSC::EnsureStillAliveScope ensureStillAliveScope(propertyValue);

                bool isPrivate = property.isPrivateName();

                if (isPrivate && !JSC::Options::showPrivateScriptsInStackTraces())
                    continue;

                iter(globalObject, arg2, &key, JSC::JSValue::encode(propertyValue), property.isSymbol(), isPrivate);
            }
            if constexpr (nonIndexedOnly) {
                break;
            }

            // reuse memory
            properties.data()->propertyNameVector().shrink(0);
            if (iterating->isCallable())
                break;
            if (iterating == globalObject)
                break;
            iterating = iterating->getPrototype(vm, globalObject).getObject();
        }
    }

    properties.releaseData();

    if (scope.exception()) {
        scope.clearException();
        return;
    }
}

void JSC__JSValue__forEachProperty(JSC__JSValue JSValue0, JSC__JSGlobalObject* globalObject, void* arg2, void (*iter)(JSC__JSGlobalObject* arg0, void* ctx, ZigString* arg2, JSC__JSValue JSValue3, bool isSymbol, bool isPrivateSymbol))
{
    JSC__JSValue__forEachPropertyImpl<false>(JSValue0, globalObject, arg2, iter);
}

extern "C" void JSC__JSValue__forEachPropertyNonIndexed(JSC__JSValue JSValue0, JSC__JSGlobalObject* globalObject, void* arg2, void (*iter)(JSC__JSGlobalObject* arg0, void* ctx, ZigString* arg2, JSC__JSValue JSValue3, bool isSymbol, bool isPrivateSymbol))
{
    JSC__JSValue__forEachPropertyImpl<true>(JSValue0, globalObject, arg2, iter);
}

void JSC__JSValue__forEachPropertyOrdered(JSC__JSValue JSValue0, JSC__JSGlobalObject* globalObject, void* arg2, void (*iter)(JSC__JSGlobalObject* arg0, void* ctx, ZigString* arg2, JSC__JSValue JSValue3, bool isSymbol, bool isPrivateSymbol))
{
    JSC::JSValue value = JSC::JSValue::decode(JSValue0);
    JSC::JSObject* object = value.getObject();
    if (!object)
        return;

    JSC::VM& vm = globalObject->vm();

    JSC::PropertyNameArray properties(vm, PropertyNameMode::StringsAndSymbols, PrivateSymbolMode::Exclude);
    {

        auto scope = DECLARE_CATCH_SCOPE(vm);
        JSC::JSObject::getOwnPropertyNames(object, globalObject, properties, DontEnumPropertiesMode::Include);
        if (scope.exception()) {
            scope.clearException();
            return;
        }
    }

    auto vector = properties.data()->propertyNameVector();
    std::sort(vector.begin(), vector.end(), [&](Identifier a, Identifier b) -> bool {
        const WTF::StringImpl* aImpl = a.isSymbol() && !a.isPrivateName() ? a.impl() : a.string().impl();
        const WTF::StringImpl* bImpl = b.isSymbol() && !b.isPrivateName() ? b.impl() : b.string().impl();
        return codePointCompare(aImpl, bImpl) < 0;
    });
    auto clientData = WebCore::clientData(vm);

    for (auto property : vector) {
        if (UNLIKELY(property.isEmpty() || property.isNull()))
            continue;

        // ignore constructor
        if (property == vm.propertyNames->constructor || clientData->builtinNames().bunNativePtrPrivateName() == property)
            continue;

        JSC::PropertySlot slot(object, PropertySlot::InternalMethodType::Get);
        if (!object->getPropertySlot(globalObject, property, slot))
            continue;

        if ((slot.attributes() & PropertyAttribute::DontEnum) != 0) {
            if (property == vm.propertyNames->underscoreProto
                || property == vm.propertyNames->toStringTagSymbol)
                continue;
        }

        JSC::JSValue propertyValue = jsUndefined();
        auto scope = DECLARE_CATCH_SCOPE(vm);
        if ((slot.attributes() & PropertyAttribute::DontEnum) != 0) {
            if ((slot.attributes() & PropertyAttribute::Accessor) != 0) {
                propertyValue = slot.getPureResult();
            } else if (slot.attributes() & PropertyAttribute::BuiltinOrFunction) {
                propertyValue = slot.getValue(globalObject, property);
            } else if (slot.isCustom()) {
                propertyValue = slot.getValue(globalObject, property);
            } else if (slot.isValue()) {
                propertyValue = slot.getValue(globalObject, property);
            } else if (object->getOwnPropertySlot(object, globalObject, property, slot)) {
                propertyValue = slot.getValue(globalObject, property);
            }
        } else if ((slot.attributes() & PropertyAttribute::Accessor) != 0) {
            propertyValue = slot.getPureResult();
        } else {
            propertyValue = slot.getValue(globalObject, property);
        }

        if (UNLIKELY(scope.exception())) {
            scope.clearException();
            propertyValue = jsUndefined();
        }

        const WTF::StringImpl* name = property.isSymbol() && !property.isPrivateName() ? property.impl() : property.string().impl();
        ZigString key = toZigString(name);

        JSC::EnsureStillAliveScope ensureStillAliveScope(propertyValue);
        iter(globalObject, arg2, &key, JSC::JSValue::encode(propertyValue), property.isSymbol(), property.isPrivateName());
    }
    properties.releaseData();
}

bool JSC__JSValue__isConstructor(JSC__JSValue JSValue0)
{
    JSValue value = JSValue::decode(JSValue0);
    return value.isConstructor();
}

bool JSC__JSValue__isInstanceOf(JSC__JSValue JSValue0, JSC__JSGlobalObject* globalObject, JSC__JSValue JSValue1)
{
    VM& vm = globalObject->vm();

    auto scope = DECLARE_CATCH_SCOPE(vm);

    JSValue jsValue = JSValue::decode(JSValue0);
    JSValue jsValue1 = JSValue::decode(JSValue1);
    if (UNLIKELY(!jsValue1.isObject())) {
        return false;
    }
    JSObject* jsConstructor = JSC::asObject(jsValue1);
    if (UNLIKELY(!jsConstructor->structure()->typeInfo().implementsHasInstance()))
        return false;
    bool result = jsConstructor->hasInstance(globalObject, jsValue);

    RETURN_IF_EXCEPTION(scope, {});

    return result;
}

extern "C" JSC__JSValue JSC__JSValue__createRopeString(JSC__JSValue JSValue0, JSC__JSValue JSValue1, JSC__JSGlobalObject* globalObject)
{
    return JSValue::encode(JSC::jsString(globalObject, JSC::JSValue::decode(JSValue0).toString(globalObject), JSC::JSValue::decode(JSValue1).toString(globalObject)));
}

extern "C" size_t JSC__VM__blockBytesAllocated(JSC__VM* vm)
{
#if ENABLE(RESOURCE_USAGE)
    return vm->heap.blockBytesAllocated() + vm->heap.extraMemorySize();
#else
    return 0;
#endif
}
extern "C" size_t JSC__VM__externalMemorySize(JSC__VM* vm)
{
#if ENABLE(RESOURCE_USAGE)
    return vm->heap.externalMemorySize();
#else
    return 0;
#endif
}

extern "C" void JSC__JSGlobalObject__queueMicrotaskJob(JSC__JSGlobalObject* arg0, JSC__JSValue JSValue1, JSC__JSValue JSValue3, JSC__JSValue JSValue4)
{
    Zig::GlobalObject* globalObject = reinterpret_cast<Zig::GlobalObject*>(arg0);
    JSValue microtaskArgs[] = {
        JSValue::decode(JSValue1),
        globalObject->m_asyncContextData.get()->getInternalField(0),
        JSValue::decode(JSValue3),
        JSValue::decode(JSValue4)
    };

    ASSERT(microtaskArgs[0].isCallable());

    if (microtaskArgs[1].isEmpty()) {
        microtaskArgs[1] = jsUndefined();
    }

    if (microtaskArgs[2].isEmpty()) {
        microtaskArgs[2] = jsUndefined();
    }

    if (microtaskArgs[3].isEmpty()) {
        microtaskArgs[3] = jsUndefined();
    }

    globalObject->queueMicrotask(
        globalObject->performMicrotaskFunction(),
        WTFMove(microtaskArgs[0]),
        WTFMove(microtaskArgs[1]),
        WTFMove(microtaskArgs[2]),
        WTFMove(microtaskArgs[3]));
}

extern "C" WebCore::AbortSignal* WebCore__AbortSignal__new(JSC__JSGlobalObject* globalObject)
{
    Zig::GlobalObject* thisObject = JSC::jsCast<Zig::GlobalObject*>(globalObject);
    auto* context = thisObject->scriptExecutionContext();
    RefPtr<WebCore::AbortSignal> abortSignal = WebCore::AbortSignal::create(context);
    return abortSignal.leakRef();
}

extern "C" JSC__JSValue WebCore__AbortSignal__create(JSC__JSGlobalObject* globalObject)
{
    Zig::GlobalObject* thisObject = JSC::jsCast<Zig::GlobalObject*>(globalObject);
    auto* context = thisObject->scriptExecutionContext();
    auto abortSignal = WebCore::AbortSignal::create(context);

    return JSValue::encode(toJSNewlyCreated<IDLInterface<WebCore__AbortSignal>>(*globalObject, *jsCast<JSDOMGlobalObject*>(globalObject), WTFMove(abortSignal)));
}
extern "C" JSC__JSValue WebCore__AbortSignal__toJS(WebCore__AbortSignal* arg0, JSC__JSGlobalObject* globalObject)
{
    WebCore::AbortSignal* abortSignal = reinterpret_cast<WebCore::AbortSignal*>(arg0);

    return JSValue::encode(toJS<IDLInterface<WebCore__AbortSignal>>(*globalObject, *jsCast<JSDOMGlobalObject*>(globalObject), *abortSignal));
}

extern "C" void WebCore__AbortSignal__incrementPendingActivity(WebCore__AbortSignal* arg0)
{
    WebCore::AbortSignal* abortSignal = reinterpret_cast<WebCore::AbortSignal*>(arg0);
    abortSignal->incrementPendingActivityCount();
}

extern "C" void WebCore__AbortSignal__decrementPendingActivity(WebCore__AbortSignal* arg0)
{
    WebCore::AbortSignal* abortSignal = reinterpret_cast<WebCore::AbortSignal*>(arg0);
    abortSignal->decrementPendingActivityCount();
}

extern "C" WebCore__AbortSignal* WebCore__AbortSignal__signal(WebCore__AbortSignal* arg0, JSC::JSGlobalObject* globalObject, uint8_t reason)
{

    WebCore::AbortSignal* abortSignal = reinterpret_cast<WebCore::AbortSignal*>(arg0);
    abortSignal->signalAbort(
        globalObject,
        static_cast<WebCore::CommonAbortReason>(reason));
    ;
    return arg0;
}

extern "C" JSC__JSValue WebCore__AbortSignal__reasonIfAborted(WebCore::AbortSignal* signal, JSC::JSGlobalObject* globalObject, CommonAbortReason* reason)
{
    if (signal->aborted()) {
        *reason = signal->commonReason();
        if (signal->commonReason() != WebCore::CommonAbortReason::None) {
            return JSValue::encode(jsUndefined());
        }

        return JSValue::encode(signal->jsReason(*globalObject));
    }

    return JSValue::encode({});
}

extern "C" bool WebCore__AbortSignal__aborted(WebCore__AbortSignal* arg0)
{
    WebCore::AbortSignal* abortSignal = reinterpret_cast<WebCore::AbortSignal*>(arg0);
    return abortSignal->aborted();
}

extern "C" JSC__JSValue WebCore__AbortSignal__abortReason(WebCore__AbortSignal* arg0)
{
    WebCore::AbortSignal* abortSignal = reinterpret_cast<WebCore::AbortSignal*>(arg0);
    return JSC::JSValue::encode(abortSignal->reason().getValue(jsNull()));
}

extern "C" WebCore__AbortSignal* WebCore__AbortSignal__ref(WebCore__AbortSignal* arg0)
{
    WebCore::AbortSignal* abortSignal = reinterpret_cast<WebCore::AbortSignal*>(arg0);
    abortSignal->ref();
    return arg0;
}

extern "C" void WebCore__AbortSignal__unref(WebCore__AbortSignal* arg0)
{
    WebCore::AbortSignal* abortSignal = reinterpret_cast<WebCore::AbortSignal*>(arg0);
    abortSignal->deref();
}

extern "C" void WebCore__AbortSignal__cleanNativeBindings(WebCore__AbortSignal* arg0, void* arg1)
{
    WebCore::AbortSignal* abortSignal = reinterpret_cast<WebCore::AbortSignal*>(arg0);
    abortSignal->cleanNativeBindings(arg1);
}

extern "C" WebCore__AbortSignal* WebCore__AbortSignal__addListener(WebCore__AbortSignal* arg0, void* ctx, void (*callback)(void* ctx, JSC__JSValue reason))
{
    WebCore::AbortSignal* abortSignal = reinterpret_cast<WebCore::AbortSignal*>(arg0);

    if (abortSignal->aborted()) {
        callback(ctx, JSC::JSValue::encode(abortSignal->reason().getValue(jsNull())));
        return arg0;
    }

    abortSignal->addNativeCallback(std::make_tuple(ctx, callback));

    return arg0;
}
extern "C" WebCore__AbortSignal* WebCore__AbortSignal__fromJS(JSC__JSValue value)
{
    JSC::JSValue decodedValue = JSC::JSValue::decode(value);
    if (decodedValue.isEmpty())
        return nullptr;
    WebCore::JSAbortSignal* object = JSC::jsDynamicCast<WebCore::JSAbortSignal*>(decodedValue);
    if (!object)
        return nullptr;

    return reinterpret_cast<WebCore__AbortSignal*>(&object->wrapped());
}

CPP_DECL double JSC__JSValue__getUnixTimestamp(JSC__JSValue timeValue)
{
    JSC::JSValue decodedValue = JSC::JSValue::decode(timeValue);
    JSC::DateInstance* date = JSC::jsDynamicCast<JSC::DateInstance*>(decodedValue);
    if (!date)
        return PNaN;

    double number = date->internalNumber();

    return number;
}

extern "C" JSC::EncodedJSValue JSC__JSValue__getOwnByValue(JSC__JSValue value, JSC__JSGlobalObject* globalObject, JSC__JSValue propertyValue)
{
    auto& vm = globalObject->vm();
    auto scope = DECLARE_THROW_SCOPE(vm);
    JSC::JSObject* object = JSValue::decode(value).getObject();
    JSC::JSValue property = JSValue::decode(propertyValue);
    uint32_t index;

    PropertySlot slot(object, PropertySlot::InternalMethodType::GetOwnProperty);
    if (property.getUInt32(index)) {
        if (!object->getOwnPropertySlotByIndex(object, globalObject, index, slot))
            return JSC::JSValue::encode({});

        RETURN_IF_EXCEPTION(scope, {});

        return JSC::JSValue::encode(slot.getValue(globalObject, index));
    } else {
        auto propertyName = property.toPropertyKey(globalObject);
        RETURN_IF_EXCEPTION(scope, {});
        if (!object->getOwnNonIndexPropertySlot(vm, object->structure(), propertyName, slot))
            return JSC::JSValue::encode({});

        RETURN_IF_EXCEPTION(scope, {});

        return JSC::JSValue::encode(slot.getValue(globalObject, propertyName));
    }
}

extern "C" double Bun__parseDate(JSC::JSGlobalObject* globalObject, BunString* str)
{
    auto& vm = globalObject->vm();
    return vm.dateCache.parseDate(globalObject, vm, str->toWTFString());
}

extern "C" EncodedJSValue JSC__JSValue__dateInstanceFromNumber(JSC::JSGlobalObject* globalObject, double unixTimestamp)
{
    auto& vm = globalObject->vm();
    JSC::DateInstance* date = JSC::DateInstance::create(vm, globalObject->dateStructure(), unixTimestamp);
    return JSValue::encode(date);
}

extern "C" EncodedJSValue JSC__JSValue__dateInstanceFromNullTerminatedString(JSC::JSGlobalObject* globalObject, const LChar* nullTerminatedChars)
{
    double dateSeconds = WTF::parseDate(std::span<const LChar>(nullTerminatedChars, strlen(reinterpret_cast<const char*>(nullTerminatedChars))));
    JSC::DateInstance* date = JSC::DateInstance::create(globalObject->vm(), globalObject->dateStructure(), dateSeconds);

    return JSValue::encode(date);
}

// this is largely copied from dateProtoFuncToISOString
extern "C" int JSC__JSValue__toISOString(JSC::JSGlobalObject* globalObject, EncodedJSValue dateValue, char* buf)
{
    char buffer[29];
    JSC::DateInstance* thisDateObj = JSC::jsDynamicCast<JSC::DateInstance*>(JSC::JSValue::decode(dateValue));
    if (!thisDateObj)
        return -1;

    if (!std::isfinite(thisDateObj->internalNumber()))
        return -1;

    auto& vm = globalObject->vm();

    const GregorianDateTime* gregorianDateTime = thisDateObj->gregorianDateTimeUTC(vm.dateCache);
    if (!gregorianDateTime)
        return -1;

    // If the year is outside the bounds of 0 and 9999 inclusive we want to use the extended year format (ES 15.9.1.15.1).
    int ms = static_cast<int>(fmod(thisDateObj->internalNumber(), msPerSecond));
    if (ms < 0)
        ms += msPerSecond;

    int charactersWritten;
    if (gregorianDateTime->year() > 9999 || gregorianDateTime->year() < 0)
        charactersWritten = snprintf(buffer, sizeof(buffer), "%+07d-%02d-%02dT%02d:%02d:%02d.%03dZ", gregorianDateTime->year(), gregorianDateTime->month() + 1, gregorianDateTime->monthDay(), gregorianDateTime->hour(), gregorianDateTime->minute(), gregorianDateTime->second(), ms);
    else
        charactersWritten = snprintf(buffer, sizeof(buffer), "%04d-%02d-%02dT%02d:%02d:%02d.%03dZ", gregorianDateTime->year(), gregorianDateTime->month() + 1, gregorianDateTime->monthDay(), gregorianDateTime->hour(), gregorianDateTime->minute(), gregorianDateTime->second(), ms);

    memcpy(buf, buffer, charactersWritten);

    ASSERT(charactersWritten > 0 && static_cast<unsigned>(charactersWritten) < sizeof(buffer));
    if (static_cast<unsigned>(charactersWritten) >= sizeof(buffer))
        return -1;

    return charactersWritten;
}

#pragma mark - WebCore::DOMFormData

CPP_DECL void WebCore__DOMFormData__append(WebCore__DOMFormData* arg0, ZigString* arg1, ZigString* arg2)
{
    arg0->append(toStringCopy(*arg1), toStringCopy(*arg2));
}

CPP_DECL void WebCore__DOMFormData__appendBlob(WebCore__DOMFormData* arg0, JSC__JSGlobalObject* arg1, ZigString* arg2, void* blobValueInner, ZigString* fileName)
{
    RefPtr<Blob> blob = WebCore::Blob::create(blobValueInner);
    arg0->append(toStringCopy(*arg2), blob, toStringCopy(*fileName));
}
CPP_DECL size_t WebCore__DOMFormData__count(WebCore__DOMFormData* arg0)
{
    return arg0->count();
}

extern "C" void DOMFormData__toQueryString(
    DOMFormData* formData,
    void* ctx,
    void (*callback)(void* ctx, ZigString* encoded))
{
    auto str = formData->toURLEncodedString();
    ZigString encoded = toZigString(str);
    callback(ctx, &encoded);
}

CPP_DECL JSC__JSValue WebCore__DOMFormData__createFromURLQuery(JSC__JSGlobalObject* arg0, ZigString* arg1)
{
    Zig::GlobalObject* globalObject = reinterpret_cast<Zig::GlobalObject*>(arg0);
    // don't need to copy the string because it internally does.
    auto formData = DOMFormData::create(globalObject->scriptExecutionContext(), toString(*arg1));
    return JSValue::encode(toJSNewlyCreated(arg0, globalObject, WTFMove(formData)));
}

CPP_DECL JSC__JSValue WebCore__DOMFormData__create(JSC__JSGlobalObject* arg0)
{
    Zig::GlobalObject* globalObject = reinterpret_cast<Zig::GlobalObject*>(arg0);
    auto formData = DOMFormData::create(globalObject->scriptExecutionContext());
    return JSValue::encode(toJSNewlyCreated(arg0, globalObject, WTFMove(formData)));
}

CPP_DECL WebCore__DOMFormData* WebCore__DOMFormData__fromJS(JSC__JSValue JSValue1)
{
    return WebCoreCast<WebCore::JSDOMFormData, WebCore__DOMFormData>(JSValue1);
}

#pragma mark - JSC::JSMap

CPP_DECL JSC__JSValue JSC__JSMap__create(JSC__JSGlobalObject* arg0)
{
    JSC::JSMap* map = JSC::JSMap::create(arg0->vm(), arg0->mapStructure());
    return JSC::JSValue::encode(map);
}
CPP_DECL JSC__JSValue JSC__JSMap__get_(JSC__JSMap* map, JSC__JSGlobalObject* arg1, JSC__JSValue JSValue2)
{
    JSC::JSValue value = JSC::JSValue::decode(JSValue2);

    return JSC::JSValue::encode(map->get(arg1, value));
}
CPP_DECL bool JSC__JSMap__has(JSC__JSMap* map, JSC__JSGlobalObject* arg1, JSC__JSValue JSValue2)
{
    JSC::JSValue value = JSC::JSValue::decode(JSValue2);
    return map->has(arg1, value);
}
CPP_DECL bool JSC__JSMap__remove(JSC__JSMap* map, JSC__JSGlobalObject* arg1, JSC__JSValue JSValue2)
{
    JSC::JSValue value = JSC::JSValue::decode(JSValue2);
    return map->remove(arg1, value);
}
CPP_DECL void JSC__JSMap__set(JSC__JSMap* map, JSC__JSGlobalObject* arg1, JSC__JSValue JSValue2, JSC__JSValue JSValue3)
{
    map->set(arg1, JSC::JSValue::decode(JSValue2), JSC::JSValue::decode(JSValue3));
}

CPP_DECL void JSC__VM__setControlFlowProfiler(JSC__VM* vm, bool isEnabled)
{
    if (isEnabled) {
        vm->enableControlFlowProfiler();
    } else {
        vm->disableControlFlowProfiler();
    }
}

extern "C" EncodedJSValue JSC__createError(JSC::JSGlobalObject* globalObject, const BunString* str)
{
    return JSValue::encode(JSC::createError(globalObject, str->toWTFString(BunString::ZeroCopy)));
}

extern "C" EncodedJSValue JSC__createTypeError(JSC::JSGlobalObject* globalObject, const BunString* str)
{
    return JSValue::encode(JSC::createTypeError(globalObject, str->toWTFString(BunString::ZeroCopy)));
}

extern "C" EncodedJSValue JSC__createRangeError(JSC::JSGlobalObject* globalObject, const BunString* str)
{
    return JSValue::encode(JSC::createRangeError(globalObject, str->toWTFString(BunString::ZeroCopy)));
}

extern "C" EncodedJSValue ExpectMatcherUtils__getSingleton(JSC::JSGlobalObject* globalObject_)
{
    Zig::GlobalObject* globalObject = reinterpret_cast<Zig::GlobalObject*>(globalObject_);
    return JSValue::encode(globalObject->m_testMatcherUtilsObject.getInitializedOnMainThread(globalObject));
}

extern "C" EncodedJSValue Expect__getPrototype(JSC::JSGlobalObject* globalObject)
{
    return JSValue::encode(reinterpret_cast<Zig::GlobalObject*>(globalObject)->JSExpectPrototype());
}

extern "C" EncodedJSValue ExpectStatic__getPrototype(JSC::JSGlobalObject* globalObject)
{
    return JSValue::encode(reinterpret_cast<Zig::GlobalObject*>(globalObject)->JSExpectStaticPrototype());
}

extern "C" EncodedJSValue JSFunction__createFromZig(
    JSC::JSGlobalObject* global,
    BunString fn_name,
    NativeFunction implementation,
    unsigned arg_count,
    ImplementationVisibility implementation_visibility,
    Intrinsic intrinsic,
    NativeFunction constructorOrNull)
{
    VM& vm = global->vm();
    auto name = fn_name.toWTFString();
    return JSValue::encode(JSFunction::create(
        vm,
        global,
        arg_count,
        name,
        implementation,
        implementation_visibility,
        intrinsic,
        constructorOrNull ? constructorOrNull : JSC::callHostFunctionAsConstructor,
        nullptr));
}

extern "C" EncodedJSValue JSArray__constructArray(
    JSC::JSGlobalObject* global,
    const JSValue* values,
    size_t values_len)
{
    return JSValue::encode(
        JSC::constructArray(global, (ArrayAllocationProfile*)nullptr, values, values_len));
}

extern "C" EncodedJSValue JSArray__constructEmptyArray(
    JSC::JSGlobalObject* global,
    size_t len)
{
    return JSValue::encode(JSC::constructEmptyArray(global, (ArrayAllocationProfile*)nullptr, len));
}

extern "C" bool JSGlobalObject__hasException(JSC::JSGlobalObject* globalObject)
{
    return DECLARE_CATCH_SCOPE(globalObject->vm()).exception() != 0;
}

extern "C" void JSGlobalObject__clearException(JSC::JSGlobalObject* globalObject)
{
    DECLARE_CATCH_SCOPE(globalObject->vm()).clearException();
}

extern "C" JSC::EncodedJSValue JSGlobalObject__tryTakeException(JSC::JSGlobalObject* globalObject)
{
    auto scope = DECLARE_CATCH_SCOPE(globalObject->vm());

    if (auto exception = scope.exception()) {
        scope.clearException();
        return JSC::JSValue::encode(exception);
    }

    return {};
}

CPP_DECL bool JSC__GetterSetter__isGetterNull(JSC__GetterSetter* gettersetter)
{
    return gettersetter->isGetterNull();
}

CPP_DECL bool JSC__GetterSetter__isSetterNull(JSC__GetterSetter* gettersetter)
{
    return gettersetter->isSetterNull();
}

CPP_DECL bool JSC__CustomGetterSetter__isGetterNull(JSC__CustomGetterSetter* gettersetter)
{
    return gettersetter->getter() == nullptr;
}

CPP_DECL bool JSC__CustomGetterSetter__isSetterNull(JSC__CustomGetterSetter* gettersetter)
{
    return gettersetter->setter() == nullptr;
}

CPP_DECL JSC__JSValue Bun__ProxyObject__getInternalField(JSC__JSValue value, uint32_t id)
{
    return JSValue::encode(jsCast<ProxyObject*>(JSValue::decode(value))->internalField((ProxyObject::Field)id).get());
}

CPP_DECL void JSC__SourceProvider__deref(JSC::SourceProvider* provider)
{
    provider->deref();
}

CPP_DECL bool Bun__CallFrame__isFromBunMain(JSC::CallFrame* callFrame, JSC::VM* vm)
{
    auto source = callFrame->callerSourceOrigin(*vm);

    if (source.isNull())
        return false;
    return source.string() == "builtin://bun/main"_s;
}<|MERGE_RESOLUTION|>--- conflicted
+++ resolved
@@ -3799,13 +3799,10 @@
 
     JSC::VM& vm = globalObject->vm();
     JSC::JSObject* object = value.getObject();
-<<<<<<< HEAD
-    ASSERT(object);
-=======
     if (UNLIKELY(!object)) {
+        // It is possible to pass the isObject() check and still have a null object.
         return JSValue::encode(JSValue::decode(JSC::JSValue::ValueDeleted));
     }
->>>>>>> f21fffd1
 
     // Since Identifier might not ref' the string, we need to ensure it doesn't get deref'd until this function returns
     const auto propertyString = String(StringImpl::createWithoutCopying({ arg1, arg2 }));
