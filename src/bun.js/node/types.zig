--- conflicted
+++ resolved
@@ -1171,296 +1171,6 @@
     }
 };
 
-<<<<<<< HEAD
-pub const Process = struct {
-    pub fn getArgv0(globalObject: *JSC.JSGlobalObject) callconv(.C) JSC.JSValue {
-        return JSC.ZigString.fromUTF8(bun.argv[0]).toJS(globalObject);
-    }
-
-    pub fn getExecPath(globalObject: *JSC.JSGlobalObject) callconv(.C) JSC.JSValue {
-        const out = bun.selfExePath() catch {
-            // if for any reason we are unable to get the executable path, we just return argv[0]
-            return getArgv0(globalObject);
-        };
-
-        return JSC.ZigString.fromUTF8(out).toJS(globalObject);
-    }
-
-    pub fn getExecArgv(globalObject: *JSC.JSGlobalObject) callconv(.C) JSC.JSValue {
-        var sfb = std.heap.stackFallback(4096, globalObject.allocator());
-        const temp_alloc = sfb.get();
-        const vm = globalObject.bunVM();
-
-        if (vm.worker) |worker| {
-            // was explicitly overridden for the worker?
-            if (worker.execArgv) |execArgv| {
-                const array = JSC.JSValue.createEmptyArray(globalObject, execArgv.len);
-                for (0..execArgv.len) |i| {
-                    array.putIndex(globalObject, @intCast(i), bun.String.init(execArgv[i]).toJS(globalObject));
-                }
-                return array;
-            }
-        }
-
-        var args = std.ArrayList(bun.String).initCapacity(temp_alloc, bun.argv.len - 1) catch bun.outOfMemory();
-        defer args.deinit();
-        defer for (args.items) |*arg| arg.deref();
-
-        var seen_run = false;
-        var prev: ?[]const u8 = null;
-
-        // we re-parse the process argv to extract execArgv, since this is a very uncommon operation
-        // it isn't worth doing this as a part of the CLI
-        for (bun.argv[@min(1, bun.argv.len)..]) |arg| {
-            defer prev = arg;
-
-            if (arg.len >= 1 and arg[0] == '-') {
-                args.append(bun.String.createUTF8(arg)) catch bun.outOfMemory();
-                continue;
-            }
-
-            if (!seen_run and bun.strings.eqlComptime(arg, "run")) {
-                seen_run = true;
-                continue;
-            }
-
-            // A set of execArgv args consume an extra argument, so we do not want to
-            // confuse these with script names.
-            const map = bun.ComptimeStringMap(void, comptime brk: {
-                const auto_params = bun.CLI.Arguments.auto_params;
-                const KV = struct { []const u8, void };
-                var entries: [auto_params.len]KV = undefined;
-                var i = 0;
-                for (auto_params) |param| {
-                    if (param.takes_value != .none) {
-                        if (param.names.long) |name| {
-                            entries[i] = .{ "--" ++ name, {} };
-                            i += 1;
-                        }
-                        if (param.names.short) |name| {
-                            entries[i] = .{ &[_]u8{ '-', name }, {} };
-                            i += 1;
-                        }
-                    }
-                }
-
-                var result: [i]KV = undefined;
-                @memcpy(&result, entries[0..i]);
-                break :brk result;
-            });
-
-            if (prev) |p| if (map.has(p)) {
-                args.append(bun.String.createUTF8(arg)) catch @panic("OOM");
-                continue;
-            };
-
-            // we hit the script name
-            break;
-        }
-
-        return bun.String.toJSArray(globalObject, args.items);
-    }
-
-    pub fn getArgv(globalObject: *JSC.JSGlobalObject) callconv(.C) JSC.JSValue {
-        const vm = globalObject.bunVM();
-
-        // Allocate up to 32 strings in stack
-        var stack_fallback_allocator = std.heap.stackFallback(
-            32 * @sizeOf(JSC.ZigString) + (bun.MAX_PATH_BYTES + 1) + 32,
-            heap_allocator,
-        );
-        const allocator = stack_fallback_allocator.get();
-
-        var args_count: usize = vm.argv.len;
-        if (vm.worker) |worker| {
-            args_count = worker.argv.len;
-        }
-
-        const args = allocator.alloc(
-            bun.String,
-            // argv omits "bun" because it could be "bun run" or "bun" and it's kind of ambiguous
-            // argv also omits the script name
-            args_count + 2,
-        ) catch bun.outOfMemory();
-        var args_list: std.ArrayListUnmanaged(bun.String) = .initBuffer(args);
-
-        if (vm.standalone_module_graph != null) {
-            // Don't break user's code because they did process.argv.slice(2)
-            // Even if they didn't type "bun", we still want to add it as argv[0]
-            args_list.appendAssumeCapacity(
-                bun.String.static("bun"),
-            );
-        } else {
-            const exe_path = bun.selfExePath() catch null;
-            args_list.appendAssumeCapacity(
-                if (exe_path) |str| bun.String.fromUTF8(str) else bun.String.static("bun"),
-            );
-        }
-
-        if (vm.main.len > 0 and
-            !strings.endsWithComptime(vm.main, bun.pathLiteral("/[eval]")) and
-            !strings.endsWithComptime(vm.main, bun.pathLiteral("/[stdin]")))
-        {
-            if (vm.worker != null and vm.worker.?.eval_mode) {
-                args_list.appendAssumeCapacity(bun.String.static("[worker eval]"));
-            } else {
-                args_list.appendAssumeCapacity(bun.String.fromUTF8(vm.main));
-            }
-        }
-
-        defer allocator.free(args);
-
-        if (vm.worker) |worker| {
-            for (worker.argv) |arg| {
-                args_list.appendAssumeCapacity(bun.String.init(arg));
-            }
-        } else {
-            for (vm.argv) |arg| {
-                const str = bun.String.fromUTF8(arg);
-                // https://github.com/yargs/yargs/blob/adb0d11e02c613af3d9427b3028cc192703a3869/lib/utils/process-argv.ts#L1
-                args_list.appendAssumeCapacity(str);
-            }
-        }
-
-        return bun.String.toJSArray(globalObject, args_list.items);
-    }
-
-    pub fn getCwd(globalObject: *JSC.JSGlobalObject) callconv(.C) JSC.JSValue {
-        return JSC.toJSHostValue(globalObject, getCwd_(globalObject));
-    }
-    fn getCwd_(globalObject: *JSC.JSGlobalObject) bun.JSError!JSC.JSValue {
-        var buf: bun.PathBuffer = undefined;
-        switch (Path.getCwd(&buf)) {
-            .result => |r| return JSC.ZigString.init(r).withEncoding().toJS(globalObject),
-            .err => |e| {
-                return globalObject.throwValue(e.toJSC(globalObject));
-            },
-        }
-    }
-
-    pub fn setCwd(globalObject: *JSC.JSGlobalObject, to: *JSC.ZigString) callconv(.C) JSC.JSValue {
-        return JSC.toJSHostValue(globalObject, setCwd_(globalObject, to));
-    }
-    fn setCwd_(globalObject: *JSC.JSGlobalObject, to: *JSC.ZigString) bun.JSError!JSC.JSValue {
-        if (to.len == 0) {
-            return globalObject.throwInvalidArguments("Expected path to be a non-empty string", .{});
-        }
-        const vm = globalObject.bunVM();
-        const fs = vm.transpiler.fs;
-
-        var buf: bun.PathBuffer = undefined;
-        const slice = to.sliceZBuf(&buf) catch return globalObject.throw("Invalid path", .{});
-
-        switch (Syscall.chdir(fs.top_level_dir, slice)) {
-            .result => {
-                // When we update the cwd from JS, we have to update the bundler's version as well
-                // However, this might be called many times in a row, so we use a pre-allocated buffer
-                // that way we don't have to worry about garbage collector
-                const into_cwd_buf = switch (bun.sys.getcwd(&buf)) {
-                    .result => |r| r,
-                    .err => |err| {
-                        _ = Syscall.chdir(fs.top_level_dir, fs.top_level_dir);
-                        return globalObject.throwValue(err.toJSC(globalObject));
-                    },
-                };
-                @memcpy(fs.top_level_dir_buf[0..into_cwd_buf.len], into_cwd_buf);
-                fs.top_level_dir_buf[into_cwd_buf.len] = 0;
-                fs.top_level_dir = fs.top_level_dir_buf[0..into_cwd_buf.len :0];
-
-                const len = fs.top_level_dir.len;
-                // Ensure the path ends with a slash
-                if (fs.top_level_dir_buf[len - 1] != std.fs.path.sep) {
-                    fs.top_level_dir_buf[len] = std.fs.path.sep;
-                    fs.top_level_dir_buf[len + 1] = 0;
-                    fs.top_level_dir = fs.top_level_dir_buf[0 .. len + 1 :0];
-                }
-                const withoutTrailingSlash = if (Environment.isWindows) strings.withoutTrailingSlashWindowsPath else strings.withoutTrailingSlash;
-                var str = bun.String.createUTF8(withoutTrailingSlash(fs.top_level_dir));
-                return str.transferToJS(globalObject);
-            },
-            .err => |e| {
-                return globalObject.throwValue(e.toJSC(globalObject));
-            },
-        }
-    }
-
-    // TODO(@190n) this may need to be noreturn
-    pub fn exit(globalObject: *JSC.JSGlobalObject, code: u8) callconv(.c) void {
-        var vm = globalObject.bunVM();
-        vm.exit_handler.exit_code = code;
-        if (vm.worker) |worker| {
-            // TODO(@190n) we may need to use requestTerminate or throwTerminationException
-            // instead to terminate the worker sooner
-            worker.exit();
-        } else {
-            vm.onExit();
-            vm.globalExit();
-        }
-    }
-
-    // TODO: switch this to using *bun.wtf.String when it is added
-    pub fn Bun__Process__editWindowsEnvVar(k: bun.String, v: bun.String) callconv(.C) void {
-        comptime bun.assert(bun.Environment.isWindows);
-        if (k.tag == .Empty) return;
-        const wtf1 = k.value.WTFStringImpl;
-        var fixed_stack_allocator = std.heap.stackFallback(1025, bun.default_allocator);
-        const allocator = fixed_stack_allocator.get();
-        var buf1 = allocator.alloc(u16, k.utf16ByteLength() + 1) catch bun.outOfMemory();
-        defer allocator.free(buf1);
-        var buf2 = allocator.alloc(u16, v.utf16ByteLength() + 1) catch bun.outOfMemory();
-        defer allocator.free(buf2);
-        const len1: usize = switch (wtf1.is8Bit()) {
-            true => bun.strings.copyLatin1IntoUTF16([]u16, buf1, []const u8, wtf1.latin1Slice()).written,
-            false => b: {
-                @memcpy(buf1[0..wtf1.length()], wtf1.utf16Slice());
-                break :b wtf1.length();
-            },
-        };
-        buf1[len1] = 0;
-        const str2: ?[*:0]const u16 = if (v.tag != .Dead) str: {
-            if (v.tag == .Empty) break :str (&[_]u16{0})[0..0 :0];
-            const wtf2 = v.value.WTFStringImpl;
-            const len2: usize = switch (wtf2.is8Bit()) {
-                true => bun.strings.copyLatin1IntoUTF16([]u16, buf2, []const u8, wtf2.latin1Slice()).written,
-                false => b: {
-                    @memcpy(buf2[0..wtf2.length()], wtf2.utf16Slice());
-                    break :b wtf2.length();
-                },
-            };
-            buf2[len2] = 0;
-            break :str buf2[0..len2 :0].ptr;
-        } else null;
-        _ = bun.c.SetEnvironmentVariableW(buf1[0..len1 :0].ptr, str2);
-    }
-
-    comptime {
-        if (Environment.export_cpp_apis and Environment.isWindows) {
-            @export(&Bun__Process__editWindowsEnvVar, .{ .name = "Bun__Process__editWindowsEnvVar" });
-        }
-    }
-
-    pub export const Bun__version: [*:0]const u8 = "v" ++ bun.Global.package_json_version;
-    pub export const Bun__version_with_sha: [*:0]const u8 = "v" ++ bun.Global.package_json_version_with_sha;
-    pub export const Bun__versions_boringssl: [*:0]const u8 = bun.Global.versions.boringssl;
-    pub export const Bun__versions_libarchive: [*:0]const u8 = bun.Global.versions.libarchive;
-    pub export const Bun__versions_mimalloc: [*:0]const u8 = bun.Global.versions.mimalloc;
-    pub export const Bun__versions_picohttpparser: [*:0]const u8 = bun.Global.versions.picohttpparser;
-    pub export const Bun__versions_uws: [*:0]const u8 = bun.Environment.git_sha;
-    pub export const Bun__versions_webkit: [*:0]const u8 = bun.Global.versions.webkit;
-    pub export const Bun__versions_zig: [*:0]const u8 = bun.Global.versions.zig;
-    pub export const Bun__versions_zlib: [*:0]const u8 = bun.Global.versions.zlib;
-    pub export const Bun__versions_tinycc: [*:0]const u8 = bun.Global.versions.tinycc;
-    pub export const Bun__versions_lolhtml: [*:0]const u8 = bun.Global.versions.lolhtml;
-    pub export const Bun__versions_c_ares: [*:0]const u8 = bun.Global.versions.c_ares;
-    pub export const Bun__versions_libdeflate: [*:0]const u8 = bun.Global.versions.libdeflate;
-    pub export const Bun__versions_usockets: [*:0]const u8 = bun.Environment.git_sha;
-    pub export const Bun__version_sha: [*:0]const u8 = bun.Environment.git_sha;
-    pub export const Bun__versions_lshpack: [*:0]const u8 = bun.Global.versions.lshpack;
-    pub export const Bun__versions_zstd: [*:0]const u8 = bun.Global.versions.zstd;
-};
-
-=======
->>>>>>> 3349c995
 pub const PathOrBlob = union(enum) {
     path: JSC.Node.PathOrFileDescriptor,
     blob: Blob,
