--- conflicted
+++ resolved
@@ -3862,14 +3862,7 @@
     pub fn mkdirRecursiveImpl(this: *NodeFS, args: Arguments.Mkdir, comptime Ctx: type, ctx: Ctx) Maybe(Return.Mkdir) {
         const buf = bun.OSPathBufferPool.get();
         defer bun.OSPathBufferPool.put(buf);
-<<<<<<< HEAD
-        const path: bun.OSPathSliceZ = if (Environment.isWindows)
-            strings.toKernel32Path(buf, args.path.slice())
-        else
-            args.path.osPath(buf);
-=======
         const path = args.path.osPath(buf);
->>>>>>> 3128beed
 
         return switch (args.always_return_none) {
             inline else => |always_return_none| this.mkdirRecursiveOSPathImpl(Ctx, ctx, path, args.mode, !always_return_none),
