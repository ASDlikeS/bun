--- conflicted
+++ resolved
@@ -3199,52 +3199,42 @@
     SSL: *NewApp(true).Response,
     TCP: *NewApp(false).Response,
 
-<<<<<<< HEAD
     pub fn socket(this: AnyResponse) *uws_res {
         return switch (this) {
-            .SSL => |resp| resp.downcast(),
-            .TCP => |resp| resp.downcast(),
+            inline else => |resp| resp.downcast(),
         };
     }
     pub fn getRemoteSocketInfo(this: AnyResponse) ?SocketAddress {
         return switch (this) {
-            .SSL => |resp| resp.getRemoteSocketInfo(),
-            .TCP => |resp| resp.getRemoteSocketInfo(),
+            inline else => |resp| resp.getRemoteSocketInfo(),
         };
     }
 
     pub fn getWriteOffset(this: AnyResponse) u64 {
         return switch (this) {
-            .SSL => |resp| resp.getWriteOffset(),
-            .TCP => |resp| resp.getWriteOffset(),
+            inline else => |resp| resp.getWriteOffset(),
         };
     }
 
     pub fn getBufferedAmount(this: AnyResponse) u64 {
         return switch (this) {
-            .SSL => |resp| resp.getBufferedAmount(),
-            .TCP => |resp| resp.getBufferedAmount(),
+            inline else => |resp| resp.getBufferedAmount(),
         };
     }
 
     pub fn writeContinue(this: AnyResponse) void {
         return switch (this) {
-            .SSL => |resp| resp.writeContinue(),
-            .TCP => |resp| resp.writeContinue(),
+            inline else => |resp| resp.writeContinue(),
         };
     }
 
     pub fn state(this: AnyResponse) State {
         return switch (this) {
-            .SSL => |resp| resp.state(),
-            .TCP => |resp| resp.state(),
-        };
-    }
-
-    pub fn init(response: anytype) AnyResponse {
-=======
+            inline else => |resp| resp.state(),
+        };
+    }
+
     pub inline fn init(response: anytype) AnyResponse {
->>>>>>> 99a3b01b
         return switch (@TypeOf(response)) {
             *NewApp(true).Response => .{ .SSL = response },
             *NewApp(false).Response => .{ .TCP = response },
@@ -3254,8 +3244,7 @@
 
     pub fn timeout(this: AnyResponse, seconds: u8) void {
         switch (this) {
-            .SSL => |resp| resp.timeout(seconds),
-            .TCP => |resp| resp.timeout(seconds),
+            inline else => |resp| resp.timeout(seconds),
         }
     }
 
@@ -3271,75 +3260,61 @@
 
     pub fn writeStatus(this: AnyResponse, status: []const u8) void {
         return switch (this) {
-            .SSL => |resp| resp.writeStatus(status),
-            .TCP => |resp| resp.writeStatus(status),
+            inline else => |resp| resp.writeStatus(status),
         };
     }
 
     pub fn writeHeader(this: AnyResponse, key: []const u8, value: []const u8) void {
         return switch (this) {
-            .SSL => |resp| resp.writeHeader(key, value),
-            .TCP => |resp| resp.writeHeader(key, value),
-        };
-    }
-
-<<<<<<< HEAD
+            inline else => |resp| resp.writeHeader(key, value),
+        };
+    }
+
     pub fn write(this: AnyResponse, data: []const u8) WriteResult {
         return switch (this) {
-            .SSL => |resp| resp.write(data),
-            .TCP => |resp| resp.write(data),
-        };
-    }
-=======
-    pub const write = @compileError("this function is not provided to discourage repeatedly checking the response type. use `switch(...) { inline else => ... }` so that multiple calls");
->>>>>>> 99a3b01b
+            inline else => |resp| resp.write(data),
+        };
+    }
 
     pub fn end(this: AnyResponse, data: []const u8, close_connection: bool) void {
         return switch (this) {
-            .SSL => |resp| resp.end(data, close_connection),
-            .TCP => |resp| resp.end(data, close_connection),
+            inline else => |resp| resp.end(data, close_connection),
         };
     }
 
     pub fn shouldCloseConnection(this: AnyResponse) bool {
         return switch (this) {
-            .SSL => |resp| resp.shouldCloseConnection(),
-            .TCP => |resp| resp.shouldCloseConnection(),
+            inline else => |resp| resp.shouldCloseConnection(),
         };
     }
 
     pub fn tryEnd(this: AnyResponse, data: []const u8, total_size: usize, close_connection: bool) bool {
         return switch (this) {
-            .SSL => |resp| resp.tryEnd(data, total_size, close_connection),
-            .TCP => |resp| resp.tryEnd(data, total_size, close_connection),
+            inline else => |resp| resp.tryEnd(data, total_size, close_connection),
         };
     }
 
     pub fn pause(this: AnyResponse) void {
         return switch (this) {
-            .SSL => |resp| resp.pause(),
-            .TCP => |resp| resp.pause(),
+            inline else => |resp| resp.pause(),
         };
     }
 
     pub fn @"resume"(this: AnyResponse) void {
         return switch (this) {
-            .SSL => |resp| resp.@"resume"(),
-            .TCP => |resp| resp.@"resume"(),
+            inline else => |resp| resp.@"resume"(),
         };
     }
 
     pub fn writeHeaderInt(this: AnyResponse, key: []const u8, value: u64) void {
         return switch (this) {
-            .SSL => |resp| resp.writeHeaderInt(key, value),
-            .TCP => |resp| resp.writeHeaderInt(key, value),
+            inline else => |resp| resp.writeHeaderInt(key, value),
         };
     }
 
     pub fn endWithoutBody(this: AnyResponse, close_connection: bool) void {
         return switch (this) {
-            .SSL => |resp| resp.endWithoutBody(close_connection),
-            .TCP => |resp| resp.endWithoutBody(close_connection),
+            inline else => |resp| resp.endWithoutBody(close_connection),
         };
     }
 
@@ -3392,49 +3367,42 @@
 
     pub fn clearAborted(this: AnyResponse) void {
         return switch (this) {
-            .SSL => |resp| resp.clearAborted(),
-            .TCP => |resp| resp.clearAborted(),
+            inline else => |resp| resp.clearAborted(),
         };
     }
     pub fn clearTimeout(this: AnyResponse) void {
         return switch (this) {
-            .SSL => |resp| resp.clearTimeout(),
-            .TCP => |resp| resp.clearTimeout(),
+            inline else => |resp| resp.clearTimeout(),
         };
     }
 
     pub fn clearOnWritable(this: AnyResponse) void {
         return switch (this) {
-            .SSL => |resp| resp.clearOnWritable(),
-            .TCP => |resp| resp.clearOnWritable(),
+            inline else => |resp| resp.clearOnWritable(),
         };
     }
 
     pub fn clearOnData(this: AnyResponse) void {
         return switch (this) {
-            .SSL => |resp| resp.clearOnData(),
-            .TCP => |resp| resp.clearOnData(),
+            inline else => |resp| resp.clearOnData(),
         };
     }
 
     pub fn endStream(this: AnyResponse, close_connection: bool) void {
         return switch (this) {
-            .SSL => |resp| resp.endStream(close_connection),
-            .TCP => |resp| resp.endStream(close_connection),
+            inline else => |resp| resp.endStream(close_connection),
         };
     }
 
     pub fn corked(this: AnyResponse, comptime handler: anytype, args_tuple: anytype) void {
         return switch (this) {
-            .SSL => |resp| resp.corked(handler, args_tuple),
-            .TCP => |resp| resp.corked(handler, args_tuple),
+            inline else => |resp| resp.corked(handler, args_tuple),
         };
     }
 
     pub fn runCorkedWithType(this: AnyResponse, comptime UserDataType: type, comptime handler: fn (UserDataType) void, optional_data: UserDataType) void {
         return switch (this) {
-            .SSL => |resp| resp.runCorkedWithType(UserDataType, handler, optional_data),
-            .TCP => |resp| resp.runCorkedWithType(UserDataType, handler, optional_data),
+            inline else => |resp| resp.runCorkedWithType(UserDataType, handler, optional_data),
         };
     }
 
@@ -3448,8 +3416,7 @@
         ctx: ?*uws_socket_context_t,
     ) *Socket {
         return switch (this) {
-            .SSL => |resp| resp.upgrade(Data, data, sec_web_socket_key, sec_web_socket_protocol, sec_web_socket_extensions, ctx),
-            .TCP => |resp| resp.upgrade(Data, data, sec_web_socket_key, sec_web_socket_protocol, sec_web_socket_extensions, ctx),
+            inline else => |resp| resp.upgrade(Data, data, sec_web_socket_key, sec_web_socket_protocol, sec_web_socket_extensions, ctx),
         };
     }
 };
@@ -4741,14 +4708,9 @@
 }
 
 extern fn uws_app_clear_routes(ssl_flag: c_int, app: *uws_app_t) void;
-<<<<<<< HEAD
 extern fn uws_res_clear_corked_socket(loop: *Loop) void;
 pub extern fn us_socket_upgrade_to_tls(s: *Socket, new_context: *SocketContext, sni: ?[*:0]const u8) ?*Socket;
-=======
-
-pub extern fn us_socket_upgrade_to_tls(s: *Socket, new_context: *SocketContext, sni: ?[*:0]const u8) ?*Socket;
 
 export fn BUN__warn__extra_ca_load_failed(filename: [*c]const u8, error_msg: [*c]const u8) void {
     bun.Output.warn("ignoring extra certs from {s}, load failed: {s}", .{ filename, error_msg });
-}
->>>>>>> 99a3b01b
+}