--- conflicted
+++ resolved
@@ -2151,19 +2151,6 @@
         return OutgoingMessagePrototype.write.$call(this, chunk, encoding, callback);
       }
     }
-<<<<<<< HEAD
-    try {
-      if (this[headerStateSymbol] !== NodeHTTPHeaderState.sent) {
-        handle.cork(() => {
-          handle.writeHead(this.statusCode, this.statusMessage, this[headersSymbol]);
-
-          // If handle.writeHead throws, we don't want headersSent to be set to true.
-          // So we set it here.
-          this[headerStateSymbol] = NodeHTTPHeaderState.sent;
-          result = handle.write(chunk, encoding, allowWritesToContinue.bind(this));
-        });
-      } else {
-=======
 
     const flags = handle.flags;
     if (!!(flags & NodeHTTPResponseFlags.closed_or_completed)) {
@@ -2179,19 +2166,10 @@
         // If handle.writeHead throws, we don't want headersSent to be set to true.
         // So we set it here.
         this[headerStateSymbol] = NodeHTTPHeaderState.sent;
->>>>>>> 325acfc2
         result = handle.write(chunk, encoding, allowWritesToContinue.bind(this));
-      }
-    } catch (err) {
-      // node.js will return true if the handle is closed but the internal state is not
-      // and will not throw or emit an error
-      if (err?.code === "ERR_STREAM_ALREADY_FINISHED") {
-        return true;
-      }
-      // this are write parameters errors that we should throw see
-      // test/js/node/test/parallel/test-http-res-write-end-dont-take-array.js
-      // test/js/node/test/parallel/test-http-outgoing-write-types.js -
-      throw err;
+      });
+    } else {
+      result = handle.write(chunk, encoding, allowWritesToContinue.bind(this));
     }
 
     if (result < 0) {
