const bun = @import("root").bun;
const string = bun.string;
const Output = bun.Output;
const Global = bun.Global;
const Environment = bun.Environment;
const strings = bun.strings;
const MutableString = bun.MutableString;
const stringZ = bun.stringZ;
const default_allocator = bun.default_allocator;
const FeatureFlags = bun.FeatureFlags;
const C = bun.C;
const root = @import("root");
const std = @import("std");
const lex = bun.js_lexer;
const logger = bun.logger;
const options = @import("options.zig");
const js_parser = bun.js_parser;
const json_parser = bun.JSON;
const js_printer = bun.js_printer;
const js_ast = bun.JSAst;
const linker = @import("linker.zig");
const RegularExpression = bun.RegularExpression;
const builtin = @import("builtin");
const File = bun.sys.File;

const debug = Output.scoped(.CLI, true);

const sync = @import("./sync.zig");
const Api = @import("api/schema.zig").Api;
const resolve_path = @import("./resolver/resolve_path.zig");
const configureTransformOptionsForBun = @import("./bun.js/config.zig").configureTransformOptionsForBun;
const clap = bun.clap;
const BunJS = @import("./bun_js.zig");
const Install = @import("./install/install.zig");
const transpiler = bun.transpiler;
const DotEnv = @import("./env_loader.zig");
const RunCommand_ = @import("./cli/run_command.zig").RunCommand;
const CreateCommand_ = @import("./cli/create_command.zig").CreateCommand;
const FilterRun = @import("./cli/filter_run.zig");

const fs = @import("fs.zig");
const Router = @import("./router.zig");

const MacroMap = @import("./resolver/package_json.zig").MacroMap;
const TestCommand = @import("./cli/test_command.zig").TestCommand;
pub var start_time: i128 = undefined;
const Bunfig = @import("./bunfig.zig").Bunfig;
const OOM = bun.OOM;

export var Bun__Node__ZeroFillBuffers = false;
export var Bun__Node__ProcessNoDeprecation = false;
export var Bun__Node__ProcessThrowDeprecation = false;

pub var Bun__Node__ProcessTitle: ?string = null;

pub const Cli = struct {
    pub const CompileTarget = @import("./compile_target.zig");
    var wait_group: sync.WaitGroup = undefined;
    pub var log_: logger.Log = undefined;
    pub fn startTransform(_: std.mem.Allocator, _: Api.TransformOptions, _: *logger.Log) anyerror!void {}
    pub fn start(allocator: std.mem.Allocator) void {
        is_main_thread = true;
        start_time = std.time.nanoTimestamp();
        log_ = logger.Log.init(allocator);

        var log = &log_;

        // var panicker = MainPanicHandler.init(log);
        // MainPanicHandler.Singleton = &panicker;
        Command.start(allocator, log) catch |err| {
            log.print(Output.errorWriter()) catch {};

            bun.crash_handler.handleRootError(err, @errorReturnTrace());
        };
    }

    pub var cmd: ?Command.Tag = null;
    pub threadlocal var is_main_thread: bool = false;
};

pub const debug_flags = if (Environment.isDebug) struct {
    var resolve_breakpoints: []const []const u8 = &.{};
    var print_breakpoints: []const []const u8 = &.{};

    pub fn hasResolveBreakpoint(str: []const u8) bool {
        for (resolve_breakpoints) |bp| {
            if (strings.contains(str, bp)) {
                return true;
            }
        }
        return false;
    }

    pub fn hasPrintBreakpoint(path: fs.Path) bool {
        for (print_breakpoints) |bp| {
            if (strings.contains(path.pretty, bp)) {
                return true;
            }
            if (strings.contains(path.text, bp)) {
                return true;
            }
        }
        return false;
    }
} else @compileError("Do not access this namespace in a release build");

const LoaderMatcher = strings.ExactSizeMatcher(4);
const ColonListType = @import("./cli/colon_list_type.zig").ColonListType;
pub const LoaderColonList = ColonListType(Api.Loader, Arguments.loader_resolver);
pub const DefineColonList = ColonListType(string, Arguments.noop_resolver);
fn invalidTarget(diag: *clap.Diagnostic, _target: []const u8) noreturn {
    @branchHint(.cold);
    diag.name.long = "target";
    diag.arg = _target;
    diag.report(Output.errorWriter(), error.InvalidTarget) catch {};
    std.process.exit(1);
}

pub const BuildCommand = @import("./cli/build_command.zig").BuildCommand;
pub const AddCommand = @import("./cli/add_command.zig").AddCommand;
pub const CreateCommand = @import("./cli/create_command.zig").CreateCommand;
pub const CreateCommandExample = @import("./cli/create_command.zig").Example;
pub const CreateListExamplesCommand = @import("./cli/create_command.zig").CreateListExamplesCommand;
pub const DiscordCommand = @import("./cli/discord_command.zig").DiscordCommand;
pub const InstallCommand = @import("./cli/install_command.zig").InstallCommand;
pub const LinkCommand = @import("./cli/link_command.zig").LinkCommand;
pub const UnlinkCommand = @import("./cli/unlink_command.zig").UnlinkCommand;
pub const InstallCompletionsCommand = @import("./cli/install_completions_command.zig").InstallCompletionsCommand;
pub const PackageManagerCommand = @import("./cli/package_manager_command.zig").PackageManagerCommand;
pub const RemoveCommand = @import("./cli/remove_command.zig").RemoveCommand;
pub const RunCommand = @import("./cli/run_command.zig").RunCommand;
pub const ShellCompletions = @import("./cli/shell_completions.zig");
pub const UpdateCommand = @import("./cli/update_command.zig").UpdateCommand;
pub const UpgradeCommand = @import("./cli/upgrade_command.zig").UpgradeCommand;
pub const BunxCommand = @import("./cli/bunx_command.zig").BunxCommand;
pub const ExecCommand = @import("./cli/exec_command.zig").ExecCommand;
pub const PatchCommand = @import("./cli/patch_command.zig").PatchCommand;
pub const PatchCommitCommand = @import("./cli/patch_commit_command.zig").PatchCommitCommand;
pub const OutdatedCommand = @import("./cli/outdated_command.zig").OutdatedCommand;
pub const PublishCommand = @import("./cli/publish_command.zig").PublishCommand;
pub const PackCommand = @import("./cli/pack_command.zig").PackCommand;
pub const InitCommand = @import("./cli/init_command.zig").InitCommand;

pub const Arguments = struct {
    pub fn loader_resolver(in: string) !Api.Loader {
        const option_loader = options.Loader.fromString(in) orelse return error.InvalidLoader;
        return option_loader.toAPI();
    }

    pub fn noop_resolver(in: string) !string {
        return in;
    }

    pub fn fileReadError(err: anyerror, stderr: anytype, filename: string, kind: string) noreturn {
        stderr.writer().print("Error reading file \"{s}\" for {s}: {s}", .{ filename, kind, @errorName(err) }) catch {};
        std.process.exit(1);
    }

    pub fn readFile(
        allocator: std.mem.Allocator,
        cwd: string,
        filename: string,
    ) ![]u8 {
        var paths = [_]string{ cwd, filename };
        const outpath = try std.fs.path.resolve(allocator, &paths);
        defer allocator.free(outpath);
        var file = try bun.openFileZ(&try std.posix.toPosixPath(outpath), std.fs.File.OpenFlags{ .mode = .read_only });
        defer file.close();
        const size = try file.getEndPos();
        return try file.readToEndAlloc(allocator, size);
    }

    pub fn resolve_jsx_runtime(str: string) !Api.JsxRuntime {
        if (strings.eqlComptime(str, "automatic")) {
            return Api.JsxRuntime.automatic;
        } else if (strings.eqlComptime(str, "fallback") or strings.eqlComptime(str, "classic")) {
            return Api.JsxRuntime.classic;
        } else if (strings.eqlComptime(str, "solid")) {
            return Api.JsxRuntime.solid;
        } else {
            return error.InvalidJSXRuntime;
        }
    }

    pub const ParamType = clap.Param(clap.Help);

    const base_params_ = (if (Environment.isDebug) debug_params else [_]ParamType{}) ++ [_]ParamType{
        clap.parseParam("--env-file <STR>...               Load environment variables from the specified file(s)") catch unreachable,
        clap.parseParam("--cwd <STR>                       Absolute path to resolve files & entry points from. This just changes the process' cwd.") catch unreachable,
        clap.parseParam("-c, --config <PATH>?              Specify path to Bun config file. Default <d>$cwd<r>/bunfig.toml") catch unreachable,
        clap.parseParam("-h, --help                        Display this menu and exit") catch unreachable,
    } ++ (if (builtin.have_error_return_tracing) [_]ParamType{
        // This will print more error return traces, as a debug aid
        clap.parseParam("--verbose-error-trace             Dump error return traces") catch unreachable,
    } else [_]ParamType{}) ++ [_]ParamType{
        clap.parseParam("<POS>...") catch unreachable,
    };

    const debug_params = [_]ParamType{
        clap.parseParam("--breakpoint-resolve <STR>...     DEBUG MODE: breakpoint when resolving something that includes this string") catch unreachable,
        clap.parseParam("--breakpoint-print <STR>...       DEBUG MODE: breakpoint when printing something that includes this string") catch unreachable,
    };

    const transpiler_params_ = [_]ParamType{
        clap.parseParam("--main-fields <STR>...             Main fields to lookup in package.json. Defaults to --target dependent") catch unreachable,
        clap.parseParam("--extension-order <STR>...        Defaults to: .tsx,.ts,.jsx,.js,.json ") catch unreachable,
        clap.parseParam("--tsconfig-override <STR>          Specify custom tsconfig.json. Default <d>$cwd<r>/tsconfig.json") catch unreachable,
        clap.parseParam("-d, --define <STR>...              Substitute K:V while parsing, e.g. --define process.env.NODE_ENV:\"development\". Values are parsed as JSON.") catch unreachable,
        clap.parseParam("--drop <STR>...                   Remove function calls, e.g. --drop=console removes all console.* calls.") catch unreachable,
        clap.parseParam("-l, --loader <STR>...             Parse files with .ext:loader, e.g. --loader .js:jsx. Valid loaders: js, jsx, ts, tsx, json, toml, text, file, wasm, napi") catch unreachable,
        clap.parseParam("--no-macros                       Disable macros from being executed in the bundler, transpiler and runtime") catch unreachable,
        clap.parseParam("--jsx-factory <STR>               Changes the function called when compiling JSX elements using the classic JSX runtime") catch unreachable,
        clap.parseParam("--jsx-fragment <STR>              Changes the function called when compiling JSX fragments") catch unreachable,
        clap.parseParam("--jsx-import-source <STR>         Declares the module specifier to be used for importing the jsx and jsxs factory functions. Default: \"react\"") catch unreachable,
        clap.parseParam("--jsx-runtime <STR>               \"automatic\" (default) or \"classic\"") catch unreachable,
        clap.parseParam("--ignore-dce-annotations          Ignore tree-shaking annotations such as @__PURE__") catch unreachable,
    };
    const runtime_params_ = [_]ParamType{
        clap.parseParam("--watch                           Automatically restart the process on file change") catch unreachable,
        clap.parseParam("--hot                             Enable auto reload in the Bun runtime, test runner, or bundler") catch unreachable,
        clap.parseParam("--no-clear-screen                 Disable clearing the terminal screen on reload when --hot or --watch is enabled") catch unreachable,
        clap.parseParam("--smol                            Use less memory, but run garbage collection more often") catch unreachable,
        clap.parseParam("-r, --preload <STR>...            Import a module before other modules are loaded") catch unreachable,
        clap.parseParam("--inspect <STR>?                  Activate Bun's debugger") catch unreachable,
        clap.parseParam("--inspect-wait <STR>?             Activate Bun's debugger, wait for a connection before executing") catch unreachable,
        clap.parseParam("--inspect-brk <STR>?              Activate Bun's debugger, set breakpoint on first line of code and wait") catch unreachable,
        clap.parseParam("--if-present                      Exit without an error if the entrypoint does not exist") catch unreachable,
        clap.parseParam("--no-install                      Disable auto install in the Bun runtime") catch unreachable,
        clap.parseParam("--install <STR>                   Configure auto-install behavior. One of \"auto\" (default, auto-installs when no node_modules), \"fallback\" (missing packages only), \"force\" (always).") catch unreachable,
        clap.parseParam("-i                                Auto-install dependencies during execution. Equivalent to --install=fallback.") catch unreachable,
        clap.parseParam("-e, --eval <STR>                  Evaluate argument as a script") catch unreachable,
        clap.parseParam("-p, --print <STR>                 Evaluate argument as a script and print the result") catch unreachable,
        clap.parseParam("--prefer-offline                  Skip staleness checks for packages in the Bun runtime and resolve from disk") catch unreachable,
        clap.parseParam("--prefer-latest                   Use the latest matching versions of packages in the Bun runtime, always checking npm") catch unreachable,
        clap.parseParam("--port <STR>                      Set the default port for Bun.serve") catch unreachable,
        clap.parseParam("-u, --origin <STR>") catch unreachable,
        clap.parseParam("--conditions <STR>...             Pass custom conditions to resolve") catch unreachable,
        clap.parseParam("--fetch-preconnect <STR>...       Preconnect to a URL while code is loading") catch unreachable,
        clap.parseParam("--max-http-header-size <INT>      Set the maximum size of HTTP headers in bytes. Default is 16KiB") catch unreachable,
        clap.parseParam("--dns-result-order <STR>          Set the default order of DNS lookup results. Valid orders: verbatim (default), ipv4first, ipv6first") catch unreachable,
        clap.parseParam("--expose-gc                       Expose gc() on the global object. Has no effect on Bun.gc().") catch unreachable,
        clap.parseParam("--no-deprecation                  Suppress all reporting of the custom deprecation.") catch unreachable,
        clap.parseParam("--throw-deprecation               Determine whether or not deprecation warnings result in errors.") catch unreachable,
        clap.parseParam("--title <STR>                     Set the process title") catch unreachable,
        clap.parseParam("--zero-fill-buffers               Boolean to force Buffer.allocUnsafe(size) to be zero-filled.") catch unreachable,
    };

    const auto_or_run_params = [_]ParamType{
        clap.parseParam("-F, --filter <STR>...             Run a script in all workspace packages matching the pattern") catch unreachable,
        clap.parseParam("-b, --bun                         Force a script or package to use Bun's runtime instead of Node.js (via symlinking node)") catch unreachable,
        clap.parseParam("--shell <STR>                     Control the shell used for package.json scripts. Supports either 'bun' or 'system'") catch unreachable,
    };

    const auto_only_params = [_]ParamType{
        // clap.parseParam("--all") catch unreachable,
        clap.parseParam("--silent                          Don't print the script command") catch unreachable,
        clap.parseParam("--elide-lines <NUMBER>            Number of lines of script output shown when using --filter (default: 10). Set to 0 to show all lines.") catch unreachable,
        clap.parseParam("-v, --version                     Print version and exit") catch unreachable,
        clap.parseParam("--revision                        Print version with revision and exit") catch unreachable,
    } ++ auto_or_run_params;
    pub const auto_params = auto_only_params ++ runtime_params_ ++ transpiler_params_ ++ base_params_;

    const run_only_params = [_]ParamType{
        clap.parseParam("--silent                          Don't print the script command") catch unreachable,
        clap.parseParam("--elide-lines <NUMBER>            Number of lines of script output shown when using --filter (default: 10). Set to 0 to show all lines.") catch unreachable,
    } ++ auto_or_run_params;
    pub const run_params = run_only_params ++ runtime_params_ ++ transpiler_params_ ++ base_params_;

    const bunx_commands = [_]ParamType{
        clap.parseParam("-b, --bun                         Force a script or package to use Bun's runtime instead of Node.js (via symlinking node)") catch unreachable,
    } ++ auto_only_params;

    const build_only_params = [_]ParamType{
        clap.parseParam("--compile                        Generate a standalone Bun executable containing your bundled code") catch unreachable,
        clap.parseParam("--bytecode                       Use a bytecode cache") catch unreachable,
        clap.parseParam("--watch                          Automatically restart the process on file change") catch unreachable,
        clap.parseParam("--no-clear-screen                Disable clearing the terminal screen on reload when --watch is enabled") catch unreachable,
        clap.parseParam("--target <STR>                   The intended execution environment for the bundle. \"browser\", \"bun\" or \"node\"") catch unreachable,
        clap.parseParam("--outdir <STR>                   Default to \"dist\" if multiple files") catch unreachable,
        clap.parseParam("--outfile <STR>                  Write to a file") catch unreachable,
        clap.parseParam("--sourcemap <STR>?               Build with sourcemaps - 'linked', 'inline', 'external', or 'none'") catch unreachable,
        clap.parseParam("--banner <STR>                   Add a banner to the bundled output such as \"use client\"; for a bundle being used with RSCs") catch unreachable,
        clap.parseParam("--footer <STR>                   Add a footer to the bundled output such as // built with bun!") catch unreachable,
        clap.parseParam("--format <STR>                   Specifies the module format to build to. Only \"esm\" is supported.") catch unreachable,
        clap.parseParam("--root <STR>                     Root directory used for multiple entry points") catch unreachable,
        clap.parseParam("--splitting                      Enable code splitting") catch unreachable,
        clap.parseParam("--public-path <STR>              A prefix to be appended to any import paths in bundled code") catch unreachable,
        clap.parseParam("-e, --external <STR>...          Exclude module from transpilation (can use * wildcards). ex: -e react") catch unreachable,
        clap.parseParam("--packages <STR>                 Add dependencies to bundle or keep them external. \"external\", \"bundle\" is supported. Defaults to \"bundle\".") catch unreachable,
        clap.parseParam("--entry-naming <STR>             Customize entry point filenames. Defaults to \"[dir]/[name].[ext]\"") catch unreachable,
        clap.parseParam("--chunk-naming <STR>             Customize chunk filenames. Defaults to \"[name]-[hash].[ext]\"") catch unreachable,
        clap.parseParam("--asset-naming <STR>             Customize asset filenames. Defaults to \"[name]-[hash].[ext]\"") catch unreachable,
        clap.parseParam("--react-fast-refresh             Enable React Fast Refresh transform (does not emit hot-module code, use this for testing)") catch unreachable,
        clap.parseParam("--no-bundle                      Transpile file only, do not bundle") catch unreachable,
        clap.parseParam("--emit-dce-annotations           Re-emit DCE annotations in bundles. Enabled by default unless --minify-whitespace is passed.") catch unreachable,
        clap.parseParam("--minify                         Enable all minification flags") catch unreachable,
        clap.parseParam("--minify-syntax                  Minify syntax and inline data") catch unreachable,
        clap.parseParam("--minify-whitespace              Minify whitespace") catch unreachable,
        clap.parseParam("--minify-identifiers             Minify identifiers") catch unreachable,
        clap.parseParam("--css-chunking      Chunk CSS files together to reduce duplicated CSS loaded in a browser. Only has an effect when multiple entrypoints import CSS") catch unreachable,
        clap.parseParam("--dump-environment-variables") catch unreachable,
        clap.parseParam("--conditions <STR>...            Pass custom conditions to resolve") catch unreachable,
        clap.parseParam("--app                            (EXPERIMENTAL) Build a web app for production using Bun Bake.") catch unreachable,
        clap.parseParam("--server-components              (EXPERIMENTAL) Enable server components") catch unreachable,
        clap.parseParam("--env <inline|prefix*|disable>   Inline environment variables into the bundle as process.env.${name}. Defaults to 'disable'. To inline environment variables matching a prefix, use my prefix like 'FOO_PUBLIC_*'.") catch unreachable,
        clap.parseParam("--windows-hide-console           When using --compile targeting Windows, prevent a Command prompt from opening alongside the executable") catch unreachable,
        clap.parseParam("--windows-icon <STR>             When using --compile targeting Windows, assign an executable icon") catch unreachable,
    } ++ if (FeatureFlags.bake_debugging_features) [_]ParamType{
        clap.parseParam("--debug-dump-server-files        When --app is set, dump all server files to disk even when building statically") catch unreachable,
        clap.parseParam("--debug-no-minify                When --app is set, do not minify anything") catch unreachable,
    } else .{};
    pub const build_params = build_only_params ++ transpiler_params_ ++ base_params_;

    // TODO: update test completions
    const test_only_params = [_]ParamType{
        clap.parseParam("--timeout <NUMBER>               Set the per-test timeout in milliseconds, default is 5000.") catch unreachable,
        clap.parseParam("-u, --update-snapshots           Update snapshot files") catch unreachable,
        clap.parseParam("--rerun-each <NUMBER>            Re-run each test file <NUMBER> times, helps catch certain bugs") catch unreachable,
        clap.parseParam("--only                           Only run tests that are marked with \"test.only()\"") catch unreachable,
        clap.parseParam("--todo                           Include tests that are marked with \"test.todo()\"") catch unreachable,
        clap.parseParam("--coverage                       Generate a coverage profile") catch unreachable,
        clap.parseParam("--coverage-reporter <STR>...     Report coverage in 'text' and/or 'lcov'. Defaults to 'text'.") catch unreachable,
        clap.parseParam("--coverage-dir <STR>             Directory for coverage files. Defaults to 'coverage'.") catch unreachable,
        clap.parseParam("--bail <NUMBER>?                 Exit the test suite after <NUMBER> failures. If you do not specify a number, it defaults to 1.") catch unreachable,
        clap.parseParam("-t, --test-name-pattern <STR>    Run only tests with a name that matches the given regex.") catch unreachable,
        clap.parseParam("--reporter <STR>                 Specify the test reporter. Currently --reporter=junit is the only supported format.") catch unreachable,
        clap.parseParam("--reporter-outfile <STR>         The output file used for the format from --reporter.") catch unreachable,
    };
    pub const test_params = test_only_params ++ runtime_params_ ++ transpiler_params_ ++ base_params_;

    pub fn loadConfigPath(allocator: std.mem.Allocator, auto_loaded: bool, config_path: [:0]const u8, ctx: Command.Context, comptime cmd: Command.Tag) !void {
        var config_file = switch (bun.sys.openA(config_path, bun.O.RDONLY, 0)) {
            .result => |fd| fd.asFile(),
            .err => |err| {
                if (auto_loaded) return;
                Output.prettyErrorln("{}\nwhile opening config \"{s}\"", .{
                    err,
                    config_path,
                });
                Global.exit(1);
            },
        };

        defer config_file.close();
        const contents = config_file.readToEndAlloc(allocator, std.math.maxInt(usize)) catch |err| {
            if (auto_loaded) return;
            Output.prettyErrorln("<r><red>error<r>: {s} reading config \"{s}\"", .{
                @errorName(err),
                config_path,
            });
            Global.exit(1);
        };

        js_ast.Stmt.Data.Store.create();
        js_ast.Expr.Data.Store.create();
        defer {
            js_ast.Stmt.Data.Store.reset();
            js_ast.Expr.Data.Store.reset();
        }
        const original_level = ctx.log.level;
        defer {
            ctx.log.level = original_level;
        }
        ctx.log.level = logger.Log.Level.warn;
        try Bunfig.parse(allocator, logger.Source.initPathString(bun.asByteSlice(config_path), contents), ctx, cmd);
    }

    fn getHomeConfigPath(buf: *bun.PathBuffer) ?[:0]const u8 {
        if (bun.getenvZ("XDG_CONFIG_HOME") orelse bun.getenvZ(bun.DotEnv.home_env)) |data_dir| {
            var paths = [_]string{".bunfig.toml"};
            return resolve_path.joinAbsStringBufZ(data_dir, buf, &paths, .auto);
        }

        return null;
    }
    pub fn loadConfig(allocator: std.mem.Allocator, user_config_path_: ?string, ctx: Command.Context, comptime cmd: Command.Tag) OOM!void {
        var config_buf: bun.PathBuffer = undefined;
        if (comptime cmd.readGlobalConfig()) {
            if (!ctx.has_loaded_global_config) {
                ctx.has_loaded_global_config = true;

                if (getHomeConfigPath(&config_buf)) |path| {
                    loadConfigPath(allocator, true, path, ctx, comptime cmd) catch |err| {
                        if (ctx.log.hasAny()) {
                            ctx.log.print(Output.errorWriter()) catch {};
                        }
                        if (ctx.log.hasAny()) Output.printError("\n", .{});
                        Output.err(err, "failed to load bunfig", .{});
                        Global.crash();
                    };
                }
            }
        }

        var config_path_: []const u8 = user_config_path_ orelse "";

        var auto_loaded: bool = false;
        if (config_path_.len == 0 and (user_config_path_ != null or
            Command.Tag.always_loads_config.get(cmd) or
            (cmd == .AutoCommand and
            // "bun"
            (ctx.positionals.len == 0 or
            // "bun file.js"
            ctx.positionals.len > 0 and options.defaultLoaders.has(std.fs.path.extension(ctx.positionals[0]))))))
        {
            config_path_ = "bunfig.toml";
            auto_loaded = true;
        }

        if (config_path_.len == 0) {
            return;
        }
        defer ctx.debug.loaded_bunfig = true;
        var config_path: [:0]u8 = undefined;
        if (config_path_[0] == '/') {
            @memcpy(config_buf[0..config_path_.len], config_path_);
            config_buf[config_path_.len] = 0;
            config_path = config_buf[0..config_path_.len :0];
        } else {
            if (ctx.args.absolute_working_dir == null) {
                var secondbuf: bun.PathBuffer = undefined;
                const cwd = bun.getcwd(&secondbuf) catch return;

                ctx.args.absolute_working_dir = try allocator.dupeZ(u8, cwd);
            }

            var parts = [_]string{ ctx.args.absolute_working_dir.?, config_path_ };
            config_path_ = resolve_path.joinAbsStringBuf(
                ctx.args.absolute_working_dir.?,
                &config_buf,
                &parts,
                .auto,
            );
            config_buf[config_path_.len] = 0;
            config_path = config_buf[0..config_path_.len :0];
        }

        loadConfigPath(allocator, auto_loaded, config_path, ctx, comptime cmd) catch |err| {
            if (ctx.log.hasAny()) {
                ctx.log.print(Output.errorWriter()) catch {};
            }
            if (ctx.log.hasAny()) Output.printError("\n", .{});
            Output.err(err, "failed to load bunfig", .{});
            Global.crash();
        };
    }

    pub fn loadConfigWithCmdArgs(
        comptime cmd: Command.Tag,
        allocator: std.mem.Allocator,
        args: clap.Args(clap.Help, cmd.params()),
        ctx: Command.Context,
    ) OOM!void {
        return try loadConfig(allocator, args.option("--config"), ctx, comptime cmd);
    }

    pub fn parse(allocator: std.mem.Allocator, ctx: Command.Context, comptime cmd: Command.Tag) !Api.TransformOptions {
        var diag = clap.Diagnostic{};
        const params_to_parse = comptime cmd.params();

        var args = clap.parse(clap.Help, params_to_parse, .{
            .diagnostic = &diag,
            .allocator = allocator,
            .stop_after_positional_at = switch (cmd) {
                .RunCommand => 2,
                .AutoCommand, .RunAsNodeCommand => 1,
                else => 0,
            },
        }) catch |err| {
            // Report useful error and exit
            diag.report(Output.errorWriter(), err) catch {};
            cmd.printHelp(false);
            Global.exit(1);
        };

        const print_help = args.flag("--help");
        if (print_help) {
            cmd.printHelp(true);
            Output.flush();
            Global.exit(0);
        }

        if (cmd == .AutoCommand) {
            if (args.flag("--version")) {
                printVersionAndExit();
            }

            if (args.flag("--revision")) {
                printRevisionAndExit();
            }
        }

        if (builtin.have_error_return_tracing) {
            if (args.flag("--verbose-error-trace")) {
                bun.crash_handler.verbose_error_trace = true;
            }
        }

        var cwd: [:0]u8 = undefined;
        if (args.option("--cwd")) |cwd_arg| {
            cwd = brk: {
                var outbuf: bun.PathBuffer = undefined;
                const out = bun.path.joinAbs(try bun.getcwd(&outbuf), .loose, cwd_arg);
                bun.sys.chdir("", out).unwrap() catch |err| {
                    Output.err(err, "Could not change directory to \"{s}\"\n", .{cwd_arg});
                    Global.exit(1);
                };
                break :brk try allocator.dupeZ(u8, out);
            };
        } else {
            cwd = try bun.getcwdAlloc(allocator);
        }

        if (cmd == .RunCommand or cmd == .AutoCommand) {
            ctx.filters = args.options("--filter");

            if (args.option("--elide-lines")) |elide_lines| {
                if (elide_lines.len > 0) {
                    ctx.bundler_options.elide_lines = std.fmt.parseInt(usize, elide_lines, 10) catch {
                        Output.prettyErrorln("<r><red>error<r>: Invalid elide-lines: \"{s}\"", .{elide_lines});
                        Global.exit(1);
                    };
                }
            }
        }

        if (cmd == .TestCommand) {
            if (args.option("--timeout")) |timeout_ms| {
                if (timeout_ms.len > 0) {
                    ctx.test_options.default_timeout_ms = std.fmt.parseInt(u32, timeout_ms, 10) catch {
                        Output.prettyErrorln("<r><red>error<r>: Invalid timeout: \"{s}\"", .{timeout_ms});
                        Global.exit(1);
                    };
                }
            }

            if (!ctx.test_options.coverage.enabled) {
                ctx.test_options.coverage.enabled = args.flag("--coverage");
            }

            if (args.options("--coverage-reporter").len > 0) {
                ctx.test_options.coverage.reporters = .{ .text = false, .lcov = false };
                for (args.options("--coverage-reporter")) |reporter| {
                    if (bun.strings.eqlComptime(reporter, "text")) {
                        ctx.test_options.coverage.reporters.text = true;
                    } else if (bun.strings.eqlComptime(reporter, "lcov")) {
                        ctx.test_options.coverage.reporters.lcov = true;
                    } else {
                        Output.prettyErrorln("<r><red>error<r>: --coverage-reporter received invalid reporter: \"{s}\"", .{reporter});
                        Global.exit(1);
                    }
                }
            }

            if (args.option("--reporter-outfile")) |reporter_outfile| {
                ctx.test_options.reporter_outfile = reporter_outfile;
            }

            if (args.option("--reporter")) |reporter| {
                if (strings.eqlComptime(reporter, "junit")) {
                    if (ctx.test_options.reporter_outfile == null) {
                        Output.errGeneric("--reporter=junit expects an output file from --reporter-outfile", .{});
                        Global.crash();
                    }
                    ctx.test_options.file_reporter = .junit;
                } else {
                    Output.errGeneric("unrecognized reporter format: '{s}'. Currently, only 'junit' is supported", .{reporter});
                    Global.crash();
                }
            }

            if (args.option("--coverage-dir")) |dir| {
                ctx.test_options.coverage.reports_directory = dir;
            }

            if (args.option("--bail")) |bail| {
                if (bail.len > 0) {
                    ctx.test_options.bail = std.fmt.parseInt(u32, bail, 10) catch |e| {
                        Output.prettyErrorln("<r><red>error<r>: --bail expects a number: {s}", .{@errorName(e)});
                        Global.exit(1);
                    };

                    if (ctx.test_options.bail == 0) {
                        Output.prettyErrorln("<r><red>error<r>: --bail expects a number greater than 0", .{});
                        Global.exit(1);
                    }
                } else {
                    ctx.test_options.bail = 1;
                }
            }
            if (args.option("--rerun-each")) |repeat_count| {
                if (repeat_count.len > 0) {
                    ctx.test_options.repeat_count = std.fmt.parseInt(u32, repeat_count, 10) catch |e| {
                        Output.prettyErrorln("<r><red>error<r>: --rerun-each expects a number: {s}", .{@errorName(e)});
                        Global.exit(1);
                    };
                }
            }
            if (args.option("--test-name-pattern")) |namePattern| {
                const regex = RegularExpression.init(bun.String.fromBytes(namePattern), RegularExpression.Flags.none) catch {
                    Output.prettyErrorln(
                        "<r><red>error<r>: --test-name-pattern expects a valid regular expression but received {}",
                        .{
                            bun.fmt.QuotedFormatter{
                                .text = namePattern,
                            },
                        },
                    );
                    Global.exit(1);
                };
                ctx.test_options.test_filter_regex = regex;
            }
            ctx.test_options.update_snapshots = args.flag("--update-snapshots");
            ctx.test_options.run_todo = args.flag("--todo");
            ctx.test_options.only = args.flag("--only");
        }

        ctx.args.absolute_working_dir = cwd;
        ctx.positionals = args.positionals();

        if (comptime Command.Tag.loads_config.get(cmd)) {
            try loadConfigWithCmdArgs(cmd, allocator, args, ctx);
        }

        var opts: Api.TransformOptions = ctx.args;

        const defines_tuple = try DefineColonList.resolve(allocator, args.options("--define"));

        if (defines_tuple.keys.len > 0) {
            opts.define = .{
                .keys = defines_tuple.keys,
                .values = defines_tuple.values,
            };
        }

        opts.drop = args.options("--drop");

        const loader_tuple = try LoaderColonList.resolve(allocator, args.options("--loader"));

        if (loader_tuple.keys.len > 0) {
            opts.loaders = .{
                .extensions = loader_tuple.keys,
                .loaders = loader_tuple.values,
            };
        }

        opts.tsconfig_override = if (args.option("--tsconfig-override")) |ts|
            (Arguments.readFile(allocator, cwd, ts) catch |err| fileReadError(err, Output.errorStream(), ts, "tsconfig.json"))
        else
            null;

        opts.main_fields = args.options("--main-fields");
        // we never actually supported inject.
        // opts.inject = args.options("--inject");
        opts.env_files = args.options("--env-file");
        opts.extension_order = args.options("--extension-order");

        ctx.passthrough = args.remaining();

        if (cmd == .AutoCommand or cmd == .RunCommand or cmd == .BuildCommand or cmd == .TestCommand) {
            if (args.options("--conditions").len > 0) {
                opts.conditions = args.options("--conditions");
            }
        }

        // runtime commands
        if (cmd == .AutoCommand or cmd == .RunCommand or cmd == .TestCommand or cmd == .RunAsNodeCommand) {
            const preloads = args.options("--preload");

            if (args.flag("--hot")) {
                ctx.debug.hot_reload = .hot;
                if (args.flag("--no-clear-screen")) {
                    bun.DotEnv.Loader.has_no_clear_screen_cli_flag = true;
                }
            } else if (args.flag("--watch")) {
                ctx.debug.hot_reload = .watch;

                // Windows applies this to the watcher child process.
                // The parent process is unable to re-launch itself
                if (!bun.Environment.isWindows)
                    bun.auto_reload_on_crash = true;

                if (args.flag("--no-clear-screen")) {
                    bun.DotEnv.Loader.has_no_clear_screen_cli_flag = true;
                }
            }

            if (args.option("--origin")) |origin| {
                opts.origin = origin;
            }

            if (args.option("--port")) |port_str| {
                if (comptime cmd == .RunAsNodeCommand) {
                    // TODO: prevent `node --port <script>` from working
                    ctx.runtime_options.eval.script = port_str;
                    ctx.runtime_options.eval.eval_and_print = true;
                } else {
                    opts.port = std.fmt.parseInt(u16, port_str, 10) catch {
                        Output.errFmt(
                            bun.fmt.outOfRange(port_str, .{
                                .field_name = "--port",
                                .min = 0,
                                .max = std.math.maxInt(u16),
                            }),
                        );
                        Output.note("To evaluate TypeScript here, use 'bun --print'", .{});
                        Global.exit(1);
                    };
                }
            }

            if (args.option("--max-http-header-size")) |size_str| {
                const size = std.fmt.parseInt(usize, size_str, 10) catch {
                    Output.errGeneric("Invalid value for --max-http-header-size: \"{s}\". Must be a positive integer\n", .{size_str});
                    Global.exit(1);
                };
                if (size == 0) {
                    bun.http.max_http_header_size = 1024 * 1024 * 1024;
                } else {
                    bun.http.max_http_header_size = size;
                }
            }

            ctx.debug.offline_mode_setting = if (args.flag("--prefer-offline"))
                Bunfig.OfflineMode.offline
            else if (args.flag("--prefer-latest"))
                Bunfig.OfflineMode.latest
            else
                Bunfig.OfflineMode.online;

            if (args.flag("--no-install")) {
                ctx.debug.global_cache = .disable;
            } else if (args.flag("-i")) {
                ctx.debug.global_cache = .fallback;
            } else if (args.option("--install")) |enum_value| {
                // -i=auto --install=force, --install=disable
                if (options.GlobalCache.Map.get(enum_value)) |result| {
                    ctx.debug.global_cache = result;
                    // -i, --install
                } else if (enum_value.len == 0) {
                    ctx.debug.global_cache = options.GlobalCache.force;
                } else {
                    Output.errGeneric("Invalid value for --install: \"{s}\". Must be either \"auto\", \"fallback\", \"force\", or \"disable\"\n", .{enum_value});
                    Global.exit(1);
                }
            }

            if (ctx.preloads.len > 0 and preloads.len > 0) {
                var all = std.ArrayList(string).initCapacity(ctx.allocator, ctx.preloads.len + preloads.len) catch unreachable;
                all.appendSliceAssumeCapacity(ctx.preloads);
                all.appendSliceAssumeCapacity(preloads);
                ctx.preloads = all.items;
            } else if (preloads.len > 0) {
                ctx.preloads = preloads;
            }

            if (args.option("--print")) |script| {
                ctx.runtime_options.eval.script = script;
                ctx.runtime_options.eval.eval_and_print = true;
            } else if (args.option("--eval")) |script| {
                ctx.runtime_options.eval.script = script;
            }
            ctx.runtime_options.if_present = args.flag("--if-present");
            ctx.runtime_options.smol = args.flag("--smol");
            ctx.runtime_options.preconnect = args.options("--fetch-preconnect");
            ctx.runtime_options.expose_gc = args.flag("--expose-gc");

            if (args.option("--dns-result-order")) |order| {
                ctx.runtime_options.dns_result_order = order;
            }

            if (args.option("--inspect")) |inspect_flag| {
                ctx.runtime_options.debugger = if (inspect_flag.len == 0)
                    Command.Debugger{ .enable = .{} }
                else
                    Command.Debugger{ .enable = .{
                        .path_or_port = inspect_flag,
                    } };

                bun.JSC.RuntimeTranspilerCache.is_disabled = true;
            } else if (args.option("--inspect-wait")) |inspect_flag| {
                ctx.runtime_options.debugger = if (inspect_flag.len == 0)
                    Command.Debugger{ .enable = .{
                        .wait_for_connection = true,
                    } }
                else
                    Command.Debugger{ .enable = .{
                        .path_or_port = inspect_flag,
                        .wait_for_connection = true,
                    } };

                bun.JSC.RuntimeTranspilerCache.is_disabled = true;
            } else if (args.option("--inspect-brk")) |inspect_flag| {
                ctx.runtime_options.debugger = if (inspect_flag.len == 0)
                    Command.Debugger{ .enable = .{
                        .wait_for_connection = true,
                        .set_breakpoint_on_first_line = true,
                    } }
                else
                    Command.Debugger{ .enable = .{
                        .path_or_port = inspect_flag,
                        .wait_for_connection = true,
                        .set_breakpoint_on_first_line = true,
                    } };

                bun.JSC.RuntimeTranspilerCache.is_disabled = true;
            }

            if (args.flag("--no-deprecation")) {
                Bun__Node__ProcessNoDeprecation = true;
            }
            if (args.flag("--throw-deprecation")) {
                Bun__Node__ProcessThrowDeprecation = true;
            }
            if (args.option("--title")) |title| {
                Bun__Node__ProcessTitle = title;
            }
            if (args.flag("--zero-fill-buffers")) {
                Bun__Node__ZeroFillBuffers = true;
            }
        }

        if (opts.port != null and opts.origin == null) {
            opts.origin = try std.fmt.allocPrint(allocator, "http://localhost:{d}/", .{opts.port.?});
        }

        const output_dir: ?string = null;
        const output_file: ?string = null;

        ctx.bundler_options.ignore_dce_annotations = args.flag("--ignore-dce-annotations");

        if (cmd == .BuildCommand) {
            ctx.bundler_options.transform_only = args.flag("--no-bundle");
            ctx.bundler_options.bytecode = args.flag("--bytecode");

            if (args.flag("--app")) {
                if (!bun.FeatureFlags.bake()) {
                    Output.errGeneric("To use the experimental \"--app\" option, upgrade to the canary build of bun via \"bun upgrade --canary\"", .{});
                    Global.crash();
                }

                ctx.bundler_options.bake = true;
                ctx.bundler_options.bake_debug_dump_server = bun.FeatureFlags.bake_debugging_features and
                    args.flag("--debug-dump-server-files");
                ctx.bundler_options.bake_debug_disable_minify = bun.FeatureFlags.bake_debugging_features and
                    args.flag("--debug-no-minify");
            }

            // TODO: support --format=esm
            if (ctx.bundler_options.bytecode) {
                ctx.bundler_options.output_format = .cjs;
                ctx.args.target = .bun;
            }

            if (args.option("--public-path")) |public_path| {
                ctx.bundler_options.public_path = public_path;
            }

            if (args.option("--banner")) |banner| {
                ctx.bundler_options.banner = banner;
            }

            if (args.option("--footer")) |footer| {
                ctx.bundler_options.footer = footer;
            }

            const minify_flag = args.flag("--minify");
            ctx.bundler_options.minify_syntax = minify_flag or args.flag("--minify-syntax");
            ctx.bundler_options.minify_whitespace = minify_flag or args.flag("--minify-whitespace");
            ctx.bundler_options.minify_identifiers = minify_flag or args.flag("--minify-identifiers");

            ctx.bundler_options.css_chunking = args.flag("--css-chunking");

            ctx.bundler_options.emit_dce_annotations = args.flag("--emit-dce-annotations") or
                !ctx.bundler_options.minify_whitespace;

            if (args.options("--external").len > 0) {
                var externals = try allocator.alloc([]const u8, args.options("--external").len);
                for (args.options("--external"), 0..) |external, i| {
                    externals[i] = external;
                }
                opts.external = externals;
            }

            if (args.option("--packages")) |packages| {
                if (strings.eqlComptime(packages, "bundle")) {
                    opts.packages = .bundle;
                } else if (strings.eqlComptime(packages, "external")) {
                    opts.packages = .external;
                } else {
                    Output.prettyErrorln("<r><red>error<r>: Invalid packages setting: \"{s}\"", .{packages});
                    Global.crash();
                }
            }

            if (args.option("--env")) |env| {
                if (strings.indexOfChar(env, '*')) |asterisk| {
                    if (asterisk == 0) {
                        ctx.bundler_options.env_behavior = .load_all;
                    } else {
                        ctx.bundler_options.env_behavior = .prefix;
                        ctx.bundler_options.env_prefix = env[0..asterisk];
                    }
                } else if (strings.eqlComptime(env, "inline") or strings.eqlComptime(env, "1")) {
                    ctx.bundler_options.env_behavior = .load_all;
                } else if (strings.eqlComptime(env, "disable") or strings.eqlComptime(env, "0")) {
                    ctx.bundler_options.env_behavior = .load_all_without_inlining;
                } else {
                    Output.prettyErrorln("<r><red>error<r>: Expected 'env' to be 'inline', 'disable', or a prefix with a '*' character", .{});
                    Global.crash();
                }
            }

            const TargetMatcher = strings.ExactSizeMatcher(8);
            if (args.option("--target")) |_target| brk: {
                if (comptime cmd == .BuildCommand) {
                    if (args.flag("--compile")) {
                        if (_target.len > 4 and strings.hasPrefixComptime(_target, "bun-")) {
                            ctx.bundler_options.compile_target = Cli.CompileTarget.from(_target[3..]);
                            if (!ctx.bundler_options.compile_target.isSupported()) {
                                Output.errGeneric("Unsupported compile target: {}\n", .{ctx.bundler_options.compile_target});
                                Global.exit(1);
                            }
                            opts.target = .bun;
                            break :brk;
                        }
                    }
                }

                opts.target = opts.target orelse switch (TargetMatcher.match(_target)) {
                    TargetMatcher.case("browser") => Api.Target.browser,
                    TargetMatcher.case("node") => Api.Target.node,
                    TargetMatcher.case("macro") => if (cmd == .BuildCommand) Api.Target.bun_macro else Api.Target.bun,
                    TargetMatcher.case("bun") => Api.Target.bun,
                    else => invalidTarget(&diag, _target),
                };

                if (opts.target.? == .bun) {
                    ctx.debug.run_in_bun = opts.target.? == .bun;
                } else {
                    if (ctx.bundler_options.bytecode) {
                        Output.errGeneric("target must be 'bun' when bytecode is true. Received: {s}", .{@tagName(opts.target.?)});
                        Global.exit(1);
                    }

                    if (ctx.bundler_options.bake) {
                        Output.errGeneric("target must be 'bun' when using --app. Received: {s}", .{@tagName(opts.target.?)});
                    }
                }
            }

            if (args.flag("--watch")) {
                ctx.debug.hot_reload = .watch;
                bun.auto_reload_on_crash = true;

                if (args.flag("--no-clear-screen")) {
                    bun.DotEnv.Loader.has_no_clear_screen_cli_flag = true;
                }
            }

            if (args.flag("--compile")) {
                ctx.bundler_options.compile = true;
                ctx.bundler_options.inline_entrypoint_import_meta_main = true;
            }

            if (args.flag("--windows-hide-console")) {
                // --windows-hide-console technically doesnt depend on WinAPI, but since since --windows-icon
                // does, all of these customization options have been gated to windows-only
                if (!Environment.isWindows) {
                    Output.errGeneric("Using --windows-hide-console is only available when compiling on Windows", .{});
                    Global.crash();
                }
                if (!ctx.bundler_options.compile) {
                    Output.errGeneric("--windows-hide-console requires --compile", .{});
                    Global.crash();
                }
                ctx.bundler_options.windows_hide_console = true;
            }
            if (args.option("--windows-icon")) |path| {
                if (!Environment.isWindows) {
                    Output.errGeneric("Using --windows-icon is only available when compiling on Windows", .{});
                    Global.crash();
                }
                if (!ctx.bundler_options.compile) {
                    Output.errGeneric("--windows-icon requires --compile", .{});
                    Global.crash();
                }
                ctx.bundler_options.windows_icon = path;
            }

            if (args.option("--outdir")) |outdir| {
                if (outdir.len > 0) {
                    ctx.bundler_options.outdir = outdir;
                }
            } else if (args.option("--outfile")) |outfile| {
                if (outfile.len > 0) {
                    ctx.bundler_options.outfile = outfile;
                }
            }

            if (args.option("--root")) |root_dir| {
                if (root_dir.len > 0) {
                    ctx.bundler_options.root_dir = root_dir;
                }
            }

            if (args.option("--format")) |format_str| {
                const format = options.Format.fromString(format_str) orelse {
                    Output.errGeneric("Invalid format - must be esm, cjs, or iife", .{});
                    Global.crash();
                };

                switch (format) {
                    .internal_bake_dev => {
                        bun.Output.warn("--format={s} is for debugging only, and may experience breaking changes at any moment", .{format_str});
                        bun.Output.flush();
                    },
                    .cjs => {
                        if (ctx.args.target == null) {
                            ctx.args.target = .node;
                        }
                    },
                    else => {},
                }

                ctx.bundler_options.output_format = format;
                if (format != .cjs and ctx.bundler_options.bytecode) {
                    Output.errGeneric("format must be 'cjs' when bytecode is true. Eventually we'll add esm support as well.", .{});
                    Global.exit(1);
                }
            }

            if (args.flag("--splitting")) {
                ctx.bundler_options.code_splitting = true;
            }

            if (args.option("--entry-naming")) |entry_naming| {
                ctx.bundler_options.entry_naming = try strings.concat(allocator, &.{ "./", bun.strings.removeLeadingDotSlash(entry_naming) });
            }

            if (args.option("--chunk-naming")) |chunk_naming| {
                ctx.bundler_options.chunk_naming = try strings.concat(allocator, &.{ "./", bun.strings.removeLeadingDotSlash(chunk_naming) });
            }

            if (args.option("--asset-naming")) |asset_naming| {
                ctx.bundler_options.asset_naming = try strings.concat(allocator, &.{ "./", bun.strings.removeLeadingDotSlash(asset_naming) });
            }

            if (args.flag("--server-components")) {
                ctx.bundler_options.server_components = true;
                if (opts.target) |target| {
                    if (!bun.options.Target.from(target).isServerSide()) {
                        bun.Output.errGeneric("Cannot use client-side --target={s} with --server-components", .{@tagName(target)});
                        Global.crash();
                    } else {
                        opts.target = .bun;
                    }
                }
            }

            if (args.flag("--react-fast-refresh")) {
                ctx.bundler_options.react_fast_refresh = true;
            }

            if (args.option("--sourcemap")) |setting| {
                if (setting.len == 0) {
                    // In the future, Bun is going to make this default to .linked
                    opts.source_map = .linked;
                } else if (strings.eqlComptime(setting, "inline")) {
                    opts.source_map = .@"inline";
                } else if (strings.eqlComptime(setting, "none")) {
                    opts.source_map = .none;
                } else if (strings.eqlComptime(setting, "external")) {
                    opts.source_map = .external;
                } else if (strings.eqlComptime(setting, "linked")) {
                    opts.source_map = .linked;
                } else {
                    Output.prettyErrorln("<r><red>error<r>: Invalid sourcemap setting: \"{s}\"", .{setting});
                    Global.crash();
                }

                // when using --compile, only `external` works, as we do not
                // look at the source map comment. so after we validate the
                // user's choice was in the list, we secretly override it
                if (ctx.bundler_options.compile) {
                    opts.source_map = .external;
                }
            }
        }

        if (opts.entry_points.len == 0) {
            var entry_points = ctx.positionals;

            switch (comptime cmd) {
                .BuildCommand => {
                    if (entry_points.len > 0 and (strings.eqlComptime(
                        entry_points[0],
                        "build",
                    ) or strings.eqlComptime(entry_points[0], "bun"))) {
                        var out_entry = entry_points[1..];
                        for (entry_points, 0..) |entry, i| {
                            if (entry.len > 0) {
                                out_entry = out_entry[i..];
                                break;
                            }
                        }
                        entry_points = out_entry;
                    }
                },
                .RunCommand => {
                    if (entry_points.len > 0 and (strings.eqlComptime(
                        entry_points[0],
                        "run",
                    ) or strings.eqlComptime(
                        entry_points[0],
                        "r",
                    ))) {
                        entry_points = entry_points[1..];
                    }
                },
                else => {},
            }

            opts.entry_points = entry_points;
        }

        const jsx_factory = args.option("--jsx-factory");
        const jsx_fragment = args.option("--jsx-fragment");
        const jsx_import_source = args.option("--jsx-import-source");
        const jsx_runtime = args.option("--jsx-runtime");
        const react_fast_refresh = true;

        if (cmd == .AutoCommand or cmd == .RunCommand) {
            // "run.silent" in bunfig.toml
            if (args.flag("--silent")) {
                ctx.debug.silent = true;
            }

            if (args.option("--elide-lines")) |elide_lines| {
                if (elide_lines.len > 0) {
                    ctx.bundler_options.elide_lines = std.fmt.parseInt(usize, elide_lines, 10) catch {
                        Output.prettyErrorln("<r><red>error<r>: Invalid elide-lines: \"{s}\"", .{elide_lines});
                        Global.exit(1);
                    };
                }
            }

            if (opts.define) |define| {
                if (define.keys.len > 0)
                    bun.JSC.RuntimeTranspilerCache.is_disabled = true;
            }
        }

        if (cmd == .RunCommand or cmd == .AutoCommand or cmd == .BunxCommand) {
            // "run.bun" in bunfig.toml
            if (args.flag("--bun")) {
                ctx.debug.run_in_bun = true;
            }
        }

        opts.resolve = Api.ResolveMode.lazy;

        if (jsx_factory != null or
            jsx_fragment != null or
            jsx_import_source != null or
            jsx_runtime != null or
            !react_fast_refresh)
        {
            var default_factory = "".*;
            var default_fragment = "".*;
            var default_import_source = "".*;
            if (opts.jsx == null) {
                opts.jsx = Api.Jsx{
                    .factory = (jsx_factory orelse &default_factory),
                    .fragment = (jsx_fragment orelse &default_fragment),
                    .import_source = (jsx_import_source orelse &default_import_source),
                    .runtime = if (jsx_runtime) |runtime| try resolve_jsx_runtime(runtime) else Api.JsxRuntime.automatic,
                    .development = false,
                    .react_fast_refresh = react_fast_refresh,
                };
            } else {
                opts.jsx = Api.Jsx{
                    .factory = (jsx_factory orelse opts.jsx.?.factory),
                    .fragment = (jsx_fragment orelse opts.jsx.?.fragment),
                    .import_source = (jsx_import_source orelse opts.jsx.?.import_source),
                    .runtime = if (jsx_runtime) |runtime| try resolve_jsx_runtime(runtime) else opts.jsx.?.runtime,
                    .development = false,
                    .react_fast_refresh = react_fast_refresh,
                };
            }
        }

        if (cmd == .BuildCommand) {
            if (opts.entry_points.len == 0 and !ctx.bundler_options.bake) {
                Output.prettyln("<r><b>bun build <r><d>v" ++ Global.package_json_version_with_sha ++ "<r>", .{});
                Output.pretty("<r><red>error: Missing entrypoints. What would you like to bundle?<r>\n\n", .{});
                Output.flush();
                Output.pretty("Usage:\n  <d>$<r> <b><green>bun build<r> \\<entrypoint\\> [...\\<entrypoints\\>] <cyan>[...flags]<r>  \n", .{});
                Output.pretty("\nTo see full documentation:\n  <d>$<r> <b><green>bun build<r> --help\n", .{});
                Output.flush();
                Global.exit(1);
            }
        }

        if (opts.log_level) |log_level| {
            logger.Log.default_log_level = switch (log_level) {
                .debug => logger.Log.Level.debug,
                .err => logger.Log.Level.err,
                .warn => logger.Log.Level.warn,
                else => logger.Log.Level.err,
            };
            ctx.log.level = logger.Log.default_log_level;
        }

        if (args.flag("--no-macros")) {
            ctx.debug.macros = .{ .disable = {} };
        }

        opts.output_dir = output_dir;
        if (output_file != null)
            ctx.debug.output_file = output_file.?;

        if (cmd == .RunCommand or cmd == .AutoCommand) {
            if (args.option("--shell")) |shell| {
                if (strings.eqlComptime(shell, "bun")) {
                    ctx.debug.use_system_shell = false;
                } else if (strings.eqlComptime(shell, "system")) {
                    ctx.debug.use_system_shell = true;
                } else {
                    Output.errGeneric("Expected --shell to be one of 'bun' or 'system'. Received: \"{s}\"", .{shell});
                    Global.exit(1);
                }
            }
        }

        if (Environment.isDebug) {
            debug_flags.resolve_breakpoints = args.options("--breakpoint-resolve");
            debug_flags.print_breakpoints = args.options("--breakpoint-print");
        }

        return opts;
    }
};

const AutoCommand = struct {
    pub fn exec(allocator: std.mem.Allocator) !void {
        try HelpCommand.execWithReason(allocator, .invalid_command);
    }
};

pub const HelpCommand = struct {
    pub fn exec(allocator: std.mem.Allocator) !void {
        @branchHint(.cold);
        execWithReason(allocator, .explicit);
    }

    pub const Reason = enum {
        explicit,
        invalid_command,
    };

    // someone will get mad at me for this
    pub const packages_to_remove_filler = [_]string{
        "moment",
        "underscore",
        "jquery",
        "backbone",
        "redux",
        "browserify",
        "webpack",
        "left-pad",
        "is-array",
        "babel-core",
        "@parcel/core",
    };

    pub const packages_to_add_filler = [_]string{
        "elysia",
        "@shumai/shumai",
        "hono",
        "react",
        "lyra",
        "@remix-run/dev",
        "@evan/duckdb",
        "@zarfjs/zarf",
        "zod",
        "tailwindcss",
    };

    pub const packages_to_x_filler = [_]string{
        "bun-repl",
        "next",
        "vite",
        "prisma",
        "nuxi",
        "prettier",
        "eslint",
    };

    pub const packages_to_create_filler = [_]string{
        "next-app",
        "vite",
        "astro",
        "svelte",
        "elysia",
    };

    // the spacing between commands here is intentional
    pub const cli_helptext_fmt =
        \\<b>Usage:<r> <b>bun \<command\> <cyan>[...flags]<r> <b>[...args]<r>
        \\
        \\<b>Commands:<r>
        \\  <b><magenta>run<r>       <d>./my-script.ts<r>       Execute a file with Bun
        \\            <d>lint<r>                 Run a package.json script
        \\  <b><magenta>test<r>                           Run unit tests with Bun
        \\  <b><magenta>x<r>         <d>{s:<16}<r>     Execute a package binary (CLI), installing if needed <d>(bunx)<r>
        \\  <b><magenta>repl<r>                           Start a REPL session with Bun
        \\  <b><magenta>exec<r>                           Run a shell script directly with Bun
        \\
        \\  <b><blue>install<r>                        Install dependencies for a package.json <d>(bun i)<r>
        \\  <b><blue>add<r>       <d>{s:<16}<r>     Add a dependency to package.json <d>(bun a)<r>
        \\  <b><blue>remove<r>    <d>{s:<16}<r>     Remove a dependency from package.json <d>(bun rm)<r>
        \\  <b><blue>update<r>    <d>{s:<16}<r>     Update outdated dependencies
        \\  <b><blue>outdated<r>                       Display latest versions of outdated dependencies
        \\  <b><blue>link<r>      <d>[\<package\>]<r>          Register or link a local npm package
        \\  <b><blue>unlink<r>                         Unregister a local npm package
        \\  <b><blue>publish<r>                        Publish a package to the npm registry
        \\  <b><blue>patch <d>\<pkg\><r>                    Prepare a package for patching
        \\  <b><blue>pm <d>\<subcommand\><r>                Additional package management utilities
        \\
        \\  <b><yellow>build<r>     <d>./a.ts ./b.jsx<r>       Bundle TypeScript & JavaScript into a single file
        \\
        \\  <b><cyan>init<r>                           Start an empty Bun project from a blank template
        \\  <b><cyan>create<r>    <d>{s:<16}<r>     Create a new project from a template <d>(bun c)<r>
        \\  <b><cyan>upgrade<r>                        Upgrade to latest version of Bun.
        \\  <d>\<command\><r> <b><cyan>--help<r>               Print help text for command.
        \\
    ;
    const cli_helptext_footer =
        \\
        \\Learn more about Bun:            <magenta>https://bun.sh/docs<r>
        \\Join our Discord community:      <blue>https://bun.sh/discord<r>
        \\
    ;

    pub fn printWithReason(comptime reason: Reason, show_all_flags: bool) void {
        var rand_state = std.Random.DefaultPrng.init(@as(u64, @intCast(@max(std.time.milliTimestamp(), 0))));
        const rand = rand_state.random();

        const package_x_i = rand.uintAtMost(usize, packages_to_x_filler.len - 1);
        const package_add_i = rand.uintAtMost(usize, packages_to_add_filler.len - 1);
        const package_remove_i = rand.uintAtMost(usize, packages_to_remove_filler.len - 1);
        const package_create_i = rand.uintAtMost(usize, packages_to_create_filler.len - 1);

        const args = .{
            packages_to_x_filler[package_x_i],
            packages_to_add_filler[package_add_i],
            packages_to_remove_filler[package_remove_i],
            packages_to_add_filler[(package_add_i + 1) % packages_to_add_filler.len],
            packages_to_create_filler[package_create_i],
        };

        switch (reason) {
            .explicit => {
                Output.pretty(
                    "<r><b><magenta>Bun<r> is a fast JavaScript runtime, package manager, bundler, and test runner. <d>(" ++
                        Global.package_json_version_with_revision ++
                        ")<r>\n\n" ++
                        cli_helptext_fmt,
                    args,
                );
                if (show_all_flags) {
                    Output.pretty("\n<b>Flags:<r>", .{});

                    const flags = Arguments.runtime_params_ ++ Arguments.auto_only_params ++ Arguments.base_params_;
                    clap.simpleHelpBunTopLevel(comptime &flags);
                    Output.pretty("\n\n(more flags in <b>bun install --help<r>, <b>bun test --help<r>, and <b>bun build --help<r>)\n", .{});
                }
                Output.pretty(cli_helptext_footer, .{});
            },
            .invalid_command => Output.prettyError(
                "<r><red>Uh-oh<r> not sure what to do with that command.\n\n" ++ cli_helptext_fmt,
                args,
            ),
        }

        Output.flush();
    }

    pub fn execWithReason(_: std.mem.Allocator, comptime reason: Reason) void {
        @branchHint(.cold);
        printWithReason(reason, false);

        if (reason == .invalid_command) {
            Global.exit(1);
        }
        Global.exit(0);
    }
};

pub const ReservedCommand = struct {
    pub fn exec(_: std.mem.Allocator) !void {
        @branchHint(.cold);
        const command_name = for (bun.argv[1..]) |arg| {
            if (arg.len > 1 and arg[0] == '-') continue;
            break arg;
        } else bun.argv[1];
        Output.prettyError(
            \\<r><red>Uh-oh<r>. <b><yellow>bun {s}<r> is a subcommand reserved for future use by Bun.
            \\
            \\If you were trying to run a package.json script called {s}, use <b><magenta>bun run {s}<r>.
            \\
        , .{ command_name, command_name, command_name });
        Output.flush();
        std.process.exit(1);
    }
};

const AddCompletions = @import("./cli/add_completions.zig");

/// This is set `true` during `Command.which()` if argv0 is "node", in which the CLI is going
/// to pretend to be node.js by always choosing RunCommand with a relative filepath.
///
/// Examples of how this differs from bun alone:
/// - `node build`               -> `bun run ./build`
/// - `node scripts/postinstall` -> `bun run ./scripts/postinstall`
pub var pretend_to_be_node = false;

/// This is set `true` during `Command.which()` if argv0 is "bunx"
pub var is_bunx_exe = false;

pub const Command = struct {
    pub fn get() Context {
        return global_cli_ctx;
    }

    pub const DebugOptions = struct {
        dump_environment_variables: bool = false,
        dump_limits: bool = false,
        fallback_only: bool = false,
        silent: bool = false,
        hot_reload: HotReload = HotReload.none,
        global_cache: options.GlobalCache = .auto,
        offline_mode_setting: ?Bunfig.OfflineMode = null,
        run_in_bun: bool = false,
        loaded_bunfig: bool = false,
        /// Disables using bun.shell.Interpreter for `bun run`, instead spawning cmd.exe
        use_system_shell: bool = !bun.Environment.isWindows,

        // technical debt
        macros: MacroOptions = MacroOptions.unspecified,
        editor: string = "",
        package_bundle_map: bun.StringArrayHashMapUnmanaged(options.BundlePackage) = bun.StringArrayHashMapUnmanaged(options.BundlePackage){},

        test_directory: []const u8 = "",
        output_file: []const u8 = "",
    };

    pub const MacroOptions = union(enum) { unspecified: void, disable: void, map: MacroMap };

    pub const HotReload = enum {
        none,
        hot,
        watch,
    };

    pub const TestOptions = struct {
        default_timeout_ms: u32 = 5 * std.time.ms_per_s,
        update_snapshots: bool = false,
        repeat_count: u32 = 0,
        run_todo: bool = false,
        only: bool = false,
        bail: u32 = 0,
        coverage: TestCommand.CodeCoverageOptions = .{},
        test_filter_regex: ?*RegularExpression = null,

        file_reporter: ?TestCommand.FileReporter = null,
        reporter_outfile: ?[]const u8 = null,
    };

    pub const Debugger = union(enum) {
        unspecified: void,
        enable: struct {
            path_or_port: []const u8 = "",
            wait_for_connection: bool = false,
            set_breakpoint_on_first_line: bool = false,
        },
    };

    pub const RuntimeOptions = struct {
        smol: bool = false,
        debugger: Debugger = .{ .unspecified = {} },
        if_present: bool = false,
        eval: struct {
            script: []const u8 = "",
            eval_and_print: bool = false,
        } = .{},
        preconnect: []const []const u8 = &[_][]const u8{},
        dns_result_order: []const u8 = "verbatim",
        /// `--expose-gc` makes `globalThis.gc()` available. Added for Node
        /// compatibility.
        expose_gc: bool = false,
    };

    var global_cli_ctx: Context = undefined;
    var context_data: ContextData = undefined;

    pub const init = ContextData.create;

    pub const ContextData = struct {
        start_time: i128,
        args: Api.TransformOptions,
        log: *logger.Log,
        allocator: std.mem.Allocator,
        positionals: []const string = &.{},
        passthrough: []const string = &.{},
        install: ?*Api.BunInstall = null,

        debug: DebugOptions = .{},
        test_options: TestOptions = .{},
        bundler_options: BundlerOptions = .{},
        runtime_options: RuntimeOptions = .{},

        filters: []const []const u8 = &.{},

        preloads: []const string = &.{},
        has_loaded_global_config: bool = false,

        pub const BundlerOptions = struct {
            outdir: []const u8 = "",
            outfile: []const u8 = "",
            root_dir: []const u8 = "",
            public_path: []const u8 = "",
            entry_naming: []const u8 = "[dir]/[name].[ext]",
            chunk_naming: []const u8 = "./[name]-[hash].[ext]",
            asset_naming: []const u8 = "./[name]-[hash].[ext]",
            server_components: bool = false,
            react_fast_refresh: bool = false,
            code_splitting: bool = false,
            transform_only: bool = false,
            inline_entrypoint_import_meta_main: bool = false,
            minify_syntax: bool = false,
            minify_whitespace: bool = false,
            minify_identifiers: bool = false,
            ignore_dce_annotations: bool = false,
            emit_dce_annotations: bool = true,
            output_format: options.Format = .esm,
            bytecode: bool = false,
            banner: []const u8 = "",
            footer: []const u8 = "",
            css_chunking: bool = false,

            bake: bool = false,
            bake_debug_dump_server: bool = false,
            bake_debug_disable_minify: bool = false,

            env_behavior: Api.DotEnvBehavior = .disable,
            env_prefix: []const u8 = "",
            elide_lines: ?usize = null,
            // Compile options
            compile: bool = false,
            compile_target: Cli.CompileTarget = .{},
            windows_hide_console: bool = false,
            windows_icon: ?[]const u8 = null,
        };

        pub fn create(allocator: std.mem.Allocator, log: *logger.Log, comptime command: Command.Tag) anyerror!Context {
            Cli.cmd = command;
            context_data = .{
                .args = std.mem.zeroes(Api.TransformOptions),
                .log = log,
                .start_time = start_time,
                .allocator = allocator,
            };
            global_cli_ctx = &context_data;

            if (comptime Command.Tag.uses_global_options.get(command)) {
                global_cli_ctx.args = try Arguments.parse(allocator, global_cli_ctx, command);
            }

            if (comptime Environment.isWindows) {
                if (global_cli_ctx.debug.hot_reload == .watch) {
                    if (!bun.isWatcherChild()) {
                        // this is noreturn
                        bun.becomeWatcherManager(allocator);
                    } else {
                        bun.auto_reload_on_crash = true;
                    }
                }
            }

            return global_cli_ctx;
        }
    };
    pub const Context = *ContextData;

    // std.process.args allocates!
    const ArgsIterator = struct {
        buf: [][:0]const u8,
        i: u32 = 0,

        pub fn next(this: *ArgsIterator) ?[]const u8 {
            if (this.buf.len <= this.i) {
                return null;
            }
            const i = this.i;
            this.i += 1;
            return this.buf[i];
        }

        pub fn skip(this: *ArgsIterator) bool {
            return this.next() != null;
        }
    };

    pub fn isBunX(argv0: []const u8) bool {
        if (Environment.isWindows) {
            return strings.endsWithComptime(argv0, "bunx.exe") or strings.endsWithComptime(argv0, "bunx");
        }
        return strings.endsWithComptime(argv0, "bunx");
    }

    pub fn isNode(argv0: []const u8) bool {
        if (Environment.isWindows) {
            return strings.endsWithComptime(argv0, "node.exe") or strings.endsWithComptime(argv0, "node");
        }
        return strings.endsWithComptime(argv0, "node");
    }

    pub fn which() Tag {
        var args_iter = ArgsIterator{ .buf = bun.argv };

        const argv0 = args_iter.next() orelse return .HelpCommand;

        if (isBunX(argv0)) {
            // if we are bunx, but NOT a symlink to bun. when we run `<self> install`, we dont
            // want to recursively run bunx. so this check lets us peek back into bun install.
            if (args_iter.next()) |next| {
                if (bun.strings.eqlComptime(next, "add") and bun.getRuntimeFeatureFlag("BUN_INTERNAL_BUNX_INSTALL")) {
                    return .AddCommand;
                } else if (bun.strings.eqlComptime(next, "exec") and bun.getRuntimeFeatureFlag("BUN_INTERNAL_BUNX_INSTALL")) {
                    return .ExecCommand;
                }
            }

            is_bunx_exe = true;
            return .BunxCommand;
        }

        if (isNode(argv0)) {
            @import("./deps/zig-clap/clap/streaming.zig").warn_on_unrecognized_flag = false;
            pretend_to_be_node = true;
            return .RunAsNodeCommand;
        }

        var next_arg = ((args_iter.next()) orelse return .AutoCommand);
        while (next_arg.len > 0 and next_arg[0] == '-' and !(next_arg.len > 1 and next_arg[1] == 'e')) {
            next_arg = ((args_iter.next()) orelse return .AutoCommand);
        }

        const first_arg_name = next_arg;
        const RootCommandMatcher = strings.ExactSizeMatcher(12);

        return switch (RootCommandMatcher.match(first_arg_name)) {
            RootCommandMatcher.case("init") => .InitCommand,
            RootCommandMatcher.case("build"), RootCommandMatcher.case("bun") => .BuildCommand,
            RootCommandMatcher.case("discord") => .DiscordCommand,
            RootCommandMatcher.case("upgrade") => .UpgradeCommand,
            RootCommandMatcher.case("completions") => .InstallCompletionsCommand,
            RootCommandMatcher.case("getcompletes") => .GetCompletionsCommand,
            RootCommandMatcher.case("link") => .LinkCommand,
            RootCommandMatcher.case("unlink") => .UnlinkCommand,
            RootCommandMatcher.case("x") => .BunxCommand,
            RootCommandMatcher.case("repl") => .ReplCommand,

            RootCommandMatcher.case("i"),
            RootCommandMatcher.case("install"),
            => brk: {
                for (args_iter.buf) |arg| {
                    if (arg.len > 0 and (strings.eqlComptime(arg, "-g") or strings.eqlComptime(arg, "--global"))) {
                        break :brk .AddCommand;
                    }
                }

                break :brk .InstallCommand;
            },
            RootCommandMatcher.case("c"), RootCommandMatcher.case("create") => .CreateCommand,

            RootCommandMatcher.case("test") => .TestCommand,

            RootCommandMatcher.case("pm") => .PackageManagerCommand,

            RootCommandMatcher.case("add"), RootCommandMatcher.case("a") => .AddCommand,

            RootCommandMatcher.case("update") => .UpdateCommand,
            RootCommandMatcher.case("patch") => .PatchCommand,
            RootCommandMatcher.case("patch-commit") => .PatchCommitCommand,

            RootCommandMatcher.case("r"),
            RootCommandMatcher.case("remove"),
            RootCommandMatcher.case("rm"),
            RootCommandMatcher.case("uninstall"),
            => .RemoveCommand,

            RootCommandMatcher.case("run") => .RunCommand,
            RootCommandMatcher.case("help") => .HelpCommand,

            RootCommandMatcher.case("exec") => .ExecCommand,

            RootCommandMatcher.case("outdated") => .OutdatedCommand,
            RootCommandMatcher.case("publish") => .PublishCommand,

            // These are reserved for future use by Bun, so that someone
            // doing `bun deploy` to run a script doesn't accidentally break
            // when we add our actual command
            RootCommandMatcher.case("deploy") => .ReservedCommand,
            RootCommandMatcher.case("cloud") => .ReservedCommand,
            RootCommandMatcher.case("info") => .ReservedCommand,
            RootCommandMatcher.case("config") => .ReservedCommand,
            RootCommandMatcher.case("use") => .ReservedCommand,
            RootCommandMatcher.case("auth") => .ReservedCommand,
            RootCommandMatcher.case("login") => .ReservedCommand,
            RootCommandMatcher.case("logout") => .ReservedCommand,
            RootCommandMatcher.case("whoami") => .ReservedCommand,
            RootCommandMatcher.case("prune") => .ReservedCommand,
            RootCommandMatcher.case("list") => .ReservedCommand,
            RootCommandMatcher.case("why") => .ReservedCommand,

            RootCommandMatcher.case("-e") => .AutoCommand,

            else => .AutoCommand,
        };
    }

    const default_completions_list = [_]string{
        "build",
        "install",
        "add",
        "run",
        "update",
        "link",
        "unlink",
        "remove",
        "create",
        "bun",
        "upgrade",
        "discord",
        "test",
        "pm",
        "x",
        "repl",
    };

    const reject_list = default_completions_list ++ [_]string{
        "build",
        "completions",
        "help",
    };

    pub fn start(allocator: std.mem.Allocator, log: *logger.Log) !void {
        if (comptime Environment.allow_assert) {
            if (bun.getenvZ("MI_VERBOSE") == null) {
                bun.Mimalloc.mi_option_set_enabled(.verbose, false);
            }
        }

        // bun build --compile entry point
        if (try bun.StandaloneModuleGraph.fromExecutable(bun.default_allocator)) |graph| {
            context_data = .{
                .args = std.mem.zeroes(Api.TransformOptions),
                .log = log,
                .start_time = start_time,
                .allocator = bun.default_allocator,
            };
            global_cli_ctx = &context_data;
            var ctx = global_cli_ctx;

            ctx.args.target = Api.Target.bun;
            if (bun.argv.len > 1) {
                ctx.passthrough = bun.argv[1..];
            } else {
                ctx.passthrough = &[_]string{};
            }

            try @import("./bun_js.zig").Run.bootStandalone(
                ctx,
                graph.entryPoint().name,
                graph,
            );
            return;
        }

        debug("argv: [{s}]", .{bun.fmt.fmtSlice(bun.argv, ", ")});

        const tag = which();

        switch (tag) {
            .DiscordCommand => return try DiscordCommand.exec(allocator),
            .HelpCommand => return try HelpCommand.exec(allocator),
            .ReservedCommand => return try ReservedCommand.exec(allocator),
            .InitCommand => return try InitCommand.exec(allocator, bun.argv),
            .BuildCommand => {
                if (comptime bun.fast_debug_build_mode and bun.fast_debug_build_cmd != .BuildCommand) unreachable;
                const ctx = try Command.init(allocator, log, .BuildCommand);
                try BuildCommand.exec(ctx, null);
            },
            .InstallCompletionsCommand => {
                if (comptime bun.fast_debug_build_mode and bun.fast_debug_build_cmd != .InstallCompletionsCommand) unreachable;
                try InstallCompletionsCommand.exec(allocator);
                return;
            },
            .InstallCommand => {
                if (comptime bun.fast_debug_build_mode and bun.fast_debug_build_cmd != .InstallCommand) unreachable;
                const ctx = try Command.init(allocator, log, .InstallCommand);

                try InstallCommand.exec(ctx);
                return;
            },
            .AddCommand => {
                if (comptime bun.fast_debug_build_mode and bun.fast_debug_build_cmd != .AddCommand) unreachable;
                const ctx = try Command.init(allocator, log, .AddCommand);

                try AddCommand.exec(ctx);
                return;
            },
            .UpdateCommand => {
                if (comptime bun.fast_debug_build_mode and bun.fast_debug_build_cmd != .UpdateCommand) unreachable;
                const ctx = try Command.init(allocator, log, .UpdateCommand);

                try UpdateCommand.exec(ctx);
                return;
            },
            .PatchCommand => {
                if (comptime bun.fast_debug_build_mode and bun.fast_debug_build_cmd != .PatchCommand) unreachable;
                const ctx = try Command.init(allocator, log, .PatchCommand);

                try PatchCommand.exec(ctx);
                return;
            },
            .PatchCommitCommand => {
                if (comptime bun.fast_debug_build_mode and bun.fast_debug_build_cmd != .PatchCommitCommand) unreachable;
                const ctx = try Command.init(allocator, log, .PatchCommitCommand);

                try PatchCommitCommand.exec(ctx);
                return;
            },
            .OutdatedCommand => {
                if (comptime bun.fast_debug_build_mode and bun.fast_debug_build_cmd != .OutdatedCommand) unreachable;
                const ctx = try Command.init(allocator, log, .OutdatedCommand);

                try OutdatedCommand.exec(ctx);
                return;
            },
            .PublishCommand => {
                if (comptime bun.fast_debug_build_mode and bun.fast_debug_build_cmd != .PublishCommand) unreachable;
                const ctx = try Command.init(allocator, log, .PublishCommand);

                try PublishCommand.exec(ctx);
                return;
            },
            .BunxCommand => {
                if (comptime bun.fast_debug_build_mode and bun.fast_debug_build_cmd != .BunxCommand) unreachable;
                const ctx = try Command.init(allocator, log, .BunxCommand);

                try BunxCommand.exec(ctx, bun.argv[if (is_bunx_exe) 0 else 1..]);
                return;
            },
            .ReplCommand => {
                // TODO: Put this in native code.
                if (comptime bun.fast_debug_build_mode and bun.fast_debug_build_cmd != .BunxCommand) unreachable;
                var ctx = try Command.init(allocator, log, .BunxCommand);
                ctx.debug.run_in_bun = true; // force the same version of bun used. fixes bun-debug for example
                var args = bun.argv[0..];
                args[1] = "bun-repl";
                try BunxCommand.exec(ctx, args);
                return;
            },
            .RemoveCommand => {
                if (comptime bun.fast_debug_build_mode and bun.fast_debug_build_cmd != .RemoveCommand) unreachable;
                const ctx = try Command.init(allocator, log, .RemoveCommand);

                try RemoveCommand.exec(ctx);
                return;
            },
            .LinkCommand => {
                if (comptime bun.fast_debug_build_mode and bun.fast_debug_build_cmd != .LinkCommand) unreachable;
                const ctx = try Command.init(allocator, log, .LinkCommand);

                try LinkCommand.exec(ctx);
                return;
            },
            .UnlinkCommand => {
                if (comptime bun.fast_debug_build_mode and bun.fast_debug_build_cmd != .UnlinkCommand) unreachable;
                const ctx = try Command.init(allocator, log, .UnlinkCommand);

                try UnlinkCommand.exec(ctx);
                return;
            },
            .PackageManagerCommand => {
                if (comptime bun.fast_debug_build_mode and bun.fast_debug_build_cmd != .PackageManagerCommand) unreachable;
                const ctx = try Command.init(allocator, log, .PackageManagerCommand);

                // const maybe_subcommand, const maybe_arg = PackageManagerCommand.which(command_index);
                // if (maybe_subcommand) |subcommand| {
                //     return switch (subcommand) {
                //         inline else => |tag| try PackageManagerCommand.exec(ctx, tag),
                //     };
                // }

                // PackageManagerCommand.printHelp();

                // if (maybe_arg) |arg| {
                //     Output.errGeneric("\"{s}\" unknown command", .{arg});
                //     Global.crash();
                // }

                try PackageManagerCommand.exec(ctx);
                return;
            },
            .TestCommand => {
                if (comptime bun.fast_debug_build_mode and bun.fast_debug_build_cmd != .TestCommand) unreachable;
                const ctx = try Command.init(allocator, log, .TestCommand);

                try TestCommand.exec(ctx);
                return;
            },
            .GetCompletionsCommand => {
                if (comptime bun.fast_debug_build_mode and bun.fast_debug_build_cmd != .GetCompletionsCommand) unreachable;
                const ctx = try Command.init(allocator, log, .GetCompletionsCommand);
                var filter = ctx.positionals;

                for (filter, 0..) |item, i| {
                    if (strings.eqlComptime(item, "getcompletes")) {
                        if (i + 1 < filter.len) {
                            filter = filter[i + 1 ..];
                        } else {
                            filter = &[_]string{};
                        }

                        break;
                    }
                }
                var prefilled_completions: [AddCompletions.biggest_list]string = undefined;
                var completions = ShellCompletions{};

                if (filter.len == 0) {
                    completions = try RunCommand.completions(ctx, &default_completions_list, &reject_list, .all);
                } else if (strings.eqlComptime(filter[0], "s")) {
                    completions = try RunCommand.completions(ctx, null, &reject_list, .script);
                } else if (strings.eqlComptime(filter[0], "i")) {
                    completions = try RunCommand.completions(ctx, &default_completions_list, &reject_list, .script_exclude);
                } else if (strings.eqlComptime(filter[0], "b")) {
                    completions = try RunCommand.completions(ctx, null, &reject_list, .bin);
                } else if (strings.eqlComptime(filter[0], "r")) {
                    completions = try RunCommand.completions(ctx, null, &reject_list, .all);
                } else if (strings.eqlComptime(filter[0], "g")) {
                    completions = try RunCommand.completions(ctx, null, &reject_list, .all_plus_bun_js);
                } else if (strings.eqlComptime(filter[0], "j")) {
                    completions = try RunCommand.completions(ctx, null, &reject_list, .bun_js);
                } else if (strings.eqlComptime(filter[0], "z")) {
                    completions = try RunCommand.completions(ctx, null, &reject_list, .script_and_descriptions);
                } else if (strings.eqlComptime(filter[0], "a")) {
                    const FirstLetter = AddCompletions.FirstLetter;

                    outer: {
                        if (filter.len > 1 and filter[1].len > 0) {
                            const first_letter: FirstLetter = switch (filter[1][0]) {
                                'a' => FirstLetter.a,
                                'b' => FirstLetter.b,
                                'c' => FirstLetter.c,
                                'd' => FirstLetter.d,
                                'e' => FirstLetter.e,
                                'f' => FirstLetter.f,
                                'g' => FirstLetter.g,
                                'h' => FirstLetter.h,
                                'i' => FirstLetter.i,
                                'j' => FirstLetter.j,
                                'k' => FirstLetter.k,
                                'l' => FirstLetter.l,
                                'm' => FirstLetter.m,
                                'n' => FirstLetter.n,
                                'o' => FirstLetter.o,
                                'p' => FirstLetter.p,
                                'q' => FirstLetter.q,
                                'r' => FirstLetter.r,
                                's' => FirstLetter.s,
                                't' => FirstLetter.t,
                                'u' => FirstLetter.u,
                                'v' => FirstLetter.v,
                                'w' => FirstLetter.w,
                                'x' => FirstLetter.x,
                                'y' => FirstLetter.y,
                                'z' => FirstLetter.z,
                                else => break :outer,
                            };
                            AddCompletions.init(bun.default_allocator) catch bun.outOfMemory();
                            const results = AddCompletions.getPackages(first_letter);

                            var prefilled_i: usize = 0;
                            for (results) |cur| {
                                if (cur.len == 0 or !strings.hasPrefix(cur, filter[1])) continue;
                                prefilled_completions[prefilled_i] = cur;
                                prefilled_i += 1;
                                if (prefilled_i >= prefilled_completions.len) break;
                            }
                            completions.commands = prefilled_completions[0..prefilled_i];
                        }
                    }
                }
                completions.print();

                return;
            },
            .CreateCommand => {
                if (comptime bun.fast_debug_build_mode and bun.fast_debug_build_cmd != .CreateCommand) unreachable;
                // These are templates from the legacy `bun create`
                // most of them aren't useful but these few are kinda nice.
                const HardcodedNonBunXList = bun.ComptimeStringMap(void, .{
                    .{"elysia"},
                    .{"elysia-buchta"},
                    .{"stric"},
                });

                // Create command wraps bunx
                const ctx = try Command.init(allocator, log, .CreateCommand);

                var args = try std.process.argsAlloc(allocator);

                if (args.len <= 2) {
                    Command.Tag.printHelp(.CreateCommand, false);
                    Global.exit(1);
                    return;
                }

                var template_name_start: usize = 0;
                var positionals: [2]string = .{ "", "" };
                var positional_i: usize = 0;

                var dash_dash_bun = false;
                var print_help = false;
                if (args.len > 2) {
                    const remainder = args[1..];
                    var remainder_i: usize = 0;
                    while (remainder_i < remainder.len and positional_i < positionals.len) : (remainder_i += 1) {
                        const slice = std.mem.trim(u8, bun.asByteSlice(remainder[remainder_i]), " \t\n");
                        if (slice.len > 0) {
                            if (!strings.hasPrefixComptime(slice, "--")) {
                                if (positional_i == 1) {
                                    template_name_start = remainder_i + 2;
                                }
                                positionals[positional_i] = slice;
                                positional_i += 1;
                            }
                            if (slice[0] == '-') {
                                if (strings.eqlComptime(slice, "--bun")) {
                                    dash_dash_bun = true;
                                } else if (strings.eqlComptime(slice, "--help") or strings.eqlComptime(slice, "-h")) {
                                    print_help = true;
                                }
                            }
                        }
                    }
                }

                if (print_help or
                    // "bun create --"
                    // "bun create -abc --"
                    positional_i == 0 or
                    positionals[1].len == 0)
                {
                    Command.Tag.printHelp(.CreateCommand, true);
                    Global.exit(0);
                    return;
                }

                const template_name = positionals[1];

                // if template_name is "react"
                // print message telling user to use "bun create vite" instead
                if (strings.eqlComptime(template_name, "react")) {
                    Output.prettyErrorln(
                        \\The "react" template has been deprecated.
                        \\It is recommended to use "react-app" or "vite" instead.
                        \\
                        \\To create a project using Create React App, run
                        \\
                        \\  <d>bun create react-app<r>
                        \\
                        \\To create a React project using Vite, run
                        \\
                        \\  <d>bun create vite<r>
                        \\
                        \\Then select "React" from the list of frameworks.
                        \\
                    , .{});
                    Global.exit(1);
                    return;
                }

                // if template_name is "next"
                // print message telling user to use "bun create next-app" instead
                if (strings.eqlComptime(template_name, "next")) {
                    Output.prettyErrorln(
                        \\<yellow>warn: No template <b>create-next<r> found.
                        \\To create a project with the official Next.js scaffolding tool, run
                        \\  <b>bun create next-app <cyan>[destination]<r>
                    , .{});
                    Global.exit(1);
                    return;
                }

                const create_command_info = try CreateCommand.extractInfo(ctx);
                const template = create_command_info.template;
                const example_tag = create_command_info.example_tag;

                const use_bunx = !HardcodedNonBunXList.has(template_name) and
                    (!strings.containsComptime(template_name, "/") or
                    strings.startsWithChar(template_name, '@')) and
                    example_tag != CreateCommandExample.Tag.local_folder;

                if (use_bunx) {
                    const bunx_args = try allocator.alloc([:0]const u8, 2 + args.len - template_name_start + @intFromBool(dash_dash_bun));
                    bunx_args[0] = "bunx";
                    if (dash_dash_bun) {
                        bunx_args[1] = "--bun";
                    }
                    bunx_args[1 + @as(usize, @intFromBool(dash_dash_bun))] = try BunxCommand.addCreatePrefix(allocator, template_name);
                    for (bunx_args[2 + @as(usize, @intFromBool(dash_dash_bun)) ..], args[template_name_start..]) |*dest, src| {
                        dest.* = src;
                    }

                    try BunxCommand.exec(ctx, bunx_args);
                    return;
                }

                try CreateCommand.exec(ctx, example_tag, template);
                return;
            },
            .RunCommand => {
                if (comptime bun.fast_debug_build_mode and bun.fast_debug_build_cmd != .RunCommand) unreachable;
                const ctx = try Command.init(allocator, log, .RunCommand);
                ctx.args.target = .bun;

                if (ctx.filters.len > 0) {
                    FilterRun.runScriptsWithFilter(ctx) catch |err| {
                        Output.prettyErrorln("<r><red>error<r>: {s}", .{@errorName(err)});
                        Global.exit(1);
                    };
                }

                if (ctx.positionals.len > 0) {
                    if (try RunCommand.exec(ctx, .{ .bin_dirs_only = false, .log_errors = true, .allow_fast_run_for_extensions = false })) {
                        return;
                    }

                    Global.exit(1);
                }
            },
            .RunAsNodeCommand => {
                if (comptime bun.fast_debug_build_mode and bun.fast_debug_build_cmd != .RunAsNodeCommand) unreachable;
                const ctx = try Command.init(allocator, log, .RunAsNodeCommand);
                bun.assert(pretend_to_be_node);
                try RunCommand.execAsIfNode(ctx);
            },
            .UpgradeCommand => {
                if (comptime bun.fast_debug_build_mode and bun.fast_debug_build_cmd != .UpgradeCommand) unreachable;
                const ctx = try Command.init(allocator, log, .UpgradeCommand);
                try UpgradeCommand.exec(ctx);
                return;
            },
            .AutoCommand => {
                if (comptime bun.fast_debug_build_mode and bun.fast_debug_build_cmd != .AutoCommand) unreachable;

                const ctx = Command.init(allocator, log, .AutoCommand) catch |e| {
                    switch (e) {
                        error.MissingEntryPoint => {
                            HelpCommand.execWithReason(allocator, .explicit);
                            return;
                        },
                        else => {
                            return e;
                        },
                    }
                };
                ctx.args.target = .bun;

                if (ctx.filters.len > 0) {
                    FilterRun.runScriptsWithFilter(ctx) catch |err| {
                        Output.prettyErrorln("<r><red>error<r>: {s}", .{@errorName(err)});
                        Global.exit(1);
                    };
                }

                if (ctx.runtime_options.eval.script.len > 0) {
                    const trigger = bun.pathLiteral("/[eval]");
                    var entry_point_buf: [bun.MAX_PATH_BYTES + trigger.len]u8 = undefined;
                    const cwd = try std.posix.getcwd(&entry_point_buf);
                    @memcpy(entry_point_buf[cwd.len..][0..trigger.len], trigger);
<<<<<<< HEAD
                    try BunJS.Run.boot(ctx, null, entry_point_buf[0 .. cwd.len + trigger.len]);
=======
                    try BunJS.Run.boot(ctx, entry_point_buf[0 .. cwd.len + trigger.len], null);
>>>>>>> 0b6aa966
                    return;
                }

                const extension: []const u8 = if (ctx.args.entry_points.len > 0)
                    std.fs.path.extension(ctx.args.entry_points[0])
                else
                    @as([]const u8, "");
                // KEYWORDS: open file argv argv0
                if (ctx.args.entry_points.len == 1) {
                    if (strings.eqlComptime(extension, ".lockb")) {
                        for (bun.argv) |arg| {
                            if (strings.eqlComptime(arg, "--hash")) {
                                var path_buf: bun.PathBuffer = undefined;
                                @memcpy(path_buf[0..ctx.args.entry_points[0].len], ctx.args.entry_points[0]);
                                path_buf[ctx.args.entry_points[0].len] = 0;
                                const lockfile_path = path_buf[0..ctx.args.entry_points[0].len :0];
                                const file = File.open(lockfile_path, bun.O.RDONLY, 0).unwrap() catch |err| {
                                    Output.err(err, "failed to open lockfile", .{});
                                    Global.crash();
                                };
                                try PackageManagerCommand.printHash(ctx, file);
                                return;
                            }
                        }

                        try Install.Lockfile.Printer.print(
                            ctx.allocator,
                            ctx.log,
                            ctx.args.entry_points[0],
                            .yarn,
                        );

                        return;
                    }
                }

                if (ctx.positionals.len > 0) {
                    if (ctx.filters.len > 0) {
                        Output.prettyln("<r><yellow>warn<r>: Filters are ignored for auto command", .{});
                    }
                    if (try RunCommand.exec(ctx, .{ .bin_dirs_only = true, .log_errors = !ctx.runtime_options.if_present, .allow_fast_run_for_extensions = true })) {
                        return;
                    }
                    return;
                }

                Output.flush();
                try HelpCommand.exec(allocator);
            },
            .ExecCommand => {
                const ctx = try Command.init(allocator, log, .ExecCommand);

                if (ctx.positionals.len > 1) {
                    try ExecCommand.exec(ctx);
                } else Tag.printHelp(.ExecCommand, true);
            },
        }
    }

    pub const Tag = enum {
        AddCommand,
        AutoCommand,
        BuildCommand,
        BunxCommand,
        CreateCommand,
        DiscordCommand,
        GetCompletionsCommand,
        HelpCommand,
        InitCommand,
        InstallCommand,
        InstallCompletionsCommand,
        LinkCommand,
        PackageManagerCommand,
        RemoveCommand,
        RunCommand,
        RunAsNodeCommand, // arg0 == 'node'
        TestCommand,
        UnlinkCommand,
        UpdateCommand,
        UpgradeCommand,
        ReplCommand,
        ReservedCommand,
        ExecCommand,
        PatchCommand,
        PatchCommitCommand,
        OutdatedCommand,
        PublishCommand,

        /// Used by crash reports.
        ///
        /// This must be kept in sync with https://github.com/oven-sh/bun.report/blob/62601d8aafb9c0d29554dfc3f8854044ec04d367/backend/remap.ts#L10
        pub fn char(this: Tag) u8 {
            return switch (this) {
                .AddCommand => 'I',
                .AutoCommand => 'a',
                .BuildCommand => 'b',
                .BunxCommand => 'B',
                .CreateCommand => 'c',
                .DiscordCommand => 'D',
                .GetCompletionsCommand => 'g',
                .HelpCommand => 'h',
                .InitCommand => 'j',
                .InstallCommand => 'i',
                .InstallCompletionsCommand => 'C',
                .LinkCommand => 'l',
                .PackageManagerCommand => 'P',
                .RemoveCommand => 'R',
                .RunCommand => 'r',
                .RunAsNodeCommand => 'n',
                .TestCommand => 't',
                .UnlinkCommand => 'U',
                .UpdateCommand => 'u',
                .UpgradeCommand => 'p',
                .ReplCommand => 'G',
                .ReservedCommand => 'w',
                .ExecCommand => 'e',
                .PatchCommand => 'x',
                .PatchCommitCommand => 'z',
                .OutdatedCommand => 'o',
                .PublishCommand => 'k',
            };
        }

        pub fn params(comptime cmd: Tag) []const Arguments.ParamType {
            return comptime &switch (cmd) {
                .AutoCommand => Arguments.auto_params,
                .RunCommand, .RunAsNodeCommand => Arguments.run_params,
                .BuildCommand => Arguments.build_params,
                .TestCommand => Arguments.test_params,
                .BunxCommand => Arguments.run_params,
                else => Arguments.base_params_ ++ Arguments.runtime_params_ ++ Arguments.transpiler_params_,
            };
        }

        pub fn printHelp(comptime cmd: Tag, show_all_flags: bool) void {
            switch (cmd) {

                // the output of --help uses the following syntax highlighting
                // template: <b>Usage<r>: <b><green>bun <command><r> <cyan>[flags]<r> <blue>[arguments]<r>
                // use [foo] for multiple arguments or flags for foo.
                // use <bar> to emphasize 'bar'

                // these commands do not use Context
                // .DiscordCommand => return try DiscordCommand.exec(allocator),
                // .HelpCommand => return try HelpCommand.exec(allocator),
                // .ReservedCommand => return try ReservedCommand.exec(allocator),

                // these commands are implemented in install.zig
                // Command.Tag.InstallCommand => {},
                // Command.Tag.AddCommand => {},
                // Command.Tag.RemoveCommand => {},
                // Command.Tag.UpdateCommand => {},
                // Command.Tag.PackageManagerCommand => {},
                // Command.Tag.LinkCommand => {},
                // Command.Tag.UnlinkCommand => {},

                // fall back to HelpCommand.printWithReason
                Command.Tag.AutoCommand => {
                    HelpCommand.printWithReason(.explicit, show_all_flags);
                },
                .RunCommand, .RunAsNodeCommand => {
                    RunCommand_.printHelp(null);
                },

                .InitCommand => {
                    const intro_text =
                        \\<b>Usage<r>: <b><green>bun init<r> <cyan>[flags]<r> <blue>[\<entrypoints\>]<r>
                        \\  Initialize a Bun project in the current directory.
                        \\  Creates a package.json, tsconfig.json, and bunfig.toml if they don't exist.
                        \\
                        \\<b>Flags<r>:
                        \\      <cyan>--help<r>             Print this menu
                        \\  <cyan>-y, --yes<r>              Accept all default options
                        \\
                        \\<b>Examples:<r>
                        \\  <b><green>bun init<r>
                        \\  <b><green>bun init<r> <cyan>--yes<r>
                    ;

                    Output.pretty(intro_text ++ "\n", .{});
                    Output.flush();
                },

                Command.Tag.BunxCommand => {
                    Output.prettyErrorln(
                        \\<b>Usage<r>: <b><green>bunx<r> <cyan>[flags]<r> <blue>\<package\><r><d>\<@version\><r> [flags and arguments for the package]<r>
                        \\Execute an npm package executable (CLI), automatically installing into a global shared cache if not installed in node_modules.
                        \\
                        \\Flags:
                        \\  <cyan>--bun<r>      Force the command to run with Bun instead of Node.js
                        \\
                        \\Examples<d>:<r>
                        \\  <b><green>bunx<r> <blue>prisma<r> migrate<r>
                        \\  <b><green>bunx<r> <blue>prettier<r> foo.js<r>
                        \\  <b><green>bunx<r> <cyan>--bun<r> <blue>vite<r> dev foo.js<r>
                        \\
                    , .{});
                },
                Command.Tag.BuildCommand => {
                    const intro_text =
                        \\<b>Usage<r>:
                        \\  Transpile and bundle one or more files.
                        \\  <b><green>bun build<r> <cyan>[flags]<r> <blue>\<entrypoint\><r>
                    ;

                    const outro_text =
                        \\<b>Examples:<r>
                        \\  <d>Frontend web apps:<r>
                        \\  <b><green>bun build<r> <cyan>--outfile=bundle.js<r> <blue>./src/index.ts<r>
                        \\  <b><green>bun build<r> <cyan>--minify --splitting --outdir=out<r> <blue>./index.jsx ./lib/worker.ts<r>
                        \\
                        \\  <d>Bundle code to be run in Bun (reduces server startup time)<r>
                        \\  <b><green>bun build<r> <cyan>--target=bun --outfile=server.js<r> <blue>./server.ts<r>
                        \\
                        \\  <d>Creating a standalone executable (see https://bun.sh/docs/bundler/executables)<r>
                        \\  <b><green>bun build<r> <cyan>--compile --outfile=my-app<r> <blue>./cli.ts<r>
                        \\
                        \\A full list of flags is available at <magenta>https://bun.sh/docs/bundler<r>
                        \\
                    ;

                    Output.pretty(intro_text ++ "\n\n", .{});
                    Output.flush();
                    Output.pretty("<b>Flags:<r>", .{});
                    Output.flush();
                    clap.simpleHelp(&Arguments.build_only_params);
                    Output.pretty("\n\n" ++ outro_text, .{});
                    Output.flush();
                },
                Command.Tag.TestCommand => {
                    const intro_text =
                        \\<b>Usage<r>: <b><green>bun test<r> <cyan>[flags]<r> <blue>[\<patterns\>]<r>
                        \\  Run all matching test files and print the results to stdout
                    ;
                    const outro_text =
                        \\<b>Examples:<r>
                        \\  <d>Run all test files<r>
                        \\  <b><green>bun test<r>
                        \\
                        \\  <d>Run all test files with "foo" or "bar" in the file name<r>
                        \\  <b><green>bun test<r> <blue>foo bar<r>
                        \\
                        \\  <d>Run all test files, only including tests whose names includes "baz"<r>
                        \\  <b><green>bun test<r> <cyan>--test-name-pattern<r> <blue>baz<r>
                        \\
                        \\Full documentation is available at <magenta>https://bun.sh/docs/cli/test<r>
                        \\
                    ;

                    Output.pretty(intro_text, .{});
                    Output.flush();
                    Output.pretty("\n\n<b>Flags:<r>", .{});
                    Output.flush();
                    clap.simpleHelp(&Arguments.test_only_params);
                    Output.pretty("\n\n", .{});
                    Output.pretty(outro_text, .{});
                    Output.flush();
                },
                Command.Tag.CreateCommand => {
                    const intro_text =
                        \\<b>Usage<r><d>:<r>
                        \\  <b><green>bun create<r> <magenta>\<MyReactComponent.(jsx|tsx)\><r> 
                        \\  <b><green>bun create<r> <magenta>\<template\><r> <cyan>[...flags]<r> <blue>dest<r> 
                        \\  <b><green>bun create<r> <magenta>\<github-org/repo\><r> <cyan>[...flags]<r> <blue>dest<r>
                        \\
                        \\<b>Environment variables<r><d>:<r>
                        \\  <cyan>GITHUB_TOKEN<r>         <d>Supply a token to download code from GitHub with a higher rate limit<r>
                        \\  <cyan>GITHUB_API_DOMAIN<r>    <d>Configure custom/enterprise GitHub domain. Default "api.github.com"<r>
                        \\  <cyan>NPM_CLIENT<r>           <d>Absolute path to the npm client executable<r>
                        \\  <cyan>BUN_CREATE_DIR<r>       <d>Custom path for global templates (default: $HOME/.bun-create)<r>
                    ;

                    const outro_text =
                        \\<b>React Component Projects<r><d>:<r>
                        \\  • Turn an existing React component into a complete frontend dev environment
                        \\  • Automatically starts a hot-reloading dev server
                        \\  • Auto-detects & configures TailwindCSS and shadcn/ui
                        \\
                        \\  <b><magenta>bun create \<MyReactComponent.(jsx|tsx)\><r>
                        \\
                        \\<b>Templates<r><d>:<r>
                        \\  • NPM: Runs <b><magenta>bunx create-\<template\><r> with given arguments
                        \\  • GitHub: Downloads repository contents as template
                        \\  • Local: Uses templates from $HOME/.bun-create/\<name\> or ./.bun-create/\<name\>
                        \\
                        \\Learn more: <magenta>https://bun.sh/docs/cli/bun-create<r>
                        \\
                    ;

                    Output.pretty(intro_text, .{});
                    Output.pretty("\n\n", .{});
                    Output.pretty(outro_text, .{});
                    Output.flush();
                },
                Command.Tag.HelpCommand => {
                    HelpCommand.printWithReason(.explicit);
                },
                Command.Tag.UpgradeCommand => {
                    const intro_text =
                        \\<b>Usage<r>: <b><green>bun upgrade<r> <cyan>[flags]<r>
                        \\  Upgrade Bun
                    ;
                    const outro_text =
                        \\<b>Examples:<r>
                        \\  <d>Install the latest {s} version<r>
                        \\  <b><green>bun upgrade<r>
                        \\
                        \\  <d>{s}<r>
                        \\  <b><green>bun upgrade<r> <cyan>--{s}<r>
                        \\
                        \\Full documentation is available at <magenta>https://bun.sh/docs/installation#upgrading<r>
                        \\
                    ;

                    const args = comptime switch (Environment.is_canary) {
                        true => .{ "canary", "Switch from the canary version back to the latest stable release", "stable" },
                        false => .{ "stable", "Install the most recent canary version of Bun", "canary" },
                    };

                    Output.pretty(intro_text, .{});
                    Output.pretty("\n\n", .{});
                    Output.flush();
                    Output.pretty(outro_text, args);
                    Output.flush();
                },
                Command.Tag.ReplCommand => {
                    const intro_text =
                        \\<b>Usage<r>: <b><green>bun repl<r> <cyan>[flags]<r>
                        \\  Open a Bun REPL
                        \\
                    ;

                    Output.pretty(intro_text, .{});
                    Output.flush();
                },

                Command.Tag.GetCompletionsCommand => {
                    Output.pretty("<b>Usage<r>: <b><green>bun getcompletes<r>", .{});
                    Output.flush();
                },
                Command.Tag.InstallCompletionsCommand => {
                    Output.pretty("<b>Usage<r>: <b><green>bun completions<r>", .{});
                    Output.flush();
                },
                Command.Tag.PatchCommand => {
                    Install.PackageManager.CommandLineArguments.printHelp(.patch);
                },
                Command.Tag.PatchCommitCommand => {
                    Install.PackageManager.CommandLineArguments.printHelp(.@"patch-commit");
                },
                Command.Tag.ExecCommand => {
                    Output.pretty(
                        \\<b>Usage: bun exec <r><cyan>\<script\><r>
                        \\
                        \\Execute a shell script directly from Bun.
                        \\
                        \\<b><red>Note<r>: If executing this from a shell, make sure to escape the string!
                        \\
                        \\<b>Examples<d>:<r>
                        \\  <b>bun exec "echo hi"<r>
                        \\  <b>bun exec "echo \"hey friends\"!"<r>
                        \\
                    , .{});
                    Output.flush();
                },
                .OutdatedCommand, .PublishCommand => {
                    Install.PackageManager.CommandLineArguments.printHelp(switch (cmd) {
                        .OutdatedCommand => .outdated,
                        .PublishCommand => .publish,
                    });
                },
                else => {
                    HelpCommand.printWithReason(.explicit);
                },
            }
        }

        pub fn readGlobalConfig(this: Tag) bool {
            return switch (this) {
                .BunxCommand,
                .PackageManagerCommand,
                .InstallCommand,
                .AddCommand,
                .RemoveCommand,
                .UpdateCommand,
                .PatchCommand,
                .PatchCommitCommand,
                .OutdatedCommand,
                .PublishCommand,
                => true,
                else => false,
            };
        }

        pub fn isNPMRelated(this: Tag) bool {
            return switch (this) {
                .BunxCommand,
                .LinkCommand,
                .UnlinkCommand,
                .PackageManagerCommand,
                .InstallCommand,
                .AddCommand,
                .RemoveCommand,
                .UpdateCommand,
                .PatchCommand,
                .PatchCommitCommand,
                .OutdatedCommand,
                .PublishCommand,
                => true,
                else => false,
            };
        }

        pub const loads_config: std.EnumArray(Tag, bool) = std.EnumArray(Tag, bool).initDefault(false, .{
            .BuildCommand = true,
            .TestCommand = true,
            .InstallCommand = true,
            .AddCommand = true,
            .RemoveCommand = true,
            .UpdateCommand = true,
            .PatchCommand = true,
            .PatchCommitCommand = true,
            .PackageManagerCommand = true,
            .BunxCommand = true,
            .AutoCommand = true,
            .RunCommand = true,
            .RunAsNodeCommand = true,
            .OutdatedCommand = true,
            .PublishCommand = true,
        });

        pub const always_loads_config: std.EnumArray(Tag, bool) = std.EnumArray(Tag, bool).initDefault(false, .{
            .BuildCommand = true,
            .TestCommand = true,
            .InstallCommand = true,
            .AddCommand = true,
            .RemoveCommand = true,
            .UpdateCommand = true,
            .PatchCommand = true,
            .PatchCommitCommand = true,
            .PackageManagerCommand = true,
            .BunxCommand = true,
            .OutdatedCommand = true,
            .PublishCommand = true,
        });

        pub const uses_global_options: std.EnumArray(Tag, bool) = std.EnumArray(Tag, bool).initDefault(true, .{
            .CreateCommand = false,
            .InstallCommand = false,
            .AddCommand = false,
            .RemoveCommand = false,
            .UpdateCommand = false,
            .PatchCommand = false,
            .PatchCommitCommand = false,
            .PackageManagerCommand = false,
            .LinkCommand = false,
            .UnlinkCommand = false,
            .BunxCommand = false,
            .OutdatedCommand = false,
            .PublishCommand = false,
        });
    };
};

pub fn printVersionAndExit() noreturn {
    @branchHint(.cold);
    Output.writer().writeAll(Global.package_json_version ++ "\n") catch {};
    Global.exit(0);
}

pub fn printRevisionAndExit() noreturn {
    @branchHint(.cold);
    Output.writer().writeAll(Global.package_json_version_with_revision ++ "\n") catch {};
    Global.exit(0);
}<|MERGE_RESOLUTION|>--- conflicted
+++ resolved
@@ -2196,11 +2196,7 @@
                     var entry_point_buf: [bun.MAX_PATH_BYTES + trigger.len]u8 = undefined;
                     const cwd = try std.posix.getcwd(&entry_point_buf);
                     @memcpy(entry_point_buf[cwd.len..][0..trigger.len], trigger);
-<<<<<<< HEAD
-                    try BunJS.Run.boot(ctx, null, entry_point_buf[0 .. cwd.len + trigger.len]);
-=======
-                    try BunJS.Run.boot(ctx, entry_point_buf[0 .. cwd.len + trigger.len], null);
->>>>>>> 0b6aa966
+                    try BunJS.Run.boot(ctx, null, entry_point_buf[0 .. cwd.len + trigger.len], null);
                     return;
                 }
 
