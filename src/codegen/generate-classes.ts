// @ts-nocheck
import path from "path";
import { InvalidThisBehavior, type ClassDefinition, type Field } from "./class-definitions";
import { camelCase, pascalCase, writeIfNotChanged } from "./helpers";
import jsclasses from "./../bun.js/bindings/js_classes";

if (process.env.BUN_SILENT === "1") {
  console.log = () => {};
}

const files = process.argv.slice(2);
const outBase = files.pop();
let externs = "";
const CommonIdentifiers = {
  "name": true,
};
function toIdentifier(propertyName) {
  if (CommonIdentifiers[propertyName]) {
    return `vm.propertyNames->${propertyName}`;
  }

  return `Identifier::fromString(vm, ${JSON.stringify(propertyName)}_s)`;
}

function symbolName(typeName, name) {
  return `${typeName}__${name.replaceAll("@@", "")}`;
}

function protoSymbolName(typeName, name) {
  return `${typeName}Prototype__${name.replaceAll("@@", "")}`;
}

function classSymbolName(typeName, name) {
  return `${typeName}Class__${name.replaceAll("@@", "")}`;
}

function subspaceFor(typeName) {
  return `m_subspaceFor${typeName}`;
}

function clientSubspaceFor(typeName) {
  return `m_clientSubspaceFor${typeName}`;
}

function prototypeName(typeName) {
  return `JS${typeName}Prototype`;
}

function className(typeName) {
  return `JS${typeName}`;
}

function constructorName(typeName) {
  return `JS${typeName}Constructor`;
}

function DOMJITName(fnName) {
  return `${fnName}WithoutTypeChecks`;
}

function argTypeName(arg) {
  return {
    ["bool"]: "bool",
    ["int"]: "int32_t",
    ["JSUint8Array"]: "JSC::JSUint8Array*",
    ["JSString"]: "JSC::JSString*",
    ["JSValue"]: "JSC::JSValue",
  }[arg];
}

function DOMJITType(type) {
  return {
    ["bool"]: "JSC::SpecBoolean",
    ["int"]: "JSC::SpecInt32Only",
    ["JSUint8Array"]: "JSC::SpecUint8Array",
    ["JSString"]: "JSC::SpecString",
    ["JSValue"]: "JSC::SpecHeapTop",
  }[type];
}

function ZigDOMJITArgType(type) {
  return {
    ["bool"]: "bool",
    ["int"]: "i32",
    ["JSUint8Array"]: "*jsc.JSUint8Array",
    ["JSString"]: "*jsc.JSString",
    ["JSValue"]: "jsc.JSValue",
  }[type];
}

function ZigDOMJITArgTypeDefinition(type, index) {
  return `arg${index}: ${ZigDOMJITArgType(type)}`;
}

function ZigDOMJITFunctionType(thisName, { args, returns }) {
  return `fn (*${thisName}, *jsc.JSGlobalObject, ${args
    .map(ZigDOMJITArgType)
    .join(", ")}) callconv(jsc.conv) ${ZigDOMJITArgType("JSValue")}`;
}

function DOMJITReturnType(type) {
  return {
    ["bool"]: "bool",
    ["int"]: "int32_t",
    ["JSUint8Array"]: "JSC::JSUint8Array*",
    ["JSString"]: "JSString*",
    ["JSValue"]: "EncodedJSValue",
  }[type];
}

function DOMJITFunctionDeclaration(jsClassName, fnName, symName, { args, returns, pure = false }) {
  const argNames = args.map((arg, i) => `${argTypeName(arg)} arg${i}`);
  const formattedArgs = argNames.length > 0 ? `, ${argNames.join(", ")}` : "";
  const domJITArgs = args.length > 0 ? `, ${args.map(DOMJITType).join(", ")}` : "";
  externs += `
extern JSC_CALLCONV JSC::EncodedJSValue JSC_HOST_CALL_ATTRIBUTES ${DOMJITName(symName)}(void* ptr, JSC::JSGlobalObject * lexicalGlobalObject${formattedArgs});
  `;

  return (
    `
extern JSC_CALLCONV JSC_DECLARE_JIT_OPERATION_WITHOUT_WTF_INTERNAL(${DOMJITName(
      fnName,
    )}Wrapper, JSC::EncodedJSValue, (JSC::JSGlobalObject * lexicalGlobalObject, void* thisValue${formattedArgs}));
static const JSC::DOMJIT::Signature DOMJITSignatureFor${fnName}(${DOMJITName(fnName)}Wrapper,
  ${jsClassName}::info(),
  ${
    pure
      ? "JSC::DOMJIT::Effect::forPure()"
      : "JSC::DOMJIT::Effect::forReadWrite(JSC::DOMJIT::HeapRange::top(), JSC::DOMJIT::HeapRange::top())"
  },
  ${returns === "JSString" ? "JSC::SpecString" : DOMJITType("JSValue")}${domJITArgs});
`.trim() + "\n"
  );
}

function DOMJITFunctionDefinition(jsClassName, fnName, symName, { args }, fn) {
  const argNames = args.map((arg, i) => `${argTypeName(arg)} arg${i}`);
  const formattedArgs = argNames.length > 0 ? `, ${argNames.join(", ")}` : "";
  const retArgs = argNames.length > 0 ? `, ${args.map((b, i) => "arg" + i).join(", ")}` : "";

  return `
JSC_DEFINE_JIT_OPERATION(${DOMJITName(
    fnName,
  )}Wrapper, JSC::EncodedJSValue, (JSC::JSGlobalObject * lexicalGlobalObject, void* thisValue${formattedArgs}))
{
    auto& vm = JSC::getVM(lexicalGlobalObject);
    IGNORE_WARNINGS_BEGIN("frame-address")
    CallFrame* callFrame = DECLARE_CALL_FRAME(vm);
    IGNORE_WARNINGS_END
    JSC::JITOperationPrologueCallFrameTracer tracer(vm, callFrame);
#if BUN_DEBUG
    ${jsClassName}* wrapper = reinterpret_cast<${jsClassName}*>(thisValue);
    JSC::EncodedJSValue result = ${DOMJITName(symName)}(wrapper->wrapped(), lexicalGlobalObject${retArgs});
    JSValue decoded = JSValue::decode(result);
    if (wrapper->m_${fn}_expectedResultType) {
        if (decoded.isCell() && !decoded.isEmpty()) {
          ASSERT_WITH_MESSAGE(wrapper->m_${fn}_expectedResultType.value().has_value(), "DOMJIT function return type changed!");
          ASSERT_WITH_MESSAGE(wrapper->m_${fn}_expectedResultType.value().value() == decoded.asCell()->type(), "DOMJIT function return type changed!");
        } else {
          ASSERT_WITH_MESSAGE(!wrapper->m_${fn}_expectedResultType.value().has_value(), "DOMJIT function return type changed!");
        }
    } else if (!decoded.isEmpty()) {
        wrapper->m_${fn}_expectedResultType = decoded.isCell()
          ? std::optional<JSC::JSType>(decoded.asCell()->type())
          : std::optional<JSC::JSType>(std::nullopt);
    }
    return { result };
#endif
    return {${DOMJITName(symName)}(reinterpret_cast<${jsClassName}*>(thisValue)->wrapped(), lexicalGlobalObject${retArgs})};
}
`.trim();
}

function zigExportName(to: Map<string, string>, symbolName: (name: string) => string, prop) {
  var { defaultValue, getter, setter, accessor, fn, DOMJIT, cache } = prop;
  const exportNames = {
    getter: "",
    setter: "",
    fn: "",
    DOMJIT: "",
  };

  if (accessor) {
    getter = accessor.getter;
    setter = accessor.setter;
  }

  if (getter && !to.get(getter)) {
    to.set(getter, (exportNames.getter = symbolName(getter)));
  }

  if (setter && !to.get(setter)) {
    to.set(setter, (exportNames.setter = symbolName(setter)));
  }

  if (fn && !to.get(fn)) {
    if (DOMJIT) {
      to.set(DOMJITName(fn), (exportNames.DOMJIT = symbolName(DOMJITName(fn))));
    }
    to.set(fn, (exportNames.fn = symbolName(fn)));
  }

  return exportNames;
}
function propRow(
  symbolName: (a: string, b: string) => string,
  typeName: string,
  name: string,
  prop: Field,
  isWrapped = true,
  defaultPropertyAttributes,
  supportsObjectCreate = false,
) {
  var {
    defaultValue,
    getter,
    setter,
    fn,
    accessor,
    fn,
    length = 0,
    cache,
    DOMJIT,
    enumerable = true,
    configurable = false,
    value,
    builtin,
    writable = false,
  } = (defaultPropertyAttributes ? Object.assign({}, defaultPropertyAttributes, prop) : prop) as any;

  var extraPropertyAttributes = "";
  if (!enumerable) {
    extraPropertyAttributes += " | PropertyAttribute::DontEnum";
  }

  if (!configurable) {
    extraPropertyAttributes += " | PropertyAttribute::DontDelete";
  }

  if (accessor) {
    getter = accessor.getter;
    setter = accessor.setter;
  }

  var symbol = symbolName(typeName, name);

  if (isWrapped) {
    if (getter) {
      getter = symbol + "GetterWrap";
    }
    if (setter || writable) {
      setter = symbol + "SetterWrap";
    }
    if (fn) {
      fn = symbol + "Callback";
    }
  } else {
    if (getter) {
      getter = symbolName(typeName, getter);
    }
    if (setter || writable) {
      setter = symbolName(typeName, setter);
    }
    if (fn) {
      fn = symbolName(typeName, fn);
    }
  }

  if (builtin !== undefined) {
    if (typeof builtin !== "string") throw new Error('"builtin" should be string');
    return `
{ "${name}"_s, static_cast<unsigned>(JSC::PropertyAttribute::Builtin), NoIntrinsic, { HashTableValue::BuiltinGeneratorType, ${builtin}, ${
      length || 0
    } } }
`.trim();
  } else if (fn !== undefined) {
    if (DOMJIT) {
      // { "getElementById"_s, static_cast<unsigned>(JSC::PropertyAttribute::Function | JSC::PropertyAttribute::DOMJITFunction), NoIntrinsic, { HashTableValue::DOMJITFunctionType, jsTestDOMJITPrototypeFunction_getElementById, &DOMJITSignatureForTestDOMJITGetElementById } },
      return `
      { "${name}"_s, static_cast<unsigned>(JSC::PropertyAttribute::Function | JSC::PropertyAttribute::DOMJITFunction${extraPropertyAttributes}), NoIntrinsic, { HashTableValue::DOMJITFunctionType, ${fn}, &DOMJITSignatureFor${symbol} } }
      `.trim();
    }
    return `
{ "${name}"_s, static_cast<unsigned>(JSC::PropertyAttribute::Function${extraPropertyAttributes}), NoIntrinsic, { HashTableValue::NativeFunctionType, ${fn}, ${
      length || 0
    } } }
`.trim();
  } else if (getter && setter) {
    return `

{ "${name}"_s, static_cast<unsigned>(JSC::PropertyAttribute::CustomAccessor | JSC::PropertyAttribute::DOMAttribute${extraPropertyAttributes}), NoIntrinsic, { HashTableValue::GetterSetterType, ${getter}, ${setter} } }
`.trim();
  } else if (defaultValue) {
  } else if (getter && !supportsObjectCreate && !writable) {
    return `{ "${name}"_s, static_cast<unsigned>(JSC::PropertyAttribute::ReadOnly | JSC::PropertyAttribute::CustomAccessor | JSC::PropertyAttribute::DOMAttribute${extraPropertyAttributes}), NoIntrinsic, { HashTableValue::GetterSetterType, ${getter}, 0 } }
`.trim();
  } else if (getter && !supportsObjectCreate && writable) {
    return `{ "${name}"_s, static_cast<unsigned>(JSC::PropertyAttribute::CustomAccessor | JSC::PropertyAttribute::DOMAttribute${extraPropertyAttributes}), NoIntrinsic, { HashTableValue::GetterSetterType, ${getter}, ${setter} } }
`.trim();
  } else if (getter && supportsObjectCreate) {
    setter = getter.replace("Get", "Set");
    return `{ "${name}"_s, static_cast<unsigned>(JSC::PropertyAttribute::CustomAccessor ${extraPropertyAttributes}), NoIntrinsic, { HashTableValue::GetterSetterType, &${getter}, &${setter} } }
`.trim();
  } else if (setter) {
    return `{ "${name}"_s, static_cast<unsigned>(JSC::PropertyAttribute::CustomAccessor | JSC::PropertyAttribute::DOMAttribute${extraPropertyAttributes}), NoIntrinsic, { HashTableValue::GetterSetterType, 0, ${setter} } }
  `.trim();
  }

  throw "Unsupported property";
}
function ownRow(
  symbolName: (a: string, b: string) => string,
  typeName: string,
  name: string,
  prop: Field,
  isWrapped = true,
  defaultPropertyAttributes,
  supportsObjectCreate = false,
) {
  throw "Unsupported property";
}

export function generateHashTable(nameToUse, symbolName, typeName, obj, props = {}, wrapped) {
  const rows = [];
  let defaultPropertyAttributes = undefined;

  if ("enumerable" in obj) {
    defaultPropertyAttributes ||= {};
    defaultPropertyAttributes.enumerable = obj.enumerable;
  }

  if ("configurable" in obj) {
    defaultPropertyAttributes ||= {};
    defaultPropertyAttributes.configurable = obj.configurable;
  }

  for (const name in props) {
    if ("privateSymbol" in props[name] || "internal" in props[name] || "value" in props[name]) continue;
    if (name.startsWith("@@")) continue;

    rows.push(
      propRow(
        symbolName,
        typeName,
        name,
        props[name],
        wrapped,
        defaultPropertyAttributes,
        obj.supportsObjectCreate || false,
      ),
    );
  }

  if (rows.length === 0) {
    return "";
  }
  return `
  static const HashTableValue ${nameToUse}TableValues[${rows.length}] = {${"\n" + rows.join("  ,\n") + "\n"}};
`;
}

export function generateHashTableComment(nameToUse, symbolName, obj, props = {}, wrapped) {
  const rows = [];
  let defaultPropertyAttributes = undefined;

  if ("enumerable" in obj) {
    defaultPropertyAttributes ||= {};
    defaultPropertyAttributes.enumerable = obj.enumerable;
  }

  if ("configurable" in obj) {
    defaultPropertyAttributes ||= {};
    defaultPropertyAttributes.configurable = obj.configurable;
  }

  for (const name in props) {
    if (name.startsWith("@@")) continue;
    externs += `
extern JSC_CALLCONV JSC::EncodedJSValue JSC_HOST_CALL_ATTRIBUTES ${protoSymbolName(
      obj.name,
      props[name],
    )}(void* ptr, JSC::JSGlobalObject*);
namespace WebCore {
static JSC::JSValue construct${symbolName(name)}PropertyCallback(JSC::VM &vm, JSC::JSObject* initialThisObject);
}
    `;
    rows.push(`${name}  WebCore::construct${symbolName(name)}PropertyCallback    PropertyCallback`);
  }

  if (rows.length === 0) {
    return "";
  }

  return `
@begin ${nameToUse}Table
${rows.join("\n")}
@end
`;
}

function generatePrototype(typeName, obj) {
  const proto = prototypeName(typeName);
  const { proto: protoFields } = obj;
  var specialSymbols = "";

  var staticPrototypeValues = "";

  if (obj.construct) {
    externs += `
extern JSC_CALLCONV void* JSC_HOST_CALL_ATTRIBUTES ${classSymbolName(typeName, "construct")}(JSC::JSGlobalObject*, JSC::CallFrame*);
JSC_DECLARE_CUSTOM_GETTER(js${typeName}Constructor);
`;
  }

  if (obj.structuredClone) {
    externs +=
      `extern JSC_CALLCONV void JSC_HOST_CALL_ATTRIBUTES ${symbolName(
        typeName,
        "onStructuredCloneSerialize",
      )}(void*, JSC::JSGlobalObject*, WebCore::CloneSerializer*, SYSV_ABI void (*) (WebCore::CloneSerializer*, const uint8_t*, uint32_t));` +
      "\n";

    externs +=
      `extern JSC_CALLCONV JSC::EncodedJSValue JSC_HOST_CALL_ATTRIBUTES ${symbolName(
        typeName,
        "onStructuredCloneDeserialize",
      )}(JSC::JSGlobalObject*, const uint8_t*, const uint8_t*);` + "\n";
  }
  if (obj.finalize) {
    externs +=
      `extern JSC_CALLCONV void JSC_HOST_CALL_ATTRIBUTES ${classSymbolName(typeName, "finalize")}(void*);` + "\n";
  }

  if (obj.call) {
    externs += `extern JSC_CALLCONV JSC_DECLARE_HOST_FUNCTION(${classSymbolName(typeName, "call")}) SYSV_ABI;` + "\n";
  }

  for (const name in protoFields) {
    if ("value" in protoFields[name]) {
      const { value } = protoFields[name];
      staticPrototypeValues += `
      this->putDirect(vm, ${toIdentifier(name)}, jsString(vm, String(${JSON.stringify(
        value,
      )}_s)), PropertyAttribute::ReadOnly | 0);`;
    }

    if (protoFields[name].privateSymbol !== undefined) {
      const privateSymbol = protoFields[name].privateSymbol;
      const fn = protoFields[name].fn;
      if (!fn) throw Error(`(field: ${name}) private field needs 'fn' key `);

      specialSymbols += `
    this->putDirect(vm, WebCore::clientData(vm)->builtinNames().${privateSymbol}PrivateName(), JSFunction::create(vm, globalObject, ${
      protoFields[name].length || 0
    }, String("${fn}"_s), ${protoSymbolName(
      typeName,
      fn,
    )}Callback, ImplementationVisibility::Private), PropertyAttribute::ReadOnly | PropertyAttribute::DontEnum | 0);`;
      continue;
    }

    if (!name.startsWith("@@")) {
      continue;
    }

    const symbol = name.slice(2);

    specialSymbols += `
    this->putDirect(vm, vm.propertyNames->${symbol}Symbol, JSFunction::create(vm, globalObject, 1, String("${symbol}"_s), ${protoSymbolName(
      typeName,
      symbol,
    )}Callback, ImplementationVisibility::Public), PropertyAttribute::ReadOnly | PropertyAttribute::DontEnum | 0);`;
  }

  return `
${renderDecls(protoSymbolName, typeName, protoFields, obj.supportsObjectCreate || false)}
STATIC_ASSERT_ISO_SUBSPACE_SHARABLE(${proto}, ${proto}::Base);

${generateHashTable(
  prototypeName(typeName),
  protoSymbolName,
  typeName,
  obj,

  protoFields,
  true,
)}


const ClassInfo ${proto}::s_info = { "${typeName}"_s, &Base::s_info, nullptr, nullptr, CREATE_METHOD_TABLE(${proto}) };

${renderFieldsImpl(protoSymbolName, typeName, obj, protoFields, obj.values || [])}

void ${proto}::finishCreation(JSC::VM& vm, JSC::JSGlobalObject* globalObject)
{
    Base::finishCreation(vm);
    ${
      Object.keys(protoFields).length > 0
        ? `reifyStaticProperties(vm, ${className(typeName)}::info(), ${proto}TableValues, *this);`
        : ""
    }${specialSymbols}${staticPrototypeValues}
    JSC_TO_STRING_TAG_WITHOUT_TRANSITION();
}



`;
}

function generatePrototypeHeader(typename, final = true) {
  const proto = prototypeName(typename);

  return `
class ${proto} ${final ? "final" : ""} : public JSC::JSNonFinalObject {
  public:
      using Base = JSC::JSNonFinalObject;

      static ${proto}* create(JSC::VM& vm, JSGlobalObject* globalObject, JSC::Structure* structure)
      {
          ${proto}* ptr = new (NotNull, JSC::allocateCell<${proto}>(vm)) ${proto}(vm, globalObject, structure);
          ptr->finishCreation(vm, globalObject);
          return ptr;
      }

      DECLARE_INFO;
      template<typename CellType, JSC::SubspaceAccess>
      static JSC::GCClient::IsoSubspace* subspaceFor(JSC::VM& vm)
      {
          STATIC_ASSERT_ISO_SUBSPACE_SHARABLE(${proto}, Base);
          return &vm.plainObjectSpace();
      }
      static JSC::Structure* createStructure(JSC::VM& vm, JSC::JSGlobalObject* globalObject, JSC::JSValue prototype)
      {
          return JSC::Structure::create(vm, globalObject, prototype, JSC::TypeInfo(JSC::ObjectType, StructureFlags), info());
      }

  protected:
      ${proto}(JSC::VM& vm, JSC::JSGlobalObject* globalObject, JSC::Structure* structure)
          : Base(vm, structure)
      {
      }

      void finishCreation(JSC::VM&, JSC::JSGlobalObject*);
};
`;
}

function generateConstructorHeader(typeName) {
  const name = constructorName(typeName);

  // we use a single shared isosubspace for constructors since they will rarely
  // ever be created multiple times per VM and have no fields themselves
  return (
    `
class ${name} final : public JSC::InternalFunction {
  public:
      using Base = JSC::InternalFunction;
      static ${name}* create(JSC::VM& vm, JSC::JSGlobalObject* globalObject, JSC::Structure* structure, ${prototypeName(
        typeName,
      )}* prototype);

      static constexpr unsigned StructureFlags = Base::StructureFlags;
      static constexpr JSC::DestructionMode needsDestruction = DoesNotNeedDestruction;

      static JSC::Structure* createStructure(JSC::VM& vm, JSC::JSGlobalObject* globalObject, JSC::JSValue prototype)
      {
          return JSC::Structure::create(vm, globalObject, prototype, JSC::TypeInfo(JSC::InternalFunctionType, StructureFlags), info());
      }

      template<typename, JSC::SubspaceAccess mode> static JSC::GCClient::IsoSubspace* subspaceFor(JSC::VM& vm)
      {
        if constexpr (mode == JSC::SubspaceAccess::Concurrently)
          return nullptr;

        return WebCore::subspaceForImpl<${name}, WebCore::UseCustomHeapCellType::No>(
            vm,
            [](auto& spaces) { return spaces.${clientSubspaceFor("BunClass")}Constructor.get(); },
            [](auto& spaces, auto&& space) { spaces.${clientSubspaceFor("BunClass")}Constructor = std::forward<decltype(space)>(space); },
            [](auto& spaces) { return spaces.${subspaceFor("BunClass")}Constructor.get(); },
            [](auto& spaces, auto&& space) { spaces.${subspaceFor("BunClass")}Constructor = std::forward<decltype(space)>(space); });
      }

      // Must be defined for each specialization class.
      static JSC::EncodedJSValue JSC_HOST_CALL_ATTRIBUTES construct(JSC::JSGlobalObject*, JSC::CallFrame*);
      static JSC::EncodedJSValue JSC_HOST_CALL_ATTRIBUTES call(JSC::JSGlobalObject*, JSC::CallFrame*);

      DECLARE_EXPORT_INFO;
  protected:
      ${name}(JSC::VM& vm, JSC::Structure* structure);
      void finishCreation(JSC::VM&, JSC::JSGlobalObject* globalObject, ${prototypeName(typeName)}* prototype);
};

    `.trim() + "\n"
  );
}

function generateConstructorImpl(typeName, obj: ClassDefinition) {
  const name = constructorName(typeName);
  const { klass: fields } = obj;
  const hashTable =
    Object.keys(fields).length > 0 ? generateHashTable(name, classSymbolName, typeName, obj, fields, false) : "";

  const hashTableIdentifier = hashTable.length ? `${name}TableValues` : "";
  if (obj.estimatedSize) {
    externs += `extern JSC_CALLCONV size_t ${symbolName(typeName, "estimatedSize")}(void* ptr);` + "\n";
  }

  return `
${renderStaticDecls(classSymbolName, typeName, fields, obj.supportsObjectCreate || false)}
${hashTable}

void ${name}::finishCreation(VM& vm, JSC::JSGlobalObject* globalObject, ${prototypeName(typeName)}* prototype)
{
    Base::finishCreation(vm, 0, "${typeName}"_s, PropertyAdditionMode::WithoutStructureTransition);
    ${hashTableIdentifier.length ? `reifyStaticProperties(vm, &${name}::s_info, ${hashTableIdentifier}, *this);` : ""}
    putDirectWithoutTransition(vm, vm.propertyNames->prototype, prototype, PropertyAttribute::DontEnum | PropertyAttribute::DontDelete | PropertyAttribute::ReadOnly);
    ASSERT(inherits(info()));
}

${name}::${name}(JSC::VM& vm, JSC::Structure* structure) : Base(vm, structure, ${
    obj.call ? classSymbolName(typeName, "call") : "call"
  }, construct) {

  }

${name}* ${name}::create(JSC::VM& vm, JSC::JSGlobalObject* globalObject, JSC::Structure* structure, ${prototypeName(
    typeName,
  )}* prototype) {
    ${name}* ptr = new (NotNull, JSC::allocateCell<${name}>(vm)) ${name}(vm, structure);
    ptr->finishCreation(vm, globalObject, prototype);
    return ptr;
}

JSC::EncodedJSValue JSC_HOST_CALL_ATTRIBUTES ${name}::call(JSC::JSGlobalObject* lexicalGlobalObject, JSC::CallFrame* callFrame)
{
    Zig::GlobalObject *globalObject = reinterpret_cast<Zig::GlobalObject*>(lexicalGlobalObject);
    JSC::VM &vm = globalObject->vm();
    auto scope = DECLARE_THROW_SCOPE(vm);
    void* ptr = ${classSymbolName(typeName, "construct")}(globalObject, callFrame);

    if (UNLIKELY(!ptr || scope.exception())) {
      return JSValue::encode(JSC::jsUndefined());
    }

    Structure* structure = globalObject->${className(typeName)}Structure();
    ${className(typeName)}* instance = ${className(typeName)}::create(vm, globalObject, structure, ptr);
    RETURN_IF_EXCEPTION(scope, {});
  ${
    obj.estimatedSize
      ? `
      auto size = ${symbolName(typeName, "estimatedSize")}(ptr);
      vm.heap.reportExtraMemoryAllocated(instance, size);`
      : ""
  }

    RELEASE_AND_RETURN(scope, JSValue::encode(instance));
}


JSC::EncodedJSValue JSC_HOST_CALL_ATTRIBUTES ${name}::construct(JSC::JSGlobalObject* lexicalGlobalObject, JSC::CallFrame* callFrame)
{
    Zig::GlobalObject *globalObject = defaultGlobalObject(lexicalGlobalObject);
    JSC::VM &vm = globalObject->vm();
    auto scope = DECLARE_THROW_SCOPE(vm);
    JSObject* newTarget = asObject(callFrame->newTarget());
    auto* constructor = globalObject->${className(typeName)}Constructor();
    Structure* structure = globalObject->${className(typeName)}Structure();
    if (UNLIKELY(constructor != newTarget)) {
      auto* functionGlobalObject = defaultGlobalObject(
        // ShadowRealm functions belong to a different global object.
        getFunctionRealm(globalObject, newTarget)
      );
      RETURN_IF_EXCEPTION(scope, {});
      structure = InternalFunction::createSubclassStructure(
        globalObject,
        newTarget,
        functionGlobalObject->${className(typeName)}Structure()
      );
    }

    void* ptr = ${classSymbolName(typeName, "construct")}(globalObject, callFrame);

    if (UNLIKELY(scope.exception())) {
      ASSERT_WITH_MESSAGE(!ptr, "Memory leak detected: new ${typeName}() allocated memory without checking for exceptions.");
      return JSValue::encode(JSC::jsUndefined());
    }

    ASSERT_WITH_MESSAGE(ptr, "Incorrect exception handling: new ${typeName} returned a null pointer, indicating an exception - but did not throw an exception.");
    ${className(typeName)}* instance = ${className(typeName)}::create(vm, globalObject, structure, ptr);
  ${
    obj.estimatedSize
      ? `
      auto size = ${symbolName(typeName, "estimatedSize")}(ptr);
      vm.heap.reportExtraMemoryAllocated(instance, size);`
      : ""
  }

    auto value = JSValue::encode(instance);
    RELEASE_AND_RETURN(scope, value);
}

const ClassInfo ${name}::s_info = { "Function"_s, &Base::s_info, nullptr, nullptr, CREATE_METHOD_TABLE(${name}) };

${
  !obj.noConstructor
    ? `
  extern JSC_CALLCONV JSC::EncodedJSValue ${typeName}__getConstructor(Zig::GlobalObject* globalObject) {
    return JSValue::encode(globalObject->${className(typeName)}Constructor());
  }`
    : ""
}


      `;
}

function renderCachedFieldsHeader(typeName, klass, proto, values) {
  const rows: string[] = [];
  for (const name in klass) {
    if (("cache" in klass[name] && klass[name].cache === true) || klass[name]?.internal) {
      rows.push(`mutable JSC::WriteBarrier<JSC::Unknown> m_${name};`);
    }
  }

  for (const name in proto) {
    if (proto[name]?.cache === true || klass[name]?.internal) {
      rows.push(`mutable JSC::WriteBarrier<JSC::Unknown> m_${name};`);
    }
  }

  for (const name of values) {
    rows.push(`mutable JSC::WriteBarrier<JSC::Unknown> m_${name};`);
  }

  return rows.join("\n");
}

function renderCallbacksHeader(typeName, callbacks: Record<string, string>) {
  const rows: string[] = [];
  for (const name in callbacks) {
    rows.push(`mutable WriteBarrier<JSObject> m_callback_${name};`);
  }

  return rows.join("\n");
}

function renderCallbacksCppImpl(typeName, callbacks: Record<string, string>) {
  const rows: string[] = [];
  if (Object.keys(callbacks).length === 0) return "";
  for (const name in callbacks) {
    rows.push(
      `
  extern JSC_CALLCONV JSC::EncodedJSValue ${symbolName(typeName, "_callback_get_" + name)}(JSC::EncodedJSValue encodedThisValue) {
    auto* thisObject = jsCast<${className(typeName)}*>(JSValue::decode(encodedThisValue));
    return JSValue::encode(thisObject->m_callback_${name}.get());
  }

  extern JSC_CALLCONV void ${symbolName(typeName, "_callback_set_" + name)}(JSC::EncodedJSValue encodedThisValue, JSC::EncodedJSValue encodedCallback) {
    auto* thisObject = jsCast<${className(typeName)}*>(JSValue::decode(encodedThisValue));
    JSValue callback = JSValue::decode(encodedCallback);
#if ASSERT_ENABLED
    if (!callback.isEmpty()) {
      ASSERT(callback.isObject());
      ASSERT(callback.isCallable());
    }
#endif
    if (callback.isEmpty()) {
        thisObject->m_callback_${name}.clear();
    } else {
        thisObject->m_callback_${name}.set(thisObject->vm(), thisObject, callback.getObject());
    }
  }
      `,
    );
  }

  rows.push(`
  extern JSC_CALLCONV void ${symbolName(typeName, "_setAllCallbacks")}(JSC::EncodedJSValue encodedThisValue, ${Object.keys(
    callbacks,
  )
    .map((_, i) => `JSC::EncodedJSValue encodedCallback${i}`)
    .join(", ")}) {
    auto* thisObject = jsCast<${className(typeName)}*>(JSValue::decode(encodedThisValue));
    ${Object.keys(callbacks)
      .map(
        (name, i) => `
      JSValue callback${i} = JSValue::decode(encodedCallback${i});
      if (!callback${i}.isEmpty()) {
        thisObject->m_callback_${name}.set(thisObject->vm(), thisObject, callback${i}.getObject());
      }
      `,
      )
      .join("\n")}
  }

`);

  return rows.map(a => a.trim()).join("\n");
}

function renderCallbacksZig(typeName, callbacks: Record<string, string>) {
  if (Object.keys(callbacks).length === 0) return "";

  var out =
    "\n" +
    `pub const Callbacks = struct {
      instance: jsc.JSValue,` +
    "\n";

  for (const name in callbacks) {
    const get = symbolName(typeName, "_callback_get_" + name);
    const set = symbolName(typeName, "_callback_set_" + name);
    out += `
      extern fn ${get}(jsc.JSValue) callconv(jsc.conv) jsc.JSValue;
      extern fn ${set}(jsc.JSValue, jsc.JSValue) callconv(jsc.conv) void;
      pub const ${pascalCase(name)}Callback = jsc.Codegen.CallbackWrapper(${get}, ${set});
      pub fn ${camelCase(name)}(cb: @This(), thisValue: jsc.JSValue, globalObject: *jsc.JSGlobalObject, args: []const jsc.JSValue) ?jsc.JSValue {
        return ${pascalCase(name)}Callback.call(.{.instance = cb.instance}, thisValue, globalObject, args);
      }
    `;
  }

  out = out.trim();

  out += `
  extern fn ${symbolName(typeName, "_setAllCallbacks")}(jsc.JSValue, ${Object.keys(callbacks)
    .map((a, i) => `callback${i}: jsc.JSValue`)
    .join(", ")}) callconv(jsc.conv) void;

  pub inline fn set(this: @This(), values: struct {
    ${Object.keys(callbacks)
      .map((name, i) => `${camelCase(name)}: jsc.JSValue = .zero,`)
      .join("\n")}
  }) void {
    ${symbolName(typeName, "_setAllCallbacks")}(this.instance, ${Object.keys(callbacks)
      .map((name, i) => `values.${camelCase(name)}`)
      .join(", ")},);
  }
  `;

  out += "\n};\n";

  out += `

  pub fn callbacks(_: *const ${typeName}, instance: jsc.JSValue) Callbacks {
    return .{.instance = instance };
  }

`;

  return "\n" + out;
}

function renderDecls(symbolName, typeName, proto, supportsObjectCreate = false) {
  const rows = [];

  for (const name in proto) {
    if ("getter" in proto[name] || ("accessor" in proto[name] && proto[name].getter)) {
      externs +=
        `extern JSC_CALLCONV JSC::EncodedJSValue JSC_HOST_CALL_ATTRIBUTES ${symbolName(
          typeName,
          proto[name].getter || proto[name].accessor.getter,
        )}(void* ptr,${
          !!proto[name].this ? " JSC::EncodedJSValue thisValue, " : ""
        } JSC::JSGlobalObject* lexicalGlobalObject);` + "\n";

      rows.push(
        `
    JSC_DECLARE_CUSTOM_GETTER(${symbolName(typeName, name)}GetterWrap);
    ${proto[name].writable ? `JSC_DECLARE_CUSTOM_SETTER(${symbolName(typeName, name)}SetterWrap);` : ""}
    `.trim(),
        "\n",
      );

      if (supportsObjectCreate && !("setter" in proto[name])) {
        rows.push("\n" + `static JSC_DECLARE_CUSTOM_SETTER(${symbolName(typeName, name)}SetterWrap);` + "\n");
      }
    }

    if ("setter" in proto[name] || ("accessor" in proto[name] && proto[name].setter)) {
      externs +=
        `extern JSC_CALLCONV bool JSC_HOST_CALL_ATTRIBUTES ${symbolName(typeName, proto[name].setter || proto[name].accessor.setter)}(void* ptr,${
          !!proto[name].this ? " JSC::EncodedJSValue thisValue, " : ""
        } JSC::JSGlobalObject* lexicalGlobalObject, JSC::EncodedJSValue value);` + "\n";
      rows.push(
        `
      static JSC_DECLARE_CUSTOM_SETTER(${symbolName(typeName, name)}SetterWrap);
      `.trim(),
        "\n",
      );
    }

    if ("fn" in proto[name]) {
      externs +=
        `extern JSC_CALLCONV JSC::EncodedJSValue JSC_HOST_CALL_ATTRIBUTES ${symbolName(
          typeName,
          proto[name].fn,
        )}(void* ptr, JSC::JSGlobalObject* lexicalGlobalObject, JSC::CallFrame* callFrame${proto[name].passThis ? ", JSC::EncodedJSValue thisValue" : ""});` +
        "\n";
      rows.push(
        `
        JSC_DECLARE_HOST_FUNCTION(${symbolName(typeName, name)}Callback);
        `.trim(),
        "\n",
      );

      if (proto[name].DOMJIT) {
        rows.push(
          DOMJITFunctionDeclaration(
            className(typeName),
            symbolName(typeName, name),
            symbolName(typeName, proto[name].fn),
            proto[name].DOMJIT,
          ),
          DOMJITFunctionDefinition(
            className(typeName),
            symbolName(typeName, name),
            symbolName(typeName, proto[name].fn),
            proto[name].DOMJIT,
            proto[name].fn,
          ),
        );
      }
    }
  }

  return rows.map(a => a.trim()).join("\n");
}

function renderStaticDecls(symbolName, typeName, fields, supportsObjectCreate = false) {
  const rows = [];

  for (const name in fields) {
    if ("getter" in fields[name] || ("accessor" in fields[name] && fields[name].getter)) {
      externs +=
        `extern JSC_CALLCONV JSC_DECLARE_CUSTOM_GETTER(${symbolName(
          typeName,
          fields[name].getter || fields[name].accessor.getter,
        )});` + "\n";
    }

    if ("setter" in fields[name] || ("accessor" in fields[name] && fields[name].setter)) {
      externs +=
        `extern JSC_CALLCONV JSC_DECLARE_CUSTOM_SETTER(${symbolName(
          typeName,
          fields[name].setter || fields[name].accessor.setter,
        )});` + "\n";
    }

    if ("fn" in fields[name]) {
      externs +=
        `extern JSC_CALLCONV JSC_DECLARE_HOST_FUNCTION(${symbolName(typeName, fields[name].fn)}) SYSV_ABI;` + "\n";
    }
  }

  return rows.join("\n");
}

function writeBarrier(symbolName, typeName, name, cacheName) {
  return `

extern JSC_CALLCONV void ${symbolName(typeName, name)}SetCachedValue(JSC::EncodedJSValue thisValue, JSC::JSGlobalObject *globalObject, JSC::EncodedJSValue value)
{
    auto& vm = JSC::getVM(globalObject);
    auto* thisObject = jsCast<${className(typeName)}*>(JSValue::decode(thisValue));
    thisObject->${cacheName}.set(vm, thisObject, JSValue::decode(value));
}

extern JSC_CALLCONV JSC::EncodedJSValue ${symbolName(typeName, name)}GetCachedValue(JSC::EncodedJSValue thisValue)
{
  auto* thisObject = jsCast<${className(typeName)}*>(JSValue::decode(thisValue));
  return JSValue::encode(thisObject->${cacheName}.get());
}

  `.trim();
}

function renderFieldsImpl(
  symbolName: (typeName: string, name: string) => string,
  typeName: string,
  obj: ClassDefinition,
  proto: ClassDefinition["proto"],
  cachedValues: string[],
) {
  const rows: string[] = [];

  const supportsObjectCreate = obj.supportsObjectCreate || false;

  if (obj.construct) {
    rows.push(
      `

JSC_DEFINE_CUSTOM_GETTER(js${typeName}Constructor, (JSGlobalObject * lexicalGlobalObject, EncodedJSValue thisValue, PropertyName))
{
    auto& vm = JSC::getVM(lexicalGlobalObject);
    auto throwScope = DECLARE_THROW_SCOPE(vm);
    auto* globalObject = reinterpret_cast<Zig::GlobalObject*>(lexicalGlobalObject);
    auto* prototype = jsDynamicCast<${prototypeName(typeName)}*>(JSValue::decode(thisValue));

    if (UNLIKELY(!prototype))
        return throwVMTypeError(lexicalGlobalObject, throwScope, "Cannot get constructor for ${typeName}"_s);
    return JSValue::encode(globalObject->${className(typeName)}Constructor());
}

`.trim(),
    );
  }

  for (const name in proto) {
    if ("cache" in proto[name] || proto[name]?.internal) {
      const cacheName = typeof proto[name].cache === "string" ? `m_${proto[name].cache}` : `m_${name}`;
      if ("cache" in proto[name]) {
        if (!supportsObjectCreate) {
          rows.push(
            `
JSC_DEFINE_CUSTOM_GETTER(${symbolName(typeName, name)}GetterWrap, (JSGlobalObject * lexicalGlobalObject, EncodedJSValue encodedThisValue, PropertyName attributeName))
{
    auto& vm = JSC::getVM(lexicalGlobalObject);
    Zig::GlobalObject *globalObject = reinterpret_cast<Zig::GlobalObject*>(lexicalGlobalObject);
    auto throwScope = DECLARE_THROW_SCOPE(vm);
    ${className(typeName)}* thisObject = jsCast<${className(typeName)}*>(JSValue::decode(encodedThisValue));
      JSC::EnsureStillAliveScope thisArg = JSC::EnsureStillAliveScope(thisObject);

    if (JSValue cachedValue = thisObject->${cacheName}.get())
        return JSValue::encode(cachedValue);

    JSC::JSValue result = JSC::JSValue::decode(
        ${symbolName(typeName, proto[name].getter)}(thisObject->wrapped(),${
          proto[name].this!! ? " encodedThisValue, " : ""
        } globalObject)
    );
    RETURN_IF_EXCEPTION(throwScope, {});
    thisObject->${cacheName}.set(vm, thisObject, result);
    RELEASE_AND_RETURN(throwScope, JSValue::encode(result));
}`.trim(),
          );
          if (proto[name].writable) {
            rows.push(
              `
JSC_DEFINE_CUSTOM_SETTER(${symbolName(typeName, name)}SetterWrap, (JSGlobalObject * lexicalGlobalObject, EncodedJSValue encodedThisValue, EncodedJSValue encodedValue, PropertyName attributeName))
{
    auto& vm = JSC::getVM(lexicalGlobalObject);
    auto throwScope = DECLARE_THROW_SCOPE(vm);
    ${className(typeName)}* thisObject = jsCast<${className(typeName)}*>(JSValue::decode(encodedThisValue));
    JSC::EnsureStillAliveScope thisArg = JSC::EnsureStillAliveScope(thisObject);
    thisObject->${cacheName}.set(vm, thisObject, JSValue::decode(encodedValue));
    RELEASE_AND_RETURN(throwScope, true);
}`.trim(),
            );
          }
        } else {
          rows.push(
            `
JSC_DEFINE_CUSTOM_GETTER(${symbolName(typeName, name)}GetterWrap, (JSGlobalObject * globalObject, EncodedJSValue encodedThisValue, PropertyName attributeName))
{
    auto& vm = JSC::getVM(globalObject);
    auto throwScope = DECLARE_THROW_SCOPE(vm);
    ${className(typeName)}* thisObject = jsDynamicCast<${className(typeName)}*>(JSValue::decode(encodedThisValue));
    if (UNLIKELY(!thisObject)) {
        return JSValue::encode(jsUndefined());
    }

    JSC::EnsureStillAliveScope thisArg = JSC::EnsureStillAliveScope(thisObject);

    if (JSValue cachedValue = thisObject->${cacheName}.get())
        return JSValue::encode(cachedValue);

    JSC::JSValue result = JSC::JSValue::decode(
        ${symbolName(typeName, proto[name].getter)}(thisObject->wrapped(),${
          proto[name].this!! ? " thisValue, " : ""
        } globalObject)
    );
    RETURN_IF_EXCEPTION(throwScope, {});
    thisObject->${cacheName}.set(vm, thisObject, result);
    RELEASE_AND_RETURN(throwScope, JSValue::encode(result));
}
`.trim(),
          );
        }
      }
      rows.push(writeBarrier(symbolName, typeName, name, cacheName));
    } else if ("getter" in proto[name] || ("accessor" in proto[name] && proto[name].getter)) {
      if (!supportsObjectCreate) {
        rows.push(`
JSC_DEFINE_CUSTOM_GETTER(${symbolName(typeName, name)}GetterWrap, (JSGlobalObject * lexicalGlobalObject, EncodedJSValue encodedThisValue, PropertyName attributeName))
{
    auto& vm = JSC::getVM(lexicalGlobalObject);
    Zig::GlobalObject *globalObject = reinterpret_cast<Zig::GlobalObject*>(lexicalGlobalObject);
    auto throwScope = DECLARE_THROW_SCOPE(vm);
    ${className(typeName)}* thisObject = jsCast<${className(typeName)}*>(JSValue::decode(encodedThisValue));
    JSC::EnsureStillAliveScope thisArg = JSC::EnsureStillAliveScope(thisObject);
    JSC::EncodedJSValue result = ${symbolName(typeName, proto[name].getter)}(thisObject->wrapped(),${
      !!proto[name].this ? " encodedThisValue, " : ""
    } globalObject);
    RETURN_IF_EXCEPTION(throwScope, {});
    RELEASE_AND_RETURN(throwScope, result);
}
        `);
      } else {
        rows.push(`
JSC_DEFINE_CUSTOM_GETTER(${symbolName(typeName, name)}GetterWrap, (JSGlobalObject * lexicalGlobalObject, EncodedJSValue encodedThisValue, PropertyName attributeName))
{
    auto& vm = JSC::getVM(lexicalGlobalObject);
    Zig::GlobalObject *globalObject = reinterpret_cast<Zig::GlobalObject*>(lexicalGlobalObject);
    auto throwScope = DECLARE_THROW_SCOPE(vm);
    ${className(typeName)}* thisObject = jsDynamicCast<${className(typeName)}*>(JSValue::decode(encodedThisValue));
    if (UNLIKELY(!thisObject)) {
        return JSValue::encode(jsUndefined());
    }
    JSC::EnsureStillAliveScope thisArg = JSC::EnsureStillAliveScope(thisObject);
    JSC::EncodedJSValue result = ${symbolName(typeName, proto[name].getter)}(thisObject->wrapped(),${
      !!proto[name].this ? " encodedThisValue, " : ""
    } globalObject);
    RETURN_IF_EXCEPTION(throwScope, {});
    RELEASE_AND_RETURN(throwScope, result);
}
              `);
      }
    }

    if ("setter" in proto[name] || ("accessor" in proto[name] && proto[name].setter)) {
      rows.push(
        `
JSC_DEFINE_CUSTOM_SETTER(${symbolName(typeName, name)}SetterWrap, (JSGlobalObject * lexicalGlobalObject, EncodedJSValue encodedThisValue, EncodedJSValue encodedValue, PropertyName attributeName))
{
    auto& vm = JSC::getVM(lexicalGlobalObject);
    auto throwScope = DECLARE_THROW_SCOPE(vm);
    ${className(typeName)}* thisObject = jsCast<${className(typeName)}*>(JSValue::decode(encodedThisValue));
    JSC::EnsureStillAliveScope thisArg = JSC::EnsureStillAliveScope(thisObject);
    auto result = ${symbolName(typeName, proto[name].setter || proto[name].accessor.setter)}(thisObject->wrapped(),${
      !!proto[name].this ? " encodedThisValue, " : ""
    } lexicalGlobalObject, encodedValue);

    RELEASE_AND_RETURN(throwScope, result);
}
`,
      );
    } else if (supportsObjectCreate) {
      rows.push(
        `
JSC_DEFINE_CUSTOM_SETTER(${symbolName(typeName, name)}SetterWrap, (JSGlobalObject * lexicalGlobalObject, EncodedJSValue encodedThisValue, EncodedJSValue encodedValue, PropertyName attributeName))
{
    auto& vm = JSC::getVM(lexicalGlobalObject);
    auto throwScope = DECLARE_THROW_SCOPE(vm);
    JSValue thisValue = JSValue::decode(encodedThisValue);
    if (!thisValue.isObject()) {
      return false;
    }

    JSObject *thisObject = asObject(thisValue);
    thisObject->putDirect(vm, attributeName, JSValue::decode(encodedValue), 0);
    return true;
}
  `,
      );
    }

    if ("fn" in proto[name]) {
      const fn = proto[name].fn;
      const invalidThisBehavior = proto[name].invalidThisBehavior ?? InvalidThisBehavior.Throw;
      rows.push(`
JSC_DEFINE_HOST_FUNCTION(${symbolName(typeName, name)}Callback, (JSGlobalObject * lexicalGlobalObject, CallFrame* callFrame))
{
  auto& vm = JSC::getVM(lexicalGlobalObject);
  auto scope = DECLARE_THROW_SCOPE(vm);

  ${className(typeName)}* thisObject = jsDynamicCast<${className(typeName)}*>(callFrame->thisValue());

  if (UNLIKELY(!thisObject)) {
      ${
        invalidThisBehavior == InvalidThisBehavior.Throw
          ? `
    scope.throwException(lexicalGlobalObject, Bun::createInvalidThisError(lexicalGlobalObject, callFrame->thisValue(), "${typeName}"_s));
    return {};`
          : `return JSValue::encode(JSC::jsUndefined());`
      }
  }

  JSC::EnsureStillAliveScope thisArg = JSC::EnsureStillAliveScope(thisObject);

#if BUN_DEBUG
    /** View the file name of the JS file that called this function
     * from a debugger */
    SourceOrigin sourceOrigin = callFrame->callerSourceOrigin(vm);
    const char* fileName = sourceOrigin.string().utf8().data();
    static const char* lastFileName = nullptr;
    if (lastFileName != fileName) {
      lastFileName = fileName;
    }

    JSC::EncodedJSValue result = ${symbolName(typeName, fn)}(thisObject->wrapped(), lexicalGlobalObject, callFrame${proto[name].passThis ? ", JSValue::encode(thisObject)" : ""});

    ASSERT_WITH_MESSAGE(!JSValue::decode(result).isEmpty() or DECLARE_CATCH_SCOPE(vm).exception() != 0, \"${typeName}.${proto[name].fn} returned an empty value without an exception\");

    ${
      !proto[name].DOMJIT
        ? ""
        : `
    JSValue decoded = JSValue::decode(result);
    if (thisObject->m_${fn}_expectedResultType) {
      if (decoded.isCell() && !decoded.isEmpty()) {
        ASSERT_WITH_MESSAGE(thisObject->m_${fn}_expectedResultType.value().has_value(), "DOMJIT function return type changed!");
        ASSERT_WITH_MESSAGE(thisObject->m_${fn}_expectedResultType.value().value() == decoded.asCell()->type(), "DOMJIT function return type changed!");
      } else {
        ASSERT_WITH_MESSAGE(!thisObject->m_${fn}_expectedResultType.value().has_value(), "DOMJIT function return type changed!");
      }
    } else if (!decoded.isEmpty()) {
      thisObject->m_${fn}_expectedResultType = decoded.isCell()
        ? std::optional<JSC::JSType>(decoded.asCell()->type())
        : std::optional<JSC::JSType>(std::nullopt);
    }`
    }

    return result;
#endif

  return ${symbolName(typeName, proto[name].fn)}(thisObject->wrapped(), lexicalGlobalObject, callFrame${proto[name].passThis ? ", JSValue::encode(thisObject)" : ""});
}

    `);
    }
  }

  if (cachedValues?.length) {
    for (const cacheName of cachedValues) {
      rows.push(writeBarrier(symbolName, typeName, cacheName, "m_" + cacheName));
    }
  }

  return rows.map(a => a.trim()).join("\n");
}

function allCachedValues(obj: ClassDefinition) {
  let values = (obj.values ?? []).slice().map(name => [name, `m_${name}`]);
  for (const name in obj.proto) {
    let cacheName = obj.proto[name].cache;
    if (cacheName === true) {
      cacheName = "m_" + name;
    } else if (cacheName) {
      cacheName = `m_${cacheName}`;
    }

    if (cacheName) {
      values.push([name, cacheName]);
    }
  }

  return values;
}

var extraIncludes = [];
function generateClassHeader(typeName, obj: ClassDefinition) {
  var { klass, proto, JSType = "ObjectType", values = [], callbacks = {}, zigOnly = false } = obj;

  if (zigOnly) return "";

  const name = className(typeName);

  const DECLARE_VISIT_CHILDREN =
    values.length ||
    obj.estimatedSize ||
    Object.keys(callbacks).length ||
    obj.hasPendingActivity ||
    [...Object.values(klass), ...Object.values(proto)].find(a => !!a.cache)
      ? "DECLARE_VISIT_CHILDREN;\ntemplate<typename Visitor> void visitAdditionalChildren(Visitor&);\nDECLARE_VISIT_OUTPUT_CONSTRAINTS;\n"
      : "";
  const sizeEstimator = "static size_t estimatedSize(JSCell* cell, VM& vm);";

  var weakOwner = "";
  var weakInit = ``;
  if (obj.hasPendingActivity) {
    weakInit = `m_weakThis = JSC::Weak<${name}>(this, getOwner());`;
    weakOwner = `
    JSC::Weak<${name}> m_weakThis;


    static bool hasPendingActivity(void* ctx);

    class Owner final : public JSC::WeakHandleOwner {
      public:
          bool isReachableFromOpaqueRoots(JSC::Handle<JSC::Unknown> handle, void* context, JSC::AbstractSlotVisitor& visitor, ASCIILiteral* reason) final
          {
              auto* controller = JSC::jsCast<${name}*>(handle.slot()->asCell());
              if (${name}::hasPendingActivity(controller->wrapped())) {
                  if (UNLIKELY(reason))
                    *reason = "has pending activity"_s;
                  return true;
              }

              return visitor.containsOpaqueRoot(context);
          }
          void finalize(JSC::Handle<JSC::Unknown>, void* context) final {}
      };

      static JSC::WeakHandleOwner* getOwner()
      {
          static NeverDestroyed<Owner> m_owner;
          return &m_owner.get();
      }
      `;
  }
  var suffix = "";

  if (obj.getInternalProperties) {
    suffix += `JSC::JSValue getInternalProperties(JSC::VM &vm, JSC::JSGlobalObject *globalObject, ${name}*);`;
  }

  const final = obj.final ?? true;

  return `
  class ${name}${final ? " final" : ""} : public JSC::JSDestructibleObject {
    public:
        using Base = JSC::JSDestructibleObject;
        static constexpr unsigned StructureFlags = Base::StructureFlags${obj.hasOwnProperties() ? ` | HasStaticPropertyTable` : ""};
        static ${name}* create(JSC::VM& vm, JSC::JSGlobalObject* globalObject, JSC::Structure* structure, void* ctx);

        DECLARE_EXPORT_INFO;
        template<typename, JSC::SubspaceAccess mode> static JSC::GCClient::IsoSubspace* subspaceFor(JSC::VM& vm)
        {
            if constexpr (mode == JSC::SubspaceAccess::Concurrently)
                return nullptr;
            return WebCore::subspaceForImpl<${name}, WebCore::UseCustomHeapCellType::No>(
                vm,
                [](auto& spaces) { return spaces.${clientSubspaceFor(typeName)}.get(); },
                [](auto& spaces, auto&& space) { spaces.${clientSubspaceFor(typeName)} = std::forward<decltype(space)>(space); },
                [](auto& spaces) { return spaces.${subspaceFor(typeName)}.get(); },
                [](auto& spaces, auto&& space) { spaces.${subspaceFor(typeName)} = std::forward<decltype(space)>(space); });
        }

        static void destroy(JSC::JSCell*);
        static JSC::Structure* createStructure(JSC::VM& vm, JSC::JSGlobalObject* globalObject, JSC::JSValue prototype)
        {
            return JSC::Structure::create(vm, globalObject, prototype, JSC::TypeInfo(static_cast<JSC::JSType>(${JSType}), StructureFlags), info());
        }

        static JSObject* createPrototype(VM& vm, JSDOMGlobalObject* globalObject);
        ${
          obj.noConstructor
            ? ""
            : `static JSObject* createConstructor(VM& vm, JSGlobalObject* globalObject, JSValue prototype)`
        };

        ~${name}();

        void* wrapped() const { return m_ctx; }

        void detach()
        {
            m_ctx = nullptr;
        }

        static void analyzeHeap(JSCell*, JSC::HeapAnalyzer&);
        static ptrdiff_t offsetOfWrapped() { return OBJECT_OFFSETOF(${name}, m_ctx); }

        /**
         * Estimated size of the object from Zig including the JS wrapper.
         */
        static size_t estimatedSize(JSC::JSCell* cell, JSC::VM& vm);

        /**
         * Memory cost of the object from Zig, without necessarily having a JS wrapper alive.
         */
        static size_t memoryCost(void* ptr);

        void* m_ctx { nullptr };


        ${name}(JSC::VM& vm, JSC::Structure* structure, void* sinkPtr)
            : Base(vm, structure)
        {
            m_ctx = sinkPtr;
            ${weakInit.trim()}
        }

        void finishCreation(JSC::VM&);

        ${Object.entries(obj.custom ?? {})
          .map(([fieldName, field]) => {
            if (field.extraHeaderIncludes?.length ?? 0) {
              extraIncludes.push(...field.extraHeaderIncludes);
            }

            var str = "";
            if (field.header) {
              str += `#include "${field.header}";` + "\n";
            }
            str += `${field.type} ${fieldName};`;
            return str;
          })
          .join("\n")}

        ${domJITTypeCheckFields(proto, klass)}

        ${weakOwner}

        ${DECLARE_VISIT_CHILDREN}

        ${renderCachedFieldsHeader(typeName, klass, proto, values)}
        ${callbacks ? renderCallbacksHeader(typeName, obj.callbacks) : ""}
    };
    ${suffix}
  `.trim();
}

function domJITTypeCheckFields(proto, klass) {
  var output = "#if BUN_DEBUG\n";
  for (const name in proto) {
    const { DOMJIT, fn } = proto[name];
    if (!DOMJIT) continue;
    output += `std::optional<std::optional<JSC::JSType>> m_${fn}_expectedResultType = std::nullopt;\n`;
  }

  for (const name in klass) {
    const { DOMJIT, fn } = klass[name];
    if (!DOMJIT) continue;
    output += `std::optional<std::optional<JSC::JSType>> m_${fn}_expectedResultType = std::nullopt;\n`;
  }
  output += "#endif\n";
  return output;
}

function generateClassImpl(typeName, obj: ClassDefinition) {
  const {
    klass: fields,
    finalize,
    proto,
    construct,
    estimatedSize,
    hasPendingActivity = false,
    getInternalProperties = false,
    callbacks = {},
    own,
  } = obj;
  const name = className(typeName);

  let DEFINE_VISIT_CHILDREN_LIST = [...Object.entries(fields), ...Object.entries(proto)]
    .filter(([name, { cache = false, internal = false }]) => (cache || internal) === true)
    .map(([name]) => `visitor.append(thisObject->m_${name});`)
    .join("\n");

  for (const name in callbacks) {
    // Use appendHidden so it doesn't show up in the heap snapshot twice.
    DEFINE_VISIT_CHILDREN_LIST += "\n" + `    visitor.appendHidden(thisObject->m_callback_${name});`;
  }

  const values = (obj.values || [])
    .map(val => {
      return `visitor.append(thisObject->m_${val});`;
    })
    .join("\n");
  var DEFINE_VISIT_CHILDREN = "";
  if (DEFINE_VISIT_CHILDREN_LIST.length || estimatedSize || values.length || hasPendingActivity) {
    DEFINE_VISIT_CHILDREN = `
template<typename Visitor>
void ${name}::visitChildrenImpl(JSCell* cell, Visitor& visitor)
{
    ${name}* thisObject = jsCast<${name}*>(cell);
    ASSERT_GC_OBJECT_INHERITS(thisObject, info());
    Base::visitChildren(thisObject, visitor);
    ${
      estimatedSize
        ? `if (auto* ptr = thisObject->wrapped()) {
            auto size = ${symbolName(typeName, "estimatedSize")}(ptr);
visitor.reportExtraMemoryVisited(size);
}`
        : ""
    }
    thisObject->visitAdditionalChildren<Visitor>(visitor);
}

DEFINE_VISIT_CHILDREN(${name});



template<typename Visitor>
void ${name}::visitAdditionalChildren(Visitor& visitor)
{
  ${name}* thisObject = this;
    ASSERT_GC_OBJECT_INHERITS(thisObject, info());
    ${values}
    ${DEFINE_VISIT_CHILDREN_LIST}
    ${hasPendingActivity ? "visitor.addOpaqueRoot(this->wrapped());" : ""}
}

DEFINE_VISIT_ADDITIONAL_CHILDREN(${name});

template<typename Visitor>
void ${name}::visitOutputConstraintsImpl(JSCell *cell, Visitor& visitor)
{
    ${name}* thisObject = jsCast<${name}*>(cell);
    ASSERT_GC_OBJECT_INHERITS(thisObject, info());
    thisObject->visitAdditionalChildren<Visitor>(visitor);
}

DEFINE_VISIT_OUTPUT_CONSTRAINTS(${name});

${renderCallbacksCppImpl(typeName, callbacks)}



        `.trim();
  }

  var output = ``;

  for (let { impl } of Object.values(obj.custom ?? {})) {
    if (impl) {
      output += `#include "${impl}";` + "\n";
    }
  }

  if (hasPendingActivity) {
    externs +=
      `extern JSC_CALLCONV bool JSC_HOST_CALL_ATTRIBUTES ${symbolName(typeName, "hasPendingActivity")}(void* ptr);` +
      "\n";
    output += `
    bool ${name}::hasPendingActivity(void* ctx) {
        return ${symbolName(typeName, "hasPendingActivity")}(ctx);
    }
`;
  }

  if (getInternalProperties) {
    externs += `extern JSC_CALLCONV JSC::EncodedJSValue JSC_HOST_CALL_ATTRIBUTES ${symbolName(typeName, "getInternalProperties")}(void* ptr, JSC::JSGlobalObject *globalObject, JSC::EncodedJSValue thisValue);`;
    output += `
    JSC::JSValue getInternalProperties(JSC::VM &, JSC::JSGlobalObject *globalObject, ${name}* castedThis)
    {
      return JSValue::decode(${symbolName(typeName, "getInternalProperties")}(castedThis->impl(), globalObject, JSValue::encode(castedThis)));
    }

    `;
  }

  if (obj.hasOwnProperties()) {
    output += Object.entries(own)
      .map(
        ([name, getterName]) => `
static JSC::JSValue construct${symbolName(obj.name, name)}PropertyCallback(JSC::VM &vm, JSC::JSObject* initialThisObject) {
    auto scope = DECLARE_THROW_SCOPE(vm);
    Bun::JS${obj.name}* thisObject = jsCast<Bun::JS${obj.name}*>(initialThisObject);
    JSC::EncodedJSValue result = ${protoSymbolName(obj.name, getterName)}(thisObject->wrapped(), thisObject->globalObject());
    RETURN_IF_EXCEPTION(scope, {});
    return JSC::JSValue::decode(result);
}
    `,
      )
      .join("\n");
  }

  if (finalize) {
    output += `
${name}::~${name}()
{
    if (LIKELY(m_ctx)) {
        ${classSymbolName(typeName, "finalize")}(m_ctx);
    }
}
`;
  } else {
    output += `
${name}::~${name}()
{
}
`;
  }

  if (!obj.estimatedSize && !obj.memoryCost) {
    externs += `extern "C" const size_t ${symbolName(typeName, "ZigStructSize")};`;
  } else if (obj.memoryCost) {
    externs += `extern JSC_CALLCONV size_t ${symbolName(typeName, "memoryCost")}(void* ptr);`;
  }

  if (obj.memoryCost) {
    output += `
size_t ${name}::memoryCost(void* ptr) {
  return ptr ? ${symbolName(typeName, "memoryCost")}(ptr) : 0;
}
`;
  } else if (obj.estimatedSize) {
    output += `
size_t ${name}::memoryCost(void* ptr) {
  return ptr ? ${symbolName(typeName, "estimatedSize")}(ptr) : 0;
}
  `;
  } else {
    output += `
size_t ${name}::memoryCost(void* ptr) {
  return ptr ? ${symbolName(typeName, "ZigStructSize")} : 0;
}
  `;
  }

  output += `

size_t ${name}::estimatedSize(JSC::JSCell* cell, JSC::VM& vm) {
  auto* thisObject = jsCast<${name}*>(cell);
  auto* wrapped = thisObject->wrapped();
  return Base::estimatedSize(cell, vm) + ${name}::memoryCost(wrapped);
}

void ${name}::destroy(JSCell* cell)
{
    static_cast<${name}*>(cell)->${name}::~${name}();
}

const ClassInfo ${name}::s_info = { "${typeName}"_s, &Base::s_info, ${obj.hasOwnProperties() ? `&${typeName}Table` : "nullptr"}, nullptr, CREATE_METHOD_TABLE(${name}) };

void ${name}::finishCreation(VM& vm)
{
    Base::finishCreation(vm);
    ASSERT(inherits(info()));
}


${name}* ${name}::create(JSC::VM& vm, JSC::JSGlobalObject* globalObject, JSC::Structure* structure, void* ctx) {
  ${name}* ptr = new (NotNull, JSC::allocateCell<${name}>(vm)) ${name}(vm, structure, ctx);
  ptr->finishCreation(vm);
  return ptr;
}

extern JSC_CALLCONV void* JSC_HOST_CALL_ATTRIBUTES ${typeName}__fromJS(JSC::EncodedJSValue value)  {
  JSC::JSValue decodedValue = JSC::JSValue::decode(value);
  if (decodedValue.isEmpty() || !decodedValue.isCell())
      return nullptr;

  JSC::JSCell* cell = decodedValue.asCell();
  ${className(typeName)}* object = JSC::jsDynamicCast<${className(typeName)}*>(cell);

  if (!object)
      return nullptr;

  return object->wrapped();
}

extern JSC_CALLCONV void* JSC_HOST_CALL_ATTRIBUTES ${typeName}__fromJSDirect(JSC::EncodedJSValue value) {
  JSC::JSValue decodedValue = JSC::JSValue::decode(value);
  ASSERT(decodedValue.isCell());

  JSC::JSCell* cell = decodedValue.asCell();
  ${className(typeName)}* object = JSC::jsDynamicCast<${className(typeName)}*>(cell);

  if (!object)
      return nullptr;

  Zig::GlobalObject* globalObject = jsDynamicCast<Zig::GlobalObject*>(object->globalObject());

  if (UNLIKELY(globalObject == nullptr || cell->structureID() != globalObject->${className(typeName)}Structure()->id())) {
    return nullptr;
  }

  return object->wrapped();
}

extern JSC_CALLCONV bool JSC_HOST_CALL_ATTRIBUTES ${typeName}__dangerouslySetPtr(JSC::EncodedJSValue value, void* ptr) {
  ${className(typeName)}* object = JSC::jsDynamicCast<${className(typeName)}*>(JSValue::decode(value));
  if (!object)
      return false;

  object->m_ctx = ptr;
  return true;
}

extern "C" const size_t ${typeName}__ptrOffset = ${className(typeName)}::offsetOfWrapped();

void ${name}::analyzeHeap(JSCell* cell, HeapAnalyzer& analyzer)
{
    auto* thisObject = jsCast<${name}*>(cell);
    if (void* wrapped = thisObject->wrapped()) {
        analyzer.setWrappedObjectForCell(cell, wrapped);
    }

    Base::analyzeHeap(cell, analyzer);
    ${allCachedValues(obj).length > 0 ? `auto& vm = thisObject->vm();` : ""}

    ${allCachedValues(obj)
      .map(
        ([name, cacheName]) => `
if (JSValue ${cacheName}Value = thisObject->${cacheName}.get()) {
  if (${cacheName}Value.isCell()) {
    const Identifier& id = Identifier::fromString(vm, "${name}"_s);
    analyzer.analyzePropertyNameEdge(cell, ${cacheName}Value.asCell(), id.impl());
  }
}`,
      )
      .join("\n  ")}
}

${
  !obj.noConstructor
    ? `JSObject* ${name}::createConstructor(VM& vm, JSGlobalObject* globalObject, JSValue prototype)
{
  return WebCore::${constructorName(typeName)}::create(vm, globalObject, WebCore::${constructorName(
    typeName,
  )}::createStructure(vm, globalObject, globalObject->functionPrototype()), jsCast<WebCore::${prototypeName(typeName)}*>(prototype));
}`
    : ""
}

JSObject* ${name}::createPrototype(VM& vm, JSDOMGlobalObject* globalObject)
{
    auto *structure = ${prototypeName(typeName)}::createStructure(vm, globalObject, globalObject->objectPrototype());
    structure->setMayBePrototype(true);
    return ${prototypeName(typeName)}::create(vm, globalObject, structure);
}

extern JSC_CALLCONV JSC::EncodedJSValue JSC_HOST_CALL_ATTRIBUTES ${typeName}__create(Zig::GlobalObject* globalObject, void* ptr) {
  auto &vm = globalObject->vm();
  JSC::Structure* structure = globalObject->${className(typeName)}Structure();
  ${className(typeName)}* instance = ${className(typeName)}::create(vm, globalObject, structure, ptr);
  ${
    obj.estimatedSize
      ? `
      auto size = ${symbolName(typeName, "estimatedSize")}(ptr);
      vm.heap.reportExtraMemoryAllocated(instance, size);`
      : ""
  }
  return JSValue::encode(instance);
}

${DEFINE_VISIT_CHILDREN}



    `.trim();

  return output;
}

function generateHeader(typeName, obj) {
  const fields = [
    generateClassHeader(typeName, obj).trim() + "\n\n",
    !(obj.final ?? true) ? generatePrototypeHeader(typeName, false) : null,
  ].filter(Boolean);

  return "\n" + fields.join("\n").trim();
}

let lutTextFile = `
/* Source for ZigGeneratedClasses.lut.h
`;
function generateOwnProperties(typeName, symbolName, obj, props = {}, wrapped) {
  lutTextFile += `
${generateHashTableComment(typeName, symbolName, obj, props, wrapped)}
`;
}

function generateImpl(typeName, obj: ClassDefinition) {
  if (obj.zigOnly) return "";

  const proto = obj.proto;
  if (obj?.hasOwnProperties?.()) {
    generateOwnProperties(typeName, name => symbolName(typeName, name), obj, obj.own);
  }
  return [
    (obj.final ?? true) ? generatePrototypeHeader(typeName, true) : null,
    !obj.noConstructor ? generateConstructorHeader(typeName).trim() + "\n" : null,
    generatePrototype(typeName, obj).trim(),
    !obj.noConstructor ? generateConstructorImpl(typeName, obj).trim() : null,
    generateClassImpl(typeName, obj).trim(),
  ]
    .filter(Boolean)
    .join("\n\n");
}

function generateZig(
  typeName,
  {
    klass = {},
    proto = {},
    own = {},
    construct,
    finalize,
    noConstructor = false,
    overridesToJS = false,
    estimatedSize,
    call = false,
    memoryCost,
    values = [],
    hasPendingActivity = false,
    structuredClone = false,
    getInternalProperties = false,
    callbacks = {},
  } = {} as ClassDefinition,
) {
  const exports = new Map<string, string>();

  if (hasPendingActivity) {
    exports.set("hasPendingActivity", symbolName(typeName, "hasPendingActivity"));
  }

  if (getInternalProperties) {
    exports.set("getInternalProperties", symbolName(typeName, "getInternalProperties"));
  }

  if (structuredClone) {
    exports.set("onStructuredCloneSerialize", symbolName(typeName, "onStructuredCloneSerialize"));

    if (typeof structuredClone === "object" && structuredClone.transferable) {
      exports.set("onStructuredCloneTransfer", symbolName(typeName, "onStructuredCloneTransfer"));
    }

    exports.set("onStructuredCloneDeserialize", symbolName(typeName, "onStructuredCloneDeserialize"));
  }

  proto = {
    ...Object.fromEntries(Object.entries(own || {}).map(([name, getterName]) => [name, { getter: getterName }])),
    ...proto,
  };

  const externs = Object.entries({
    ...proto,
    ...Object.fromEntries((values || []).map(a => [a, { internal: true }])),
  })
    .filter(([name, { cache, internal }]) => (cache && typeof cache !== "string") || internal)
    .map(
      ([name]) =>
        `extern fn ${protoSymbolName(typeName, name)}SetCachedValue(jsc.JSValue, *jsc.JSGlobalObject, jsc.JSValue) callconv(jsc.conv) void;

        extern fn ${protoSymbolName(typeName, name)}GetCachedValue(jsc.JSValue) callconv(jsc.conv) jsc.JSValue;

        /// \`${typeName}.${name}\` setter
        /// This value will be visited by the garbage collector.
        pub fn ${name}SetCached(thisValue: jsc.JSValue, globalObject: *jsc.JSGlobalObject, value: jsc.JSValue) void {
          jsc.markBinding(@src());
          ${protoSymbolName(typeName, name)}SetCachedValue(thisValue, globalObject, value);
        }

        /// \`${typeName}.${name}\` getter
        /// This value will be visited by the garbage collector.
        pub fn ${name}GetCached(thisValue: jsc.JSValue) ?jsc.JSValue {
          jsc.markBinding(@src());
          const result = ${protoSymbolName(typeName, name)}GetCachedValue(thisValue);
          if (result == .zero)
            return null;

          return result;
        }
`.trim() + "\n",
    )
    .join("\n");

  var renderedCallbacks = "";
  if (Object.keys(callbacks).length) {
    renderedCallbacks = renderCallbacksZig(typeName, callbacks);
  }

  function renderMethods() {
    const exports = new Map();
    var output = `
const JavaScriptCoreBindings = struct {

`;

    if (memoryCost) {
      exports.set("memoryCost", symbolName(typeName, "memoryCost"));
      output += `
    pub fn ${symbolName(typeName, "memoryCost")}(thisValue: *${typeName}) callconv(jsc.conv) usize {
      return @call(bun.callmod_inline, ${typeName}.memoryCost, .{thisValue});
    }
  `;
    }

    if (estimatedSize) {
      exports.set("estimatedSize", symbolName(typeName, "estimatedSize"));
      output += `
        pub fn ${symbolName(typeName, "estimatedSize")}(thisValue: *${typeName}) callconv(jsc.conv) usize {
          return @call(bun.callmod_inline, ${typeName}.estimatedSize, .{thisValue});
        }
      `;
    } else if (!memoryCost && !estimatedSize) {
      output += `
        export const ${symbolName(typeName, "ZigStructSize")}: usize = @sizeOf(${typeName});
      `;
    }

    if (hasPendingActivity) {
      exports.set("hasPendingActivity", symbolName(typeName, "hasPendingActivity"));
      output += `
        pub fn ${symbolName(typeName, "hasPendingActivity")}(thisValue: *${typeName}) callconv(jsc.conv) bool {
          return @call(bun.callmod_inline, ${typeName}.hasPendingActivity, .{thisValue});
        }
      `;
    }

    if (finalize) {
      exports.set("finalize", classSymbolName(typeName, "finalize"));
      output += `
        pub fn ${classSymbolName(typeName, "finalize")}(thisValue: *${typeName}) callconv(jsc.conv) void {
          if (comptime Environment.enable_logs) log_zig_finalize("${typeName}", thisValue);
          @call(.always_inline, ${typeName}.finalize, .{thisValue});
        }
      `;
    }

    if (construct && !noConstructor) {
      exports.set("construct", classSymbolName(typeName, "construct"));
      output += `
        pub fn ${classSymbolName(typeName, "construct")}(globalObject: *jsc.JSGlobalObject, callFrame: *jsc.CallFrame) callconv(jsc.conv) ?*anyopaque {
          if (comptime Environment.enable_logs) log_zig_constructor("${typeName}", callFrame);
          return @as(*${typeName}, ${typeName}.constructor(globalObject, callFrame) catch |err| switch (err) {
            error.JSError => return null,
            error.OutOfMemory => {
              globalObject.throwOutOfMemory() catch {};
              return null;
            },
          });
        }
      `;
    }

    if (call) {
      exports.set("call", classSymbolName(typeName, "call"));
      output += `
        pub fn ${classSymbolName(typeName, "call")}(globalObject: *jsc.JSGlobalObject, callFrame: *jsc.CallFrame) callconv(jsc.conv) jsc.JSValue {
          if (comptime Environment.enable_logs) log_zig_call("${typeName}", callFrame);
          return @call(.always_inline, jsc.toJSHostFn(${typeName}.call), .{globalObject, callFrame});
        }
      `;
    }

    if (getInternalProperties) {
      exports.set("getInternalProperties", classSymbolName(typeName, "getInternalProperties"));
      output += `
        pub fn ${classSymbolName(typeName, "getInternalProperties")}(thisValue: *${typeName}, globalObject: *jsc.JSGlobalObject, thisValue: jsc.JSValue) callconv(jsc.conv) jsc.JSValue {
          if (comptime Environment.enable_logs) log_zig_get_internal_properties("${typeName}");
          return @call(.always_inline, ${typeName}.getInternalProperties, .{thisValue, globalObject, thisValue});
        }
      `;
    }

    {
      const exportNames = name => zigExportName(exports, name => protoSymbolName(typeName, name), proto[name]);
      for (const name in proto) {
        const { getter, setter, accessor, fn, this: thisValue = false, cache, DOMJIT } = proto[name];
        const names = exportNames(name);
        if (names.getter) {
          output += `
        pub fn ${names.getter}(this: *${typeName}, ${thisValue ? "thisValue: jsc.JSValue," : ""} globalObject: *jsc.JSGlobalObject) callconv(jsc.conv) jsc.JSValue {
          if (comptime Environment.enable_logs) log_zig_getter("${typeName}", "${name}");
          return switch (@typeInfo(@typeInfo(@TypeOf(${typeName}.${getter})).@"fn".return_type.?)) {
            .error_union => {
              return @call(.always_inline, jsc.toJSHostValue, .{globalObject, @call(.always_inline, ${typeName}.${getter}, .{this, ${thisValue ? "thisValue," : ""} globalObject})});
            },
            else => @call(.always_inline, ${typeName}.${getter}, .{this, ${thisValue ? "thisValue," : ""} globalObject}),
          };
        }
      `;
        }

        if (names.setter) {
          output += `
        pub fn ${names.setter}(this: *${typeName}, ${thisValue ? "thisValue: jsc.JSValue," : ""} globalObject: *jsc.JSGlobalObject, value: jsc.JSValue) callconv(jsc.conv) bool {
          if (comptime Environment.enable_logs) log_zig_setter("${typeName}", "${name}", value);
          switch (@typeInfo(@typeInfo(@TypeOf(${typeName}.${setter})).@"fn".return_type.?)) {
            .error_union => |error_union| {
              if (error_union.payload != void) {
                @compileError("Setter return type must be JSError!void or void");
              }
              return @call(.always_inline, jsc.host_fn.toJSHostSetterValue, .{globalObject, @call(.always_inline, ${typeName}.${setter}, .{this, ${thisValue ? "thisValue," : ""} globalObject, value})});
            },
            .void => {
              @call(.always_inline, ${typeName}.${setter}, .{this, ${thisValue ? "thisValue," : ""} globalObject, value});
              return true;
            },
            else => @compileError("Setter return type must be JSError!void or void"),
          }
        }
      `;
        }

        if (names.fn) {
          if (names.DOMJIT) {
            const { args, returns } = DOMJIT;
            output += `
          pub fn ${names.DOMJIT}(thisValue: *${typeName}, globalObject: *jsc.JSGlobalObject, ${args
            .map(ZigDOMJITArgTypeDefinition)
            .join(", ")}) callconv(jsc.conv) jsc.JSValue {
            return @call(bun.callmod_inline, ${typeName}.${DOMJITName(fn)}, .{thisValue, globalObject, ${args.map((_, i) => `arg${i}`).join(", ")}});
          }
          `;
          }

          output += `
        pub fn ${names.fn}(thisValue: *${typeName}, globalObject: *jsc.JSGlobalObject, callFrame: *jsc.CallFrame${proto[name].passThis ? ", js_this_value: jsc.JSValue" : ""}) callconv(jsc.conv) jsc.JSValue {
          if (comptime Environment.enable_logs) log_zig_method("${typeName}", "${name}", callFrame);
          return @call(.always_inline, jsc.toJSHostValue, .{globalObject, @call(.always_inline, ${typeName}.${fn}, .{thisValue, globalObject, callFrame${proto[name].passThis ? ", js_this_value" : ""}})});
        }
        `;
        }
      }
    }

    {
      const exportNames = name => zigExportName(exports, name => classSymbolName(typeName, name), klass[name]);
      for (const name in klass) {
        const { getter, setter, accessor, fn, this: thisValue = true, cache, DOMJIT } = klass[name];
        const names = exportNames(name);
        if (names.getter) {
          output += `
        pub fn ${names.getter}(globalObject: *jsc.JSGlobalObject, ${thisValue ? "thisValue: jsc.JSValue," : ""} propertyName: jsc.JSValue) callconv(jsc.conv) jsc.JSValue {
          if (comptime Environment.enable_logs) log_zig_class_getter("${typeName}", "${name}");
          return switch (@typeInfo(@typeInfo(@TypeOf(${typeName}.${getter})).@"fn".return_type.?)) {
            .error_union => {
              return @call(.always_inline, jsc.toJSHostValue, .{globalObject, @call(.always_inline, ${typeName}.${getter}, .{globalObject, ${thisValue ? "thisValue," : ""} propertyName})});
            },
            else => {
              return @call(.always_inline, ${typeName}.${getter}, .{globalObject, ${thisValue ? "thisValue," : ""} propertyName});
            },
          };
        }
        `;
        }

        if (names.setter) {
          output += `
        pub fn ${names.setter}(globalObject: *jsc.JSGlobalObject, thisValue: jsc.JSValue, target: jsc.JSValue) callconv(jsc.conv) bool {
          if (comptime Environment.enable_logs) log_zig_class_setter("${typeName}", "${name}", target);
          return @call(.always_inline, ${typeName}.${setter || accessor.setter}, .{thisValue, globalObject, target});
        }
        `;
        }

        if (names.fn) {
          if (DOMJIT) {
            const { args, returns } = DOMJIT;

            output += `
          pub fn ${names.DOMJIT}(globalObject: *jsc.JSGlobalObject, thisValue: jsc.JSValue, ${args
            .map(ZigDOMJITArgTypeDefinition)
            .join(", ")}) callconv(jsc.conv) jsc.JSValue {
            if (comptime Environment.enable_logs) log_zig_class_domjit("${typeName}", "${name}");
            return @call(.always_inline, ${typeName}.${DOMJITName(fn)}, .{thisValue, globalObject, ${args.map((_, i) => `arg${i}`).join(", ")}});
          }
          `;
          }

          output += `
        pub fn ${names.fn}(globalObject: *jsc.JSGlobalObject, callFrame: *jsc.CallFrame) callconv(jsc.conv) jsc.JSValue {
          if (comptime Environment.enable_logs) log_zig_class_method("${typeName}", "${name}", callFrame);
          return @call(.always_inline, jsc.toJSHostFn(${typeName}.${fn}), .{globalObject, callFrame});
        }
        `;
        }
      }
    }

    if (structuredClone) {
      exports.set("structuredClone", symbolName(typeName, "onStructuredCloneSerialize"));
      output += `
      pub fn ${symbolName(typeName, "onStructuredCloneSerialize")}(thisValue: *${typeName}, globalObject: *jsc.JSGlobalObject, ctx: *anyopaque, writeBytes: WriteBytesFn) callconv(jsc.conv) void {
        if (comptime Environment.enable_logs) log_zig_structured_clone_serialize("${typeName}");
        @call(.always_inline, ${typeName}.onStructuredCloneSerialize, .{thisValue, globalObject, ctx, writeBytes});
      }
      `;

      if (typeof structuredClone === "object" && structuredClone.transferable) {
        exports.set("structuredClone_transferable", symbolName(typeName, "onStructuredCloneTransfer"));
        output += `
        pub fn ${exports.get("structuredClone_transferable")}(thisValue: *${typeName}, globalObject: *jsc.JSGlobalObject, ctx: *anyopaque, write: WriteBytesFn) callconv(jsc.conv) void {
          if (comptime Environment.enable_logs) log_zig_structured_clone_transfer("${typeName}");
          @call(.always_inline, ${typeName}.onStructuredCloneTransfer, .{thisValue, globalObject, ctx, write});
        }
        `;
      }

      exports.set("structuredCloneDeserialize", symbolName(typeName, "onStructuredCloneDeserialize"));

      output += `
      pub fn ${symbolName(typeName, "onStructuredCloneDeserialize")}(globalObject: *jsc.JSGlobalObject, ptr: [*]u8, end: [*]u8) callconv(jsc.conv) jsc.JSValue {
        if (comptime Environment.enable_logs) log_zig_structured_clone_deserialize("${typeName}");
        return @call(.always_inline, jsc.toJSHostValue, .{ globalObject, @call(.always_inline, ${typeName}.onStructuredCloneDeserialize, .{globalObject, ptr, end}) });
      }
      `;
    } else {
      output += `
      pub fn ${symbolName(typeName, "onStructuredCloneSerialize")}(thisValue: *${typeName}, globalObject: *jsc.JSGlobalObject, ctx: *anyopaque, writeBytes: WriteBytesFn) callconv(jsc.conv) void {
        _ = thisValue;
        _ = globalObject;
        _ = ctx;
        _ = writeBytes;
        @compileLog("onStructuredCloneSerialize not implemented for ${typeName}");
      }
      `;
    }

    return (
      output.trim() +
      `
  };
  comptime {
${[...exports.values()].map(name => `      @export(&JavaScriptCoreBindings.${name}, .{ .name = "${name}" });`).join("\n")}
    }`
    );
  }

  return `

pub const ${className(typeName)} = struct {
    const ${typeName} = Classes.${typeName};

    /// Return the pointer to the wrapped object.
    /// If the object does not match the type, return null.
    pub fn fromJS(value: jsc.JSValue) ?*${typeName} {
        if (comptime Environment.enable_logs) log_zig_from_js("${typeName}");
        return ${symbolName(typeName, "fromJS")}(value);
    }

    /// Return the pointer to the wrapped object only if it is a direct instance of the type.
    /// If the object does not match the type, return null.
    /// If the object is a subclass of the type or has mutated the structure, return null.
    /// Note: this may return null for direct instances of the type if the user adds properties to the object.
    pub fn fromJSDirect(value: jsc.JSValue) ?*${typeName} {
        if (comptime Environment.enable_logs) log_zig_from_js_direct("${typeName}");
        return ${symbolName(typeName, "fromJSDirect")}(value);
    }

    ${externs}

    ${
      !noConstructor
        ? `
    /// Get the ${typeName} constructor value.
    /// This loads lazily from the global object.
    pub fn getConstructor(globalObject: *jsc.JSGlobalObject) jsc.JSValue {
        if (comptime Environment.enable_logs) log_zig_get_constructor("${typeName}");
        return ${symbolName(typeName, "getConstructor")}(globalObject);
    }
  `
        : ""
    }

    ${
      !overridesToJS
        ? `
    /// Create a new instance of ${typeName}
    pub fn toJS(this: *${typeName}, globalObject: *jsc.JSGlobalObject) jsc.JSValue {
        if (comptime Environment.enable_logs) log_zig_to_js("${typeName}");
        if (comptime Environment.allow_assert) {
            const value__ = ${symbolName(typeName, "create")}(globalObject, this);
            @import("bun").assert(value__.as(${typeName}).? == this); // If this fails, likely a C ABI issue.
            return value__;
        } else {
            return ${symbolName(typeName, "create")}(globalObject, this);
        }
    }`
        : ""
    }

    /// Modify the internal ptr to point to a new instance of ${typeName}.
    pub fn dangerouslySetPtr(value: jsc.JSValue, ptr: ?*${typeName}) bool {
      jsc.markBinding(@src());
      return ${symbolName(typeName, "dangerouslySetPtr")}(value, ptr);
    }

    /// Detach the ptr from the thisValue
    pub fn detachPtr(_: *${typeName}, value: jsc.JSValue) void {
      jsc.markBinding(@src());
      bun.assert(${symbolName(typeName, "dangerouslySetPtr")}(value, null));
    }

    extern fn ${symbolName(typeName, "fromJS")}(jsc.JSValue) callconv(jsc.conv) ?*${typeName};
    extern fn ${symbolName(typeName, "fromJSDirect")}(jsc.JSValue) callconv(jsc.conv) ?*${typeName};
    extern fn ${symbolName(typeName, "getConstructor")}(*jsc.JSGlobalObject) callconv(jsc.conv) jsc.JSValue;
    extern fn ${symbolName(typeName, "create")}(globalObject: *jsc.JSGlobalObject, ptr: ?*${typeName}) callconv(jsc.conv) jsc.JSValue;

    /// Create a new instance of ${typeName} without validating it works.
    pub const toJSUnchecked = ${symbolName(typeName, "create")};

    extern fn ${typeName}__dangerouslySetPtr(jsc.JSValue, ?*${typeName}) callconv(jsc.conv) bool;

${renderMethods()}

};

`;
}

function generateLazyClassStructureHeader(typeName, { klass = {}, proto = {}, zigOnly = false }) {
  if (zigOnly) return "";

  return `
  JSC::Structure* ${className(typeName)}Structure() const { return m_${className(typeName)}.getInitializedOnMainThread(this); }
  JSC::JSObject* ${className(typeName)}Constructor() const { return m_${className(typeName)}.constructorInitializedOnMainThread(this); }
  JSC::JSObject* ${className(typeName)}Prototype() const { return m_${className(typeName)}.prototypeInitializedOnMainThread(this); }
  JSC::LazyClassStructure m_${className(typeName)};
    `.trim();
}

function generateLazyClassStructureImpl(typeName, { klass = {}, proto = {}, noConstructor = false, zigOnly = false }) {
  if (zigOnly) return "";

  return `
          m_${className(typeName)}.initLater(
              [](LazyClassStructure::Initializer& init) {
                 init.setPrototype(WebCore::${className(typeName)}::createPrototype(init.vm, reinterpret_cast<Zig::GlobalObject*>(init.global)));
                 init.setStructure(WebCore::${className(typeName)}::createStructure(init.vm, init.global, init.prototype));
                 ${
                   noConstructor
                     ? ""
                     : `init.setConstructor(WebCore::${className(
                         typeName,
                       )}::createConstructor(init.vm, init.global, init.prototype));`
                 }
              });


      `.trim();
}

const GENERATED_CLASSES_HEADER = [
  `
// GENERATED CODE - DO NOT MODIFY BY HAND
// Generated by "bun run build"
#pragma once

#include "root.h"

namespace Zig {

JSC_DECLARE_HOST_FUNCTION(jsFunctionInherits);

}

#include "JSDOMWrapper.h"
#include <wtf/NeverDestroyed.h>
#include "SerializedScriptValue.h"
`,

  `

namespace WebCore {
using namespace Zig;
using namespace JSC;

`,
];

const GENERATED_CLASSES_IMPL_HEADER_PRE = `
// GENERATED CODE - DO NOT MODIFY BY HAND
// Generated by make codegen
#include "root.h"
#include "headers.h"

#include "BunClientData.h"
#include "ZigGlobalObject.h"

#include <JavaScriptCore/JSFunction.h>
#include <JavaScriptCore/InternalFunction.h>
#include <JavaScriptCore/LazyClassStructure.h>
#include <JavaScriptCore/LazyClassStructureInlines.h>
#include <JavaScriptCore/FunctionPrototype.h>

#include <JavaScriptCore/DOMJITAbstractHeap.h>
#include "DOMJITIDLConvert.h"
#include "DOMJITIDLType.h"
#include "DOMJITIDLTypeFilter.h"
#include "DOMJITHelpers.h"
#include <JavaScriptCore/DFGAbstractHeap.h>

#include "JSDOMConvertBufferSource.h"
#include "ZigGeneratedClasses.h"
#include "ErrorCode+List.h"
#include "ErrorCode.h"
#include <JavaScriptCore/HeapAnalyzer.h>

#if !OS(WINDOWS)
#define JSC_CALLCONV "C"
#else
#define JSC_CALLCONV "C" SYSV_ABI
#endif


`;

const GENERATED_CLASSES_IMPL_HEADER_POST = `
namespace WebCore {

using namespace JSC;
using namespace Zig;

#include "ZigGeneratedClasses.lut.h"

`;

const GENERATED_CLASSES_IMPL_FOOTER = `

} // namespace WebCore

`;

function jsInheritsCppImpl() {
  return `
${jsclasses
  .map(v => v[1])
  .filter(v => v?.length > 0)
  .map((v, i) => `#include "${v}"`)
  .join("\n")}

JSC_DEFINE_HOST_FUNCTION(Zig::jsFunctionInherits, (JSC::JSGlobalObject * globalObject, JSC::CallFrame* callFrame))
{
    auto id = callFrame->argument(0).toInt32(globalObject);
    auto value = callFrame->argument(1);
    if (!value.isCell()) return JSValue::encode(jsBoolean(false));
    auto cell = value.asCell();
    switch (id) {
${jsclasses
  .map(v => v[0])
  .map((v, i) => `    case ${i}: return JSValue::encode(jsBoolean(jsDynamicCast<WebCore::JS${v}*>(cell) != nullptr));`)
  .join("\n")}
    }
    return JSValue::encode(jsBoolean(false));
}`;
}

function isTransferableCppImpl() {
  return `
bool WebCore::SerializedScriptValue::isTransferable(JSC::JSGlobalObject* globalObject, JSC::JSValue value)
{
  if (!value.isCell()) return true;
  auto cell = value.asCell();
${classes
  .map(c => {
    if (c.structuredClone == null) return "";
    if (typeof c.structuredClone === "boolean") return "";
    if (c.structuredClone.transferable) return "";
    return `  if (JSC::jsDynamicCast<WebCore::JS${c.name}*>(cell)) return false;\n`;
  })
  .join("")}
  return true;
}
`;
}

function initLazyClasses(initLaterFunctions) {
  return `

ALWAYS_INLINE void GlobalObject::initGeneratedLazyClasses() {
    ${initLaterFunctions.map(a => a.trim()).join("\n    ")}
}

`.trim();
}

function visitLazyClasses(classes) {
  return `

template<typename Visitor>
void GlobalObject::visitGeneratedLazyClasses(GlobalObject *thisObject, Visitor& visitor)
{
      ${classes.map(a => `thisObject->m_${className(a.name)}.visit(visitor);`).join("\n      ")}
}

  `.trim();
}

const ZIG_GENERATED_CLASSES_HEADER = `
/// Generated code! To regenerate, run:
///
///    bun run build
///
/// This file is generated by:
///  1. \`bun src/bun.js/scripts/generate-classes.ts\`
///  2. Scan for **/*.classes.ts files in src/bun.js/src
///  3. Generate a JS wrapper for each class in:
///        - Zig: generated_classes.zig
///        - C++: ZigGeneratedClasses.h, ZigGeneratedClasses.cpp
///  4. For the Zig code to successfully compile:
///        - Add it to generated_classes_list.zig
///        - \`\`\`
///          pub const js = jsc.Codegen.JSMyClassName;
///          pub const toJS = js.toJS;
///          pub const fromJS = js.fromJS;
///          pub const fromJSDirect = js.fromJSDirect;
///          \`\`\`
///  5. bun run build
///
const bun = @import("bun");
const jsc = bun.jsc;
const Classes = jsc.GeneratedClassesList;
const Environment = bun.Environment;
const std = @import("std");
const zig = bun.Output.scoped(.zig, true);

const wrapHostFunction = bun.gen_classes_lib.wrapHostFunction;
const wrapMethod = bun.gen_classes_lib.wrapMethod;
const wrapMethodWithThis = bun.gen_classes_lib.wrapMethodWithThis;
const wrapConstructor = bun.gen_classes_lib.wrapConstructor;
const wrapGetterCallback = bun.gen_classes_lib.wrapGetterCallback;
const wrapGetterWithValueCallback = bun.gen_classes_lib.wrapGetterWithValueCallback;

pub const StaticGetterType = fn(*jsc.JSGlobalObject, jsc.JSValue, jsc.JSValue) callconv(jsc.conv) jsc.JSValue;
pub const StaticSetterType = fn(*jsc.JSGlobalObject, jsc.JSValue, jsc.JSValue, jsc.JSValue) callconv(jsc.conv) bool;
pub const StaticCallbackType = jsc.JSHostFn;
pub const WriteBytesFn = *const fn(*anyopaque, ptr: [*]const u8, len: u32) callconv(jsc.conv) void;

`;

const classes: ClassDefinition[] = [];
for (const file of files) {
  const result = require(path.resolve(file));
  if (!(result?.default?.length ?? 0)) continue;
  console.log("Found", result.default.length, "classes from", file);
  for (let { name, proto = {}, klass = {} } of result.default) {
    let protoProps = Object.keys(proto).length ? `${Object.keys(proto).length} fields` : "";
    let klassProps = Object.keys(klass).length ? `${Object.keys(klass).length} class fields` : "";
    let props = [protoProps, klassProps].filter(Boolean).join(", ");
    if (props.length) props = ` (${props})`;
    console.log(`  - ${name}` + props);
  }

  classes.push(...result.default);
}
classes.sort((a, b) => (a.name < b.name ? -1 : 1));

// sort all the prototype keys and klass keys
for (const obj of classes) {
  let { klass = {}, proto = {}, own = {} } = obj;

  klass = Object.fromEntries(Object.entries(klass).sort(([a], [b]) => a.localeCompare(b)));
  proto = Object.fromEntries(Object.entries(proto).sort(([a], [b]) => a.localeCompare(b)));
  own = Object.fromEntries(Object.entries(own).sort(([a], [b]) => a.localeCompare(b)));

  obj.klass = klass;
  obj.proto = proto;
  obj.own = own;
}

const GENERATED_CLASSES_FOOTER = `

typedef SYSV_ABI void (*CppStructuredCloneableSerializeFunction)(CloneSerializer*, const uint8_t*, uint32_t);
typedef SYSV_ABI void (*ZigStructuredCloneableSerializeFunction)(void*, JSC::JSGlobalObject*, CloneSerializer*, CppStructuredCloneableSerializeFunction);

class StructuredCloneableSerialize {
  public:
    CppStructuredCloneableSerializeFunction cppWriteBytes;
    ZigStructuredCloneableSerializeFunction zigFunction;

    uint8_t tag;

    // the type from zig
    void* impl;

    static std::optional<StructuredCloneableSerialize> fromJS(JSC::JSValue);
    void write(CloneSerializer* serializer, JSC::JSGlobalObject* globalObject)
    {
      zigFunction(impl, globalObject, serializer, cppWriteBytes);
    }
};

class StructuredCloneableDeserialize {
  public:
    static std::optional<JSC::EncodedJSValue> fromTagDeserialize(uint8_t tag, JSC::JSGlobalObject*, const uint8_t*, const uint8_t*);
};

}

`;

function writeCppSerializers() {
  var output = ``;

  var structuredClonable = classes
    .filter(a => a.structuredClone)
    .sort((a, b) => a.structuredClone.tag < b.structuredClone.tag);

  function fromJSForEachClass(klass) {
    return `
    if (auto* result = jsDynamicCast<${className(klass.name)}*>(value)) {
      return StructuredCloneableSerialize { .cppWriteBytes = SerializedScriptValue::writeBytesForBun, .zigFunction = ${symbolName(
        klass.name,
        "onStructuredCloneSerialize",
      )}, .tag = ${klass.structuredClone.tag}, .impl = result->wrapped() };
    }
    `;
  }

  function fromTagDeserializeForEachClass(klass) {
    return `
    if (tag == ${klass.structuredClone.tag}) {
      return ${symbolName(klass.name, "onStructuredCloneDeserialize")}(globalObject, ptr, end);
    }
    `;
  }

  output += `
  std::optional<StructuredCloneableSerialize> StructuredCloneableSerialize::fromJS(JSC::JSValue value)
  {
    ${structuredClonable.map(fromJSForEachClass).join("\n").trim()}
    return std::nullopt;
  }
  `;

  output += `
  std::optional<JSC::EncodedJSValue> StructuredCloneableDeserialize::fromTagDeserialize(uint8_t tag, JSC::JSGlobalObject* globalObject, const uint8_t* ptr, const uint8_t* end)
  {
    ${structuredClonable.map(fromTagDeserializeForEachClass).join("\n").trim()}
    return std::nullopt;
  }
  `;

  return output;
}

await writeIfNotChanged(`${outBase}/ZigGeneratedClasses.zig`, [
  ZIG_GENERATED_CLASSES_HEADER,

  ...classes.map(a => generateZig(a.name, a).trim()).join("\n"),
  "\n",
  `
comptime {
  ${classes.map(a => `_ = ${className(a.name)};`).join("\n  ")}
}



// -- Avoid instantiating these log functions too many times
fn log_zig_method_call(typename: []const u8, method_name: []const u8, callframe: *jsc.CallFrame) callconv(bun.callconv_inline) void {
  if (comptime Environment.enable_logs) {
    zig("<d>{s}<r>.{s}<d>({d} args)<r>", .{typename, method_name, callframe.arguments().len});
  }
}

fn log_zig_getter(typename: []const u8, property_name: []const u8) callconv(bun.callconv_inline) void {
  if (comptime Environment.enable_logs) {
    zig("<r><blue>get<r> {s}<d>.<r>{s}", .{typename, property_name});
  }
}

fn log_zig_setter(typename: []const u8, property_name: []const u8, value: jsc.JSValue) callconv(bun.callconv_inline) void {
  if (comptime Environment.enable_logs) {
    zig("<r><blue>set<r> {s}<d>.<r>{s} = {}", .{typename, property_name, value});
  }
}

fn log_zig_finalize(typename: []const u8, ptr: *const anyopaque) callconv(bun.callconv_inline) void {
  if (comptime Environment.enable_logs) {
    zig("<d>~{s} 0x{x:8}<r>", .{typename, @intFromPtr(ptr)});
  }
}

fn log_zig_function_call(typename: []const u8, callframe: *jsc.CallFrame) callconv(bun.callconv_inline) void {
  if (comptime Environment.enable_logs) {
    zig("{s}<d>({d} args)<r>", .{typename, callframe.arguments().len});
  }
}

fn log_zig_constructor(typename: []const u8, callframe: *jsc.CallFrame) callconv(bun.callconv_inline) void {
  if (comptime Environment.enable_logs) {
    zig("<r><blue>new<r> {s}<d>({d} args)<r>", .{typename, callframe.arguments().len});
  }
}

fn log_zig_call(typename: []const u8, callframe: *jsc.CallFrame) callconv(bun.callconv_inline) void {
  if (comptime Environment.enable_logs) {
    zig("<d>{s}<d>({d} args)<r>", .{typename, callframe.arguments().len});
  }
}

fn log_zig_get_internal_properties(typename: []const u8) callconv(bun.callconv_inline) void {
  if (comptime Environment.enable_logs) {
    zig("<r><blue>getInternalProperties<r> {s}", .{typename});
  }
}

fn log_zig_method(typename: []const u8, method_name: []const u8, callframe: *jsc.CallFrame) callconv(bun.callconv_inline) void {
  if (comptime Environment.enable_logs) {
    zig("<d>{s}.<r>{s}<d>({d} args)<r>", .{typename, method_name, callframe.arguments().len});
  }
}

fn log_zig_structured_clone_serialize(typename: []const u8) callconv(bun.callconv_inline) void {
  if (comptime Environment.enable_logs) {
    zig("<r><blue>structuredCloneSerialize<r> {s}", .{typename});
  }
}

fn log_zig_structured_clone_transfer(typename: []const u8) callconv(bun.callconv_inline) void {
  if (comptime Environment.enable_logs) {
    zig("<r><blue>structuredCloneTransfer<r> {s}", .{typename});
  }
}

fn log_zig_structured_clone_deserialize(typename: []const u8) callconv(bun.callconv_inline) void {
  if (comptime Environment.enable_logs) {
    zig("<r><blue>structuredCloneDeserialize<r> {s}", .{typename});
  }
}

fn log_zig_from_js(typename: []const u8) callconv(bun.callconv_inline) void {
  if (comptime Environment.enable_logs) {
    zig("<r><blue>{s}<r><d>.fromJS<r>", .{typename});
  }
}

fn log_zig_from_js_direct(typename: []const u8) callconv(bun.callconv_inline) void {
  if (comptime Environment.enable_logs) {
    zig("<r><blue>{s}<r><d>.fromJSDirect<r>", .{typename});
  }
}

fn log_zig_get_constructor(typename: []const u8) callconv(bun.callconv_inline) void {
  if (comptime Environment.enable_logs) {
    zig("<r><blue>{s}<r><d>.constructor<r>", .{typename});
  }
}


fn log_zig_to_js(typename: []const u8) callconv(bun.callconv_inline) void {
  if (comptime Environment.enable_logs) {
    zig("<r><d>{s}.toJS<r>", .{typename});
  }
}

fn log_zig_class_method(typename: []const u8, method_name: []const u8, callframe: *jsc.CallFrame) callconv(bun.callconv_inline) void {
  if (comptime Environment.enable_logs) {
    zig("<r><blue>{s}<r><d>.{s}<d>({d} args)<r>", .{typename, method_name, callframe.arguments().len});
  }
}

fn log_zig_class_getter(typename: []const u8, property_name: []const u8) callconv(bun.callconv_inline) void {
  if (comptime Environment.enable_logs) {
    zig("<r><d>static<r> <blue>get<r> {s}<d>.<r>{s}", .{typename, property_name});
  }
}

  `,
]);

if (!process.env.ONLY_ZIG) {
  const allHeaders = classes.map(a => generateHeader(a.name, a));
  await writeIfNotChanged(`${outBase}/ZigGeneratedClasses.h`, [
    GENERATED_CLASSES_HEADER[0],
    ...[...new Set(extraIncludes.map(a => `#include "${a}";` + "\n"))],
    GENERATED_CLASSES_HEADER[1],
    ...allHeaders,
    GENERATED_CLASSES_FOOTER,
  ]);

  const allImpls = classes.map(a => generateImpl(a.name, a));
  await writeIfNotChanged(`${outBase}/ZigGeneratedClasses.cpp`, [
    GENERATED_CLASSES_IMPL_HEADER_PRE,
    externs.trim(),
    GENERATED_CLASSES_IMPL_HEADER_POST,
    allImpls.join("\n"),
    writeCppSerializers(classes),
    GENERATED_CLASSES_IMPL_FOOTER,
    jsInheritsCppImpl(),
    isTransferableCppImpl(),
  ]);

  if (lutTextFile.length) {
    lutTextFile += `
/*
`;
    await writeIfNotChanged(`${outBase}/ZigGeneratedClasses.lut.txt`, [lutTextFile]);
  }

  await writeIfNotChanged(
    `${outBase}/ZigGeneratedClasses+lazyStructureHeader.h`,
    classes.map(a => generateLazyClassStructureHeader(a.name, a)).join("\n"),
  );

  await writeIfNotChanged(
    `${outBase}/ZigGeneratedClasses+DOMClientIsoSubspaces.h`,
    classes.map(a => [`std::unique_ptr<GCClient::IsoSubspace> ${clientSubspaceFor(a.name)};`].join("\n")),
  );

  await writeIfNotChanged(
    `${outBase}/ZigGeneratedClasses+DOMIsoSubspaces.h`,
    classes.map(a => [`std::unique_ptr<IsoSubspace> ${subspaceFor(a.name)};`].join("\n")),
  );

  await writeIfNotChanged(
    `${outBase}/ZigGeneratedClasses+lazyStructureImpl.h`,
    initLazyClasses(classes.map(a => generateLazyClassStructureImpl(a.name, a))) + "\n" + visitLazyClasses(classes),
  );

  await writeIfNotChanged(`${outBase}/ZigGeneratedClasses.d.ts`, [generateBuiltinTypes(classes)]);
}

/**
 * Generates a basic TypeScript type signature string and corresponding Zig source comment
 * for a given property definition.
 * Returns null if the property should not be included in the types (e.g., private).
 */
function getPropertySignatureWithComment(
  propName: string,
  propDef: Field,
  classDef: ClassDefinition,
): { signature: string; comment: string | null } | null {
  let tsPropName = propName;
  // Handle well-known symbols
  if (tsPropName.startsWith("@@")) {
    tsPropName = `[Symbol.${tsPropName.slice(2)}]`;
  } else if (/[^a-zA-Z0-9_$]/.test(tsPropName)) {
    // Quote property names that are not valid JS identifiers (e.g., contain '-')
    tsPropName = `"${tsPropName}"`;
  }

  if ("privateSymbol" in propDef) {
    tsPropName = `$${propDef.privateSymbol}`;
  }

  // --- Skip internal/private properties ---
  if ("internal" in propDef) {
    return null;
  }

  // --- Determine Type and Readonly Status ---
  let signature = "";
  let isMethod = false;
  let isReadOnly = false;
  let commentLines: string[] = [];

  if ("fn" in propDef || "builtin" in propDef) {
    const length = propDef.length ?? 0;
    let args = Array(length)
      .fill(0)
      .map((_, i) => `arg${i}?: unknown`)
      .concat(...(length > 0 ? ["...args: unknown[]"] : []))
      .join(", ");
    let returnType = "unknown";
    if (propDef.async) {
      returnType = "Promise<unknown>";
    }

    signature = `${tsPropName}(${args}): ${returnType};`; // Basic method signature
    isMethod = true;
    if ("fn" in propDef) {
      commentLines.push(
        ` Look for a function like this:
      * \`\`\`zig
      * fn ${propDef.fn}(this: *${classDef.name}, globalThis: *jsc.JSGlobalObject, callframe: *jsc.CallFrame) bun.JSError!jsc.JSValue { ... }
      * \`\`\``,
      );
    } else if ("builtin" in propDef) {
      commentLines.push(`* C++ builtin name: \`${propDef.builtin}\``);
    }
  } else if ("accessor" in propDef) {
    signature = `${tsPropName}: unknown;`; // Read-write accessor
    commentLines.push(` zig ⚡ \`${propDef.accessor.getter}\``);
    commentLines.push(
      ` Look for a getter like this:
      * \`\`\`zig
      * fn ${propDef.accessor.getter}(this: *${classDef.name}, globalThis: *jsc.JSGlobalObject) bun.JSError!jsc.JSValue { ... }
      * \`\`\``,
    );
    commentLines.push(
      ` Look for a setter like this:
      * \`\`\`zig
<<<<<<< HEAD
      * fn ${propDef.accessor.setter}(this: *${classDef.name}, globalThis: *jsc.JSGlobalObject, value: jsc.JSValue) bun.JSError!void 
=======
      * fn ${propDef.accessor.setter}(this: *${classDef.name}, globalThis: *JSC.JSGlobalObject, value: JSC.JSValue) bun.JSError!void
>>>>>>> 44c97fa5
      * \`\`\``,
    );
    if (propDef.cache) {
      commentLines.push(` Cached value ${typeof propDef.cache === "string" ? `via m_${propDef.cache}` : ""}`);
    }
  } else if ("getter" in propDef) {
    signature = `${tsPropName}: unknown;`; // Getter, possibly with setter
    isReadOnly = !propDef.writable; // Mark readonly if only getter or explicitly not writable
    commentLines.push(
      ` Look for a getter like this:
      * \`\`\`zig
      * fn ${propDef.getter}(this: *${classDef.name}, globalThis: *jsc.JSGlobalObject) bun.JSError!jsc.JSValue { ... }
      * \`\`\``,
    );
    if (propDef.writable) {
      commentLines.push(` Writable`); // Implicitly means a setter exists or is generated
    }
  } else if ("setter" in propDef) {
    // Can't represent pure write-only in interfaces easily, treat as read-write
    signature = `${tsPropName}: unknown;`;
    commentLines.push(
      ` Look for a setter like this:
      * \`\`\`zig
      * fn ${propDef.setter}(this: *${classDef.name}, globalThis: *jsc.JSGlobalObject, value: jsc.JSValue) bun.JSError!void { ... }
      * \`\`\``,
    );
  } else {
    // Unknown property type or skipped type (like internal)
    return null;
  }

  // --- Add Modifiers ---
  if (isReadOnly && !isMethod) {
    signature = `readonly ${signature}`;
  }
  // --- Format Comment ---
  const comment = commentLines.length > 0 ? `/**\n      *${commentLines.join("\n      *")}\n      */` : null;

  return { signature, comment };
}

/**
 * Generates TypeScript type definitions (interfaces) for all provided class definitions.
 * Creates content for a single ambient declaration file (ZigGeneratedClasses.d.ts).
 */
export function generateBuiltinTypes(classes: ClassDefinition[]): string {
  const typeDeclarations: string[] = [];

  for (const classDef of classes) {
    // Skip classes marked as zigOnly, as they shouldn't have JS/TS counterparts
    if ((classDef as any).zigOnly) continue;

    const instanceMembers: string[] = [];
    const staticMembers: string[] = [];
    const constructorInterfaceName = `${classDef.name}Constructor`;
    const staticsInterfaceName = `${classDef.name}Statics`;

    // --- Process Instance Members (proto, own, values) ---
    for (const [propName, propDef] of Object.entries(classDef.proto || {})) {
      const result = getPropertySignatureWithComment(propName, propDef, classDef);
      if (result) {
        if (result.comment) instanceMembers.push(`    ${result.comment}`);
        instanceMembers.push(`    ${result.signature}`);
      }
    }

    for (const [propName, zigFieldName] of Object.entries(classDef.own || {})) {
      instanceMembers.push(`    readonly ${propName}: any;`);
    }

    // --- Process Static Members (klass) ---
    for (const [propName, propDef] of Object.entries(classDef.klass || {})) {
      const result = getPropertySignatureWithComment(propName, propDef, classDef);
      if (result) {
        if (result.comment) staticMembers.push(`    ${result.comment}`);
        staticMembers.push(`    ${result.signature}`);
      }
    }

    // --- Generate Instance Interface ---
    typeDeclarations.push(`  interface ${classDef.name} {`);
    if (instanceMembers.length === 0) {
      typeDeclarations.push(`    /* Opaque interface */`);
    } else {
      typeDeclarations.push(...instanceMembers);
    }
    typeDeclarations.push(`  }`);
    typeDeclarations.push(""); // Blank line separator

    // --- Determine if Constructor/Static Interface is needed ---
    const hasStaticMembers = staticMembers.length > 0;
    const isConstructible = !!classDef.construct;
    const isCallable = !!classDef.call;
    const hasExplicitConstructor = !classDef.noConstructor;

    const needsConstructorInterface = isConstructible || isCallable || (hasStaticMembers && hasExplicitConstructor);
    const needsStaticInterface = hasStaticMembers && !hasExplicitConstructor && !isConstructible && !isCallable;
    const needsGlobalVar = hasExplicitConstructor || needsStaticInterface;

    // --- Generate Constructor Interface (if applicable) ---
    if (needsConstructorInterface) {
      typeDeclarations.push(`  interface ${constructorInterfaceName} {`);
      if (isConstructible) {
        typeDeclarations.push(`    new(...args: any[]): ${classDef.name};`);
        typeDeclarations.push(`    prototype: ${classDef.name};`);
      }
      if (isCallable) {
        // Add call signature if the constructor itself is callable
        typeDeclarations.push(`    (...args: any[]): any;`);
      }

      // Add static members
      if (staticMembers.length > 0) {
        typeDeclarations.push(`\n    // Static members`);
        typeDeclarations.push(...staticMembers);
      }
      typeDeclarations.push(`  }`);
      typeDeclarations.push(""); // Blank line separator
    }

    // --- Generate Statics Interface (if applicable, for noConstructor classes with statics) ---
    if (needsStaticInterface) {
      typeDeclarations.push(`  interface ${staticsInterfaceName} {`);
      if (staticMembers.length > 0) {
        typeDeclarations.push(`\n    // Static members`);
        typeDeclarations.push(...staticMembers);
      }
      typeDeclarations.push(`  }`);
      typeDeclarations.push(""); // Blank line separator
    }

    // --- Generate Global Variable Declaration ---
    if (needsGlobalVar) {
      const interfaceToUse = needsConstructorInterface ? constructorInterfaceName : staticsInterfaceName;
      // Declare the global variable holding the constructor or static methods/props
      typeDeclarations.push(`  var ${classDef.name}: ${interfaceToUse};`);
      typeDeclarations.push(""); // Blank line separator
    }
  } // End loop through classes

  // --- Assemble Final File Content ---
  return `// GENERATED CODE - DO NOT MODIFY BY HAND
// Generated by generate-classes.ts


/**
 * Type definitions for Bun's built-in classes implemented in Zig.
 * Do not edit this file directly.
 * @generated
 *
 * This namespace does not exist at runtime!
 */
declare namespace $ZigGeneratedClasses {
${typeDeclarations.map(line => (line ? "  " + line : "")).join("\n")}
}
`;
}<|MERGE_RESOLUTION|>--- conflicted
+++ resolved
@@ -2748,11 +2748,7 @@
     commentLines.push(
       ` Look for a setter like this:
       * \`\`\`zig
-<<<<<<< HEAD
-      * fn ${propDef.accessor.setter}(this: *${classDef.name}, globalThis: *jsc.JSGlobalObject, value: jsc.JSValue) bun.JSError!void 
-=======
       * fn ${propDef.accessor.setter}(this: *${classDef.name}, globalThis: *JSC.JSGlobalObject, value: JSC.JSValue) bun.JSError!void
->>>>>>> 44c97fa5
       * \`\`\``,
     );
     if (propDef.cache) {
