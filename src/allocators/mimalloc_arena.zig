--- conflicted
+++ resolved
@@ -57,14 +57,7 @@
         mimalloc.mi_heap_destroy(bun.take(&this.heap).?);
     }
     pub fn init() !Arena {
-<<<<<<< HEAD
-        const arena = Arena{ .heap = mimalloc.mi_heap_new_ex(0, true, null) orelse return error.OutOfMemory };
-        // if (comptime Environment.isDebug) {
-        //     ArenaRegistry.register(arena);
-        // }
-=======
         const arena = Arena{ .heap = mimalloc.mi_heap_new() orelse return error.OutOfMemory };
->>>>>>> fee91119
         return arena;
     }
 
